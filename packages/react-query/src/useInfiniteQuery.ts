--- conflicted
+++ resolved
@@ -4,61 +4,6 @@
 import { useBaseQuery } from './useBaseQuery'
 
 // HOOK
-<<<<<<< HEAD
-
-export function useInfiniteQuery<
-  TQueryFnData = unknown,
-  TError = Error,
-  TData = TQueryFnData,
-  TQueryKey extends QueryKey = QueryKey,
->(
-  options: UseInfiniteQueryOptions<
-    TQueryFnData,
-    TError,
-    TData,
-    TQueryFnData,
-    TQueryKey
-  >,
-): UseInfiniteQueryResult<TData, TError>
-export function useInfiniteQuery<
-  TQueryFnData = unknown,
-  TError = Error,
-  TData = TQueryFnData,
-  TQueryKey extends QueryKey = QueryKey,
->(
-  queryKey: TQueryKey,
-  options?: Omit<
-    UseInfiniteQueryOptions<
-      TQueryFnData,
-      TError,
-      TData,
-      TQueryFnData,
-      TQueryKey
-    >,
-    'queryKey'
-  >,
-): UseInfiniteQueryResult<TData, TError>
-export function useInfiniteQuery<
-  TQueryFnData = unknown,
-  TError = Error,
-  TData = TQueryFnData,
-  TQueryKey extends QueryKey = QueryKey,
->(
-  queryKey: TQueryKey,
-  queryFn: QueryFunction<TQueryFnData, TQueryKey>,
-  options?: Omit<
-    UseInfiniteQueryOptions<
-      TQueryFnData,
-      TError,
-      TData,
-      TQueryFnData,
-      TQueryKey
-    >,
-    'queryKey' | 'queryFn'
-  >,
-): UseInfiniteQueryResult<TData, TError>
-=======
->>>>>>> 22be6d5e
 export function useInfiniteQuery<
   TQueryFnData,
   TError = Error,
