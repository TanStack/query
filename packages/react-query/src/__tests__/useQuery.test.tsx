--- conflicted
+++ resolved
@@ -2,6 +2,7 @@
 import '@testing-library/jest-dom'
 import * as React from 'react'
 import { ErrorBoundary } from 'react-error-boundary'
+import { useEffect, useState } from "react";
 import { QueryCache, useQuery } from '..'
 import {
   Blink,
@@ -22,12 +23,6 @@
   UseQueryOptions,
   UseQueryResult,
 } from '..'
-<<<<<<< HEAD
-import { QueryCache, useQuery } from '..'
-import { ErrorBoundary } from 'react-error-boundary'
-import {useEffect, useState} from "react";
-=======
->>>>>>> 2075610a
 
 describe('useQuery', () => {
   const queryCache = new QueryCache()
