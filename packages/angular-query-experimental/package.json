{
  "name": "@tanstack/angular-query-experimental",
  "version": "5.16.0",
  "description": "Signals for managing, caching and syncing asynchronous and remote data in Angular",
  "author": "Arnoud de Vries",
  "license": "MIT",
  "repository": {
    "type": "git",
    "url": "https://github.com/TanStack/query.git",
    "directory": "packages/angular-query-experimental"
  },
  "homepage": "https://tanstack.com/query",
  "keywords": [
    "angular query",
    "angular",
    "cache",
    "performance",
    "reactive",
    "rxjs",
    "signals",
    "state management",
    "state",
    "tanstack"
  ],
  "funding": {
    "type": "github",
    "url": "https://github.com/sponsors/tannerlinsley"
  },
  "type": "module",
  "sideEffects": false,
  "files": [
    "build",
    "src"
  ],
  "scripts": {
    "clean": "rimraf ./build && rimraf ./coverage",
    "test:eslint": "eslint --ext .ts,.tsx ./src",
    "test:types": "tsc",
    "test:lib": "vitest run --coverage",
    "test:lib:dev": "vitest watch --coverage",
    "test:build": "publint --strict",
    "build": "ng-packagr -p ng-package.json -c tsconfig.build.json && rimraf ./build/package.json"
  },
  "dependencies": {
    "@tanstack/query-core": "workspace:*",
<<<<<<< HEAD
=======
    "ngxtension": "^1.6.2",
>>>>>>> f6968e7d
    "tslib": "^2.6.2"
  },
  "devDependencies": {
    "@analogjs/vite-plugin-angular": "^0.2.29",
    "@angular/common": "^17.0.8",
    "@angular/compiler": "^17.0.8",
    "@angular/compiler-cli": "^17.0.8",
    "@angular/core": "^17.0.8",
    "@angular/platform-browser": "^17.0.8",
    "@angular/platform-browser-dynamic": "^17.0.8",
    "ng-packagr": "^17.0.3",
    "typescript": "5.2.2",
    "zone.js": "^0.14.2"
  },
  "peerDependencies": {
    "@angular/core": "^17"
  },
  "module": "build/fesm2022/tanstack-angular-query-experimental.mjs",
  "types": "build/index.d.ts",
  "exports": {
    "./package.json": {
      "default": "./package.json"
    },
    ".": {
      "types": "./build/index.d.ts",
      "esm2022": "./build/esm2022/tanstack-angular-query-experimental.mjs",
      "esm": "./build/esm2022/tanstack-angular-query-experimental.mjs",
      "default": "./build/fesm2022/tanstack-angular-query-experimental.mjs"
    }
  }
}<|MERGE_RESOLUTION|>--- conflicted
+++ resolved
@@ -43,10 +43,6 @@
   },
   "dependencies": {
     "@tanstack/query-core": "workspace:*",
-<<<<<<< HEAD
-=======
-    "ngxtension": "^1.6.2",
->>>>>>> f6968e7d
     "tslib": "^2.6.2"
   },
   "devDependencies": {
