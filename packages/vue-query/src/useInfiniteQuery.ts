import { InfiniteQueryObserver } from '@tanstack/query-core'
import { useBaseQuery } from './useBaseQuery'
import type {
  DefaultError,
  InfiniteData,
  InfiniteQueryObserverOptions,
  InfiniteQueryObserverResult,
  QueryKey,
  QueryObserver,
  WithRequired,
} from '@tanstack/query-core'

import type { UseBaseQueryReturnType } from './useBaseQuery'

import type { DeepUnwrapRef, DistributiveOmit, MaybeRefDeep } from './types'
import type { QueryClient } from './queryClient'

export type UseInfiniteQueryOptions<
  TQueryFnData = unknown,
  TError = DefaultError,
  TData = TQueryFnData,
  TQueryData = TQueryFnData,
  TQueryKey extends QueryKey = QueryKey,
  TPageParam = unknown,
> = {
  [Property in keyof InfiniteQueryObserverOptions<
    TQueryFnData,
    TError,
    TData,
    TQueryData,
    TQueryKey,
    TPageParam
  >]: Property extends 'queryFn'
    ? InfiniteQueryObserverOptions<
        TQueryFnData,
        TError,
        TData,
        TQueryData,
        DeepUnwrapRef<TQueryKey>,
        TPageParam
      >[Property]
    : MaybeRefDeep<
        WithRequired<
          InfiniteQueryObserverOptions<
            TQueryFnData,
            TError,
            TData,
            TQueryData,
            TQueryKey,
            TPageParam
          >,
          'queryKey'
        >[Property]
      >
}

type InfiniteQueryReturnType<TData, TError> = UseBaseQueryReturnType<
  TData,
  TError,
  InfiniteQueryObserverResult<TData, TError>
>
export type UseInfiniteQueryReturnType<TData, TError> = DistributiveOmit<
  InfiniteQueryReturnType<TData, TError>,
  'fetchNextPage' | 'fetchPreviousPage' | 'refetch'
> & {
  fetchNextPage: InfiniteQueryObserverResult<TData, TError>['fetchNextPage']
  fetchPreviousPage: InfiniteQueryObserverResult<
    TData,
    TError
  >['fetchPreviousPage']
  refetch: InfiniteQueryObserverResult<TData, TError>['refetch']
}

export function useInfiniteQuery<
  TQueryFnData,
  TError = DefaultError,
  TData = InfiniteData<TQueryFnData>,
  TQueryKey extends QueryKey = QueryKey,
  TPageParam = unknown,
>(
  options: UseInfiniteQueryOptions<
    TQueryFnData,
    TError,
    TData,
    TQueryFnData,
    TQueryKey,
    TPageParam
  >,
  queryClient?: QueryClient,
): UseInfiniteQueryReturnType<TData, TError> {
  // eslint-disable-next-line @typescript-eslint/no-unnecessary-type-assertion
  const result = useBaseQuery(
    // eslint-disable-next-line @typescript-eslint/no-unnecessary-type-assertion
    InfiniteQueryObserver as typeof QueryObserver,
    options,
    queryClient,
  ) as InfiniteQueryReturnType<TData, TError>
<<<<<<< HEAD
  return {
    ...result,
    fetchNextPage: result.fetchNextPage.value,
    fetchPreviousPage: result.fetchPreviousPage.value,
    refetch: result.refetch.value,
  }
=======

  return result
>>>>>>> 85b76b87
}<|MERGE_RESOLUTION|>--- conflicted
+++ resolved
@@ -95,15 +95,6 @@
     options,
     queryClient,
   ) as InfiniteQueryReturnType<TData, TError>
-<<<<<<< HEAD
-  return {
-    ...result,
-    fetchNextPage: result.fetchNextPage.value,
-    fetchPreviousPage: result.fetchPreviousPage.value,
-    refetch: result.refetch.value,
-  }
-=======
 
   return result
->>>>>>> 85b76b87
 }