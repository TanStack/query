{
  "name": "@tanstack/angular-query-experimental",
  "version": "5.84.1",
  "description": "Signals for managing, caching and syncing asynchronous and remote data in Angular",
  "author": "Arnoud de Vries",
  "license": "MIT",
  "repository": {
    "type": "git",
    "url": "git+https://github.com/TanStack/query.git",
    "directory": "packages/angular-query-experimental"
  },
  "homepage": "https://tanstack.com/query",
  "funding": {
    "type": "github",
    "url": "https://github.com/sponsors/tannerlinsley"
  },
  "keywords": [
    "angular query",
    "angular",
    "cache",
    "performance",
    "reactive",
    "rxjs",
    "signals",
    "state management",
    "state",
    "tanstack"
  ],
  "scripts": {
    "clean": "premove ./dist ./coverage ./dist-ts",
    "compile": "tsc --build",
    "test:eslint": "eslint ./src",
    "test:types": "npm-run-all --serial test:types:*",
    "test:types:ts50": "node ../../node_modules/typescript50/lib/tsc.js --build",
    "test:types:ts51": "node ../../node_modules/typescript51/lib/tsc.js --build",
    "test:types:ts52": "node ../../node_modules/typescript52/lib/tsc.js --build",
    "test:types:ts53": "node ../../node_modules/typescript53/lib/tsc.js --build",
    "test:types:ts54": "node ../../node_modules/typescript54/lib/tsc.js --build",
    "test:types:ts55": "node ../../node_modules/typescript55/lib/tsc.js --build",
    "test:types:ts56": "node ../../node_modules/typescript56/lib/tsc.js --build",
    "test:types:ts57": "node ../../node_modules/typescript57/lib/tsc.js --build",
    "test:types:tscurrent": "tsc --build",
    "test:lib": "vitest",
    "test:lib:dev": "pnpm run test:lib --watch",
<<<<<<< HEAD
    "test:build": "pnpm pack && publint *.tgz --strict && attw *.tgz; premove *.tgz",
=======
    "test:build": "pnpm pack && publint ./dist/*.tgz --strict && attw ./dist/*.tgz; premove ./dist/*.tgz",
>>>>>>> 0db1056f
    "build": "vite build",
    "prepack": "node scripts/prepack.js"
  },
  "type": "module",
<<<<<<< HEAD
  "types": "dist/types/index.d.ts",
=======
  "types": "dist/index.d.ts",
>>>>>>> 0db1056f
  "module": "dist/index.mjs",
  "exports": {
    ".": {
      "types": "./dist/types/index.d.ts",
      "@tanstack/custom-condition": "./src/index.ts",
<<<<<<< HEAD
      "default": "./dist/index.mjs"
    },
    "./package.json": "./package.json",
    "./devtools": {
      "types": "./dist/types/devtools/index.d.ts",
      "development": "./dist/devtools/index.mjs",
      "default": "./dist/devtools/stub.mjs"
    },
    "./devtools/production": {
      "types": "./dist/types/devtools/production/index.d.ts",
      "default": "./dist/devtools/index.mjs"
    },
    "./devtools-panel": {
      "types": "./dist/types/devtools-panel/index.d.ts",
      "development": "./dist/devtools-panel/index.mjs",
      "default": "./dist/devtools-panel/stub.mjs"
    },
    "./devtools-panel/production": {
      "types": "./dist/types/devtools-panel/production/index.d.ts",
      "default": "./dist/devtools-panel/index.mjs"
=======
      "types": "./dist/index.d.ts",
      "default": "./dist/index.mjs"
>>>>>>> 0db1056f
    },
    "./package.json": "./package.json"
  },
  "sideEffects": false,
  "files": [
    "**/*.d.ts",
<<<<<<< HEAD
    "dist",
    "!dist/types/**"
=======
    "**/*.mjs",
    "**/*.mjs.map"
>>>>>>> 0db1056f
  ],
  "dependencies": {
    "@tanstack/query-core": "workspace:*",
    "@tanstack/query-devtools": "workspace:*"
  },
  "devDependencies": {
    "@angular/common": "^20.0.0",
    "@angular/compiler": "^20.0.0",
    "@angular/core": "^20.0.0",
    "@angular/platform-browser": "^20.0.0",
    "@tanstack/query-test-utils": "workspace:*",
    "eslint-plugin-jsdoc": "^50.5.0",
    "npm-run-all2": "^5.0.0",
    "vite-plugin-dts": "4.2.3",
    "vite-plugin-externalize-deps": "^0.9.0",
    "vite-tsconfig-paths": "^5.1.4"
  },
  "peerDependencies": {
    "@angular/common": ">=16.0.0",
    "@angular/core": ">=16.0.0"
  },
  "publishConfig": {
<<<<<<< HEAD
    "types": "index.d.ts",
    "exports": {
      ".": {
        "types": "./index.d.ts",
        "default": "./dist/index.mjs"
      },
      "./devtools": {
        "types": "./devtools/index.d.ts",
        "development": "./dist/devtools/index.mjs",
        "default": "./dist/devtools/stub.mjs"
      },
      "./devtools/production": {
        "types": "./devtools/production/index.d.ts",
        "default": "./dist/devtools/index.mjs"
      },
      "./devtools-panel": {
        "types": "./devtools-panel/index.d.ts",
        "development": "./dist/devtools-panel/index.mjs",
        "default": "./dist/devtools-panel/stub.mjs"
      },
      "./devtools-panel/production": {
        "types": "./devtools-panel/production/index.d.ts",
        "default": "./dist/devtools-panel/index.mjs"
      },
      "./package.json": "./package.json"
    }
=======
    "directory": "dist",
    "linkDirectory": false
>>>>>>> 0db1056f
  }
}<|MERGE_RESOLUTION|>--- conflicted
+++ resolved
@@ -42,26 +42,17 @@
     "test:types:tscurrent": "tsc --build",
     "test:lib": "vitest",
     "test:lib:dev": "pnpm run test:lib --watch",
-<<<<<<< HEAD
-    "test:build": "pnpm pack && publint *.tgz --strict && attw *.tgz; premove *.tgz",
-=======
     "test:build": "pnpm pack && publint ./dist/*.tgz --strict && attw ./dist/*.tgz; premove ./dist/*.tgz",
->>>>>>> 0db1056f
     "build": "vite build",
     "prepack": "node scripts/prepack.js"
   },
   "type": "module",
-<<<<<<< HEAD
-  "types": "dist/types/index.d.ts",
-=======
   "types": "dist/index.d.ts",
->>>>>>> 0db1056f
   "module": "dist/index.mjs",
   "exports": {
     ".": {
-      "types": "./dist/types/index.d.ts",
       "@tanstack/custom-condition": "./src/index.ts",
-<<<<<<< HEAD
+      "types": "./dist/index.d.ts",
       "default": "./dist/index.mjs"
     },
     "./package.json": "./package.json",
@@ -82,23 +73,13 @@
     "./devtools-panel/production": {
       "types": "./dist/types/devtools-panel/production/index.d.ts",
       "default": "./dist/devtools-panel/index.mjs"
-=======
-      "types": "./dist/index.d.ts",
-      "default": "./dist/index.mjs"
->>>>>>> 0db1056f
-    },
-    "./package.json": "./package.json"
+    }
   },
   "sideEffects": false,
   "files": [
     "**/*.d.ts",
-<<<<<<< HEAD
-    "dist",
-    "!dist/types/**"
-=======
     "**/*.mjs",
     "**/*.mjs.map"
->>>>>>> 0db1056f
   ],
   "dependencies": {
     "@tanstack/query-core": "workspace:*",
@@ -121,36 +102,7 @@
     "@angular/core": ">=16.0.0"
   },
   "publishConfig": {
-<<<<<<< HEAD
-    "types": "index.d.ts",
-    "exports": {
-      ".": {
-        "types": "./index.d.ts",
-        "default": "./dist/index.mjs"
-      },
-      "./devtools": {
-        "types": "./devtools/index.d.ts",
-        "development": "./dist/devtools/index.mjs",
-        "default": "./dist/devtools/stub.mjs"
-      },
-      "./devtools/production": {
-        "types": "./devtools/production/index.d.ts",
-        "default": "./dist/devtools/index.mjs"
-      },
-      "./devtools-panel": {
-        "types": "./devtools-panel/index.d.ts",
-        "development": "./dist/devtools-panel/index.mjs",
-        "default": "./dist/devtools-panel/stub.mjs"
-      },
-      "./devtools-panel/production": {
-        "types": "./devtools-panel/production/index.d.ts",
-        "default": "./dist/devtools-panel/index.mjs"
-      },
-      "./package.json": "./package.json"
-    }
-=======
     "directory": "dist",
     "linkDirectory": false
->>>>>>> 0db1056f
   }
 }