--- conflicted
+++ resolved
@@ -330,15 +330,8 @@
   }
 
   private clearStaleTimeout(): void {
-<<<<<<< HEAD
-    clearInterval(this.staleTimeoutId)
+    clearTimeout(this.staleTimeoutId)
     this.staleTimeoutId = undefined
-=======
-    if (this.staleTimeoutId) {
-      clearTimeout(this.staleTimeoutId)
-      this.staleTimeoutId = undefined
-    }
->>>>>>> 7535383e
   }
 
   private clearRefetchInterval(): void {
