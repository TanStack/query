import {
  onScopeDispose,
  toRefs,
  readonly,
  reactive,
  watch,
  ref,
  computed,
} from 'vue-demi'
import type { ToRefs } from 'vue-demi'
import type {
  QueryObserver,
  QueryKey,
  QueryObserverResult,
  DefaultedQueryObserverOptions,
} from '@tanstack/query-core'
import { useQueryClient } from './useQueryClient'
<<<<<<< HEAD
import { updateState, cloneDeepUnref, noop } from './utils'
import type { QueryClient } from './queryClient'
=======
import { updateState, isQueryKey, cloneDeepUnref } from './utils'
import type { MaybeRef, WithQueryClientKey } from './types'
>>>>>>> d0388a92
import type { UseQueryOptions } from './useQuery'
import type { UseInfiniteQueryOptions } from './useInfiniteQuery'

export type UseBaseQueryReturnType<
  TData,
  TError,
  Result = QueryObserverResult<TData, TError>,
> = ToRefs<Readonly<Result>> & {
  suspense: () => Promise<Result>
}

type UseQueryOptionsGeneric<
  TQueryFnData,
  TError,
  TData,
  TQueryData,
  TQueryKey extends QueryKey = QueryKey,
  TPageParam = unknown,
> =
  | UseQueryOptions<TQueryFnData, TError, TData, TQueryData, TQueryKey>
  | UseInfiniteQueryOptions<
      TQueryFnData,
      TError,
      TData,
      TQueryData,
      TQueryKey,
      TPageParam
    >

export function useBaseQuery<
  TQueryFnData,
  TError,
  TData,
  TQueryData,
  TQueryKey extends QueryKey,
  TPageParam,
>(
  Observer: typeof QueryObserver,
  options: UseQueryOptionsGeneric<
    TQueryFnData,
    TError,
    TData,
    TQueryData,
    TQueryKey,
    TPageParam
  >,
  queryClient?: QueryClient,
): UseBaseQueryReturnType<TData, TError> {
  const client = queryClient || useQueryClient()

  const defaultedOptions = computed(() => {
    const defaulted: DefaultedQueryObserverOptions<
      TQueryFnData,
      TError,
      TData,
      TQueryData,
      TQueryKey
    > = client.defaultQueryOptions(cloneDeepUnref(options as any))

    defaulted._optimisticResults = client.isRestoring.value
      ? 'isRestoring'
      : 'optimistic'

    return defaulted
  })

  const observer = new Observer(client, defaultedOptions.value)
  const state = reactive(observer.getCurrentResult())

  const unsubscribe = ref(() => {
    // noop
  })

  watch(
    client.isRestoring,
    (isRestoring) => {
      // eslint-disable-next-line @typescript-eslint/no-unnecessary-condition
      if (!isRestoring) {
        unsubscribe.value()
        unsubscribe.value = observer.subscribe((result) => {
          updateState(state, result)
        })
      }
    },
    { immediate: true },
  )

  watch(
    defaultedOptions,
    () => {
      observer.setOptions(defaultedOptions.value)
      updateState(state, observer.getCurrentResult())
    },
    { deep: true },
  )

  onScopeDispose(() => {
    unsubscribe.value()
  })

  const suspense = () => {
    return new Promise<QueryObserverResult<TData, TError>>((resolve) => {
      let stopWatch = () => {
        //noop
      }
      const run = () => {
        if (defaultedOptions.value.enabled !== false) {
          const optimisticResult = observer.getOptimisticResult(
            defaultedOptions.value,
          )
          if (optimisticResult.isStale) {
            stopWatch()
            resolve(observer.fetchOptimistic(defaultedOptions.value))
          } else {
            stopWatch()
            resolve(optimisticResult)
          }
        }
      }

      run()

      stopWatch = watch(defaultedOptions, run, { deep: true })
    })
  }

  return {
    ...(toRefs(readonly(state)) as ToRefs<
      Readonly<QueryObserverResult<TData, TError>>
    >),
    suspense,
  }
}<|MERGE_RESOLUTION|>--- conflicted
+++ resolved
@@ -15,13 +15,8 @@
   DefaultedQueryObserverOptions,
 } from '@tanstack/query-core'
 import { useQueryClient } from './useQueryClient'
-<<<<<<< HEAD
-import { updateState, cloneDeepUnref, noop } from './utils'
+import { updateState, cloneDeepUnref } from './utils'
 import type { QueryClient } from './queryClient'
-=======
-import { updateState, isQueryKey, cloneDeepUnref } from './utils'
-import type { MaybeRef, WithQueryClientKey } from './types'
->>>>>>> d0388a92
 import type { UseQueryOptions } from './useQuery'
 import type { UseInfiniteQueryOptions } from './useInfiniteQuery'
 
