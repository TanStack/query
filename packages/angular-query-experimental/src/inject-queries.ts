--- conflicted
+++ resolved
@@ -15,7 +15,6 @@
   signal,
   untracked,
 } from '@angular/core'
-import { assertInjector } from './util/assert-injector/assert-injector'
 import { signalProxy } from './signal-proxy'
 import { injectIsRestoring } from './inject-is-restoring'
 import type {
@@ -215,16 +214,9 @@
 }
 
 /**
-<<<<<<< HEAD
  * @param optionsFn - A function that returns queries' options.
  * @param injector - The Angular injector to use.
  * @public
-=======
- * @param root0
- * @param root0.queries
- * @param root0.combine
- * @param injector
->>>>>>> 2a00fb65
  */
 export function injectQueries<
   T extends Array<any>,
