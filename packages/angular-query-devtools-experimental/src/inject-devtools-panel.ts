import {
  DestroyRef,
  Injector,
  PLATFORM_ID,
  assertInInjectionContext,
  computed,
  effect,
  inject,
  runInInjectionContext,
  untracked,
} from '@angular/core'
import { TanstackQueryDevtoolsPanel } from '@tanstack/query-devtools'
import {
  QueryClient,
  onlineManager,
} from '@tanstack/angular-query-experimental'
import { isPlatformBrowser } from '@angular/common'
import type { WithOptionalInjector } from '@tanstack/angular-query-experimental'
import type { ElementRef } from '@angular/core'
import type { DevtoolsErrorType } from '@tanstack/query-devtools'

/**
 * Inject a TanStack Query devtools panel and render it in the DOM.
 *
 * Devtools panel allows programmatic control over the devtools, for example if you want to render
 * the devtools as part of your own devtools.
 *
 * Consider `withDevtools` instead if you don't need this.
 * @param optionsFn - A function that returns devtools panel options.
 * @param options - Additional configuration
 * @returns DevtoolsPanelRef
 * @see https://tanstack.com/query/v5/docs/framework/angular/devtools
 */
export function injectDevtoolsPanel(
  optionsFn: () => DevtoolsPanelOptions,
  options?: WithOptionalInjector,
): DevtoolsPanelRef {
  !options?.injector && assertInInjectionContext(injectDevtoolsPanel)
  const currentInjector = options?.injector ?? inject(Injector)

  return runInInjectionContext(currentInjector, () => {
<<<<<<< HEAD
    const queryOptions = computed(optionsFn)
=======
    const destroyRef = inject(DestroyRef)
    const isBrowser = isPlatformBrowser(inject(PLATFORM_ID))
    const injectedClient = inject(QueryClient, { optional: true })

    const options = computed(optionsFn)
>>>>>>> 72362377
    let devtools: TanstackQueryDevtoolsPanel | null = null

    const destroy = () => {
      devtools?.unmount()
      devtools = null
    }

    if (!isBrowser)
      return {
        destroy,
      }

    effect(() => {
      const {
        client = injectedClient,
        errorTypes = [],
        styleNonce,
        shadowDOMTarget,
        onClose,
        hostElement,
      } = queryOptions()

      untracked(() => {
        if (!client) throw new Error('No QueryClient found')
        if (!devtools && hostElement) {
          devtools = new TanstackQueryDevtoolsPanel({
            client,
            queryFlavor: 'Angular Query',
            version: '5',
            buttonPosition: 'bottom-left',
            position: 'bottom',
            initialIsOpen: true,
            errorTypes,
            styleNonce,
            shadowDOMTarget,
            onClose,
            onlineManager,
          })
          devtools.mount(hostElement.nativeElement)
        } else if (devtools && hostElement) {
          devtools.setClient(client)
          devtools.setErrorTypes(errorTypes)
          onClose && devtools.setOnClose(onClose)
        } else if (devtools && !hostElement) {
          destroy()
        }
      })
    })

    destroyRef.onDestroy(destroy)

    return {
      destroy,
    }
  })
}

/**
 * A devtools panel, which can be manually destroyed.
 */
export interface DevtoolsPanelRef {
  /**
   * Destroy the panel, removing it from the DOM and stops listening to signal changes.
   */
  destroy: () => void
}

export interface DevtoolsPanelOptions {
  /**
   * Custom instance of QueryClient
   */
  client?: QueryClient
  /**
   * Use this so you can define custom errors that can be shown in the devtools.
   */
  errorTypes?: Array<DevtoolsErrorType>
  /**
   * Use this to pass a nonce to the style tag that is added to the document head. This is useful if you are using a Content Security Policy (CSP) nonce to allow inline styles.
   */
  styleNonce?: string
  /**
   * Use this so you can attach the devtool's styles to specific element in the DOM.
   */
  shadowDOMTarget?: ShadowRoot

  /**
   * Callback function that is called when the devtools panel is closed
   */
  onClose?: () => unknown

  /**
   * Element where to render the devtools panel. When set to undefined or null, the devtools panel will not be created, or destroyed if existing.
   * If changed from undefined to a ElementRef, the devtools panel will be created.
   */
  hostElement?: ElementRef
}<|MERGE_RESOLUTION|>--- conflicted
+++ resolved
@@ -39,15 +39,11 @@
   const currentInjector = options?.injector ?? inject(Injector)
 
   return runInInjectionContext(currentInjector, () => {
-<<<<<<< HEAD
-    const queryOptions = computed(optionsFn)
-=======
     const destroyRef = inject(DestroyRef)
     const isBrowser = isPlatformBrowser(inject(PLATFORM_ID))
     const injectedClient = inject(QueryClient, { optional: true })
 
-    const options = computed(optionsFn)
->>>>>>> 72362377
+    const queryOptions = computed(optionsFn)
     let devtools: TanstackQueryDevtoolsPanel | null = null
 
     const destroy = () => {
