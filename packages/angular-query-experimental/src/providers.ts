import {
  DestroyRef,
  ENVIRONMENT_INITIALIZER,
  InjectionToken,
  PLATFORM_ID,
  computed,
  effect,
  inject,
} from '@angular/core'
import { QueryClient, noop, onlineManager } from '@tanstack/query-core'
import { isPlatformBrowser } from '@angular/common'
import { isDevMode } from './util/is-dev-mode/is-dev-mode'
<<<<<<< HEAD
import type { EnvironmentProviders, Provider } from '@angular/core'
=======
import { noop } from './util'
import type { Provider } from '@angular/core'
>>>>>>> 08cb4b65
import type {
  DevtoolsButtonPosition,
  DevtoolsErrorType,
  DevtoolsPosition,
  TanstackQueryDevtools,
} from '@tanstack/query-devtools'

/**
 * Usually {@link provideTanStackQuery} is used once to set up TanStack Query and the
 * {@link https://tanstack.com/query/latest/docs/reference/QueryClient|QueryClient}
 * for the entire application. Internally it calls `provideQueryClient`.
 * You can use `provideQueryClient` to provide a different `QueryClient` instance for a part
 * of the application or for unit testing purposes.
 * @param queryClient - A `QueryClient` instance, or an `InjectionToken` which provides a `QueryClient`.
 * @returns a provider object that can be used to provide the `QueryClient` instance.
 */
export function provideQueryClient(
  queryClient: QueryClient | InjectionToken<QueryClient>,
): Provider {
  return {
    provide: QueryClient,
    useFactory: () => {
      const client =
        queryClient instanceof InjectionToken
          ? inject(queryClient)
          : queryClient
      // Unmount the query client on injector destroy
      inject(DestroyRef).onDestroy(() => client.unmount())
      client.mount()
      return client
    },
  }
}

/**
 * Sets up providers necessary to enable TanStack Query functionality for Angular applications.
 *
 * Allows to configure a `QueryClient` and optional features such as developer tools.
 *
 * **Example - standalone**
 *
 * ```ts
 * import {
 *   provideTanStackQuery,
 *   QueryClient,
 * } from '@tanstack/angular-query-experimental'
 *
 * bootstrapApplication(AppComponent, {
 *   providers: [provideTanStackQuery(new QueryClient())],
 * })
 * ```
 *
 * **Example - NgModule-based**
 *
 * ```ts
 * import {
 *   provideTanStackQuery,
 *   QueryClient,
 * } from '@tanstack/angular-query-experimental'
 *
 * @NgModule({
 *   declarations: [AppComponent],
 *   imports: [BrowserModule],
 *   providers: [provideTanStackQuery(new QueryClient())],
 *   bootstrap: [AppComponent],
 * })
 * export class AppModule {}
 * ```
 *
 * You can also enable optional developer tools by adding `withDevtools`. By
 * default the tools will then be loaded when your app is in development mode.
 * ```ts
 * import {
 *   provideTanStackQuery,
 *   withDevtools
 *   QueryClient,
 * } from '@tanstack/angular-query-experimental'
 *
 * bootstrapApplication(AppComponent,
 *   {
 *     providers: [
 *       provideTanStackQuery(new QueryClient(), withDevtools())
 *     ]
 *   }
 * )
 * ```
 *
 * **Example: using an InjectionToken**
 *
 * ```ts
 * export const MY_QUERY_CLIENT = new InjectionToken('', {
 *   factory: () => new QueryClient(),
 * })
 *
 * // In a lazy loaded route or lazy loaded component's providers array:
 * providers: [provideTanStackQuery(MY_QUERY_CLIENT)]
 * ```
 * @param queryClient - A `QueryClient` instance, or an `InjectionToken` which provides a `QueryClient`.
 * @param features - Optional features to configure additional Query functionality.
 * @returns A set of providers to set up TanStack Query.
 * @see https://tanstack.com/query/v5/docs/framework/angular/quick-start
 * @see withDevtools
 */
export function provideTanStackQuery(
  queryClient: QueryClient | InjectionToken<QueryClient>,
  ...features: Array<QueryFeatures>
): Array<Provider> {
  return [
    provideQueryClient(queryClient),
    features.map((feature) => feature.ɵproviders),
  ]
}

/**
 * Sets up providers necessary to enable TanStack Query functionality for Angular applications.
 *
 * Allows to configure a `QueryClient`.
 * @param queryClient - A `QueryClient` instance.
 * @returns A set of providers to set up TanStack Query.
 * @public
 * @see https://tanstack.com/query/v5/docs/framework/angular/quick-start
 * @deprecated Use `provideTanStackQuery` instead.
 */
export function provideAngularQuery(queryClient: QueryClient): Array<Provider> {
  return provideTanStackQuery(queryClient)
}

/**
 * Helper type to represent a Query feature.
 */
export interface QueryFeature<TFeatureKind extends QueryFeatureKind> {
  ɵkind: TFeatureKind
  ɵproviders: Array<Provider>
}

/**
 * Helper function to create an object that represents a Query feature.
 * @param kind -
 * @param providers -
 * @returns A Query feature.
 */
export function queryFeature<TFeatureKind extends QueryFeatureKind>(
  kind: TFeatureKind,
  providers: Array<Provider>,
): QueryFeature<TFeatureKind> {
  return { ɵkind: kind, ɵproviders: providers }
}

/**
 * A type alias that represents a feature which enables developer tools.
 * The type is used to describe the return value of the `withDevtools` function.
 * @public
 * @see {@link withDevtools}
 */
export type DeveloperToolsFeature = QueryFeature<'DeveloperTools'>

/**
 * A type alias that represents a feature which enables persistence.
 * The type is used to describe the return value of the `withPersistQueryClient` function.
 * @public
 */
export type PersistQueryClientFeature = QueryFeature<'PersistQueryClient'>

/**
 * Options for configuring the TanStack Query devtools.
 * @public
 */
export interface DevtoolsOptions {
  /**
   * Set this true if you want the devtools to default to being open
   */
  initialIsOpen?: boolean
  /**
   * The position of the TanStack logo to open and close the devtools panel.
   * `top-left` | `top-right` | `bottom-left` | `bottom-right` | `relative`
   * Defaults to `bottom-right`.
   */
  buttonPosition?: DevtoolsButtonPosition
  /**
   * The position of the TanStack Query devtools panel.
   * `top` | `bottom` | `left` | `right`
   * Defaults to `bottom`.
   */
  position?: DevtoolsPosition
  /**
   * Custom instance of QueryClient
   */
  client?: QueryClient
  /**
   * Use this so you can define custom errors that can be shown in the devtools.
   */
  errorTypes?: Array<DevtoolsErrorType>
  /**
   * Use this to pass a nonce to the style tag that is added to the document head. This is useful if you are using a Content Security Policy (CSP) nonce to allow inline styles.
   */
  styleNonce?: string
  /**
   * Use this so you can attach the devtool's styles to a specific element in the DOM.
   */
  shadowDOMTarget?: ShadowRoot

  /**
   * Whether the developer tools should load.
   * - `auto`- (Default) Lazily loads devtools when in development mode. Skips loading in production mode.
   * - `true`- Always load the devtools, regardless of the environment.
   * - `false`- Never load the devtools, regardless of the environment.
   *
   * You can use `true` and `false` to override loading developer tools from an environment file.
   * For example, a test environment might run in production mode but you may want to load developer tools.
   *
   * Additionally, you can use a signal in the callback to dynamically load the devtools based on a condition. For example,
   * a signal created from a RxJS observable that listens for a keyboard shortcut.
   *
   * **Example**
   * ```ts
   *    withDevtools(() => ({
   *      initialIsOpen: true,
   *      loadDevtools: inject(ExampleService).loadDevtools()
   *    }))
   *  ```
   */
  loadDevtools?: 'auto' | boolean
}

/**
 * Enables developer tools.
 *
 * **Example**
 *
 * ```ts
 * export const appConfig: ApplicationConfig = {
 *   providers: [
 *     provideTanStackQuery(new QueryClient(), withDevtools())
 *   ]
 * }
 * ```
 * By default the devtools will be loaded when Angular runs in development mode and rendered in `<body>`.
 *
 * If you need more control over when devtools are loaded, you can use the `loadDevtools` option. This is particularly useful if you want to load devtools based on environment configurations. For instance, you might have a test environment running in production mode but still require devtools to be available.
 *
 * If you need more control over where devtools are rendered, consider `injectDevtoolsPanel`. This allows rendering devtools inside your own devtools for example.
 * @param withDevtoolsFn - A function that returns `DevtoolsOptions`.
 * @returns A set of providers for use with `provideTanStackQuery`.
 * @public
 * @see {@link provideTanStackQuery}
 * @see {@link DevtoolsOptions}
 */
export function withDevtools(
  withDevtoolsFn?: () => DevtoolsOptions,
): DeveloperToolsFeature {
  let providers: Array<Provider> = []
  if (!isDevMode() && !withDevtoolsFn) {
    providers = []
  } else {
    providers = [
      {
        // Do not use provideEnvironmentInitializer while Angular < v19 is supported
        provide: ENVIRONMENT_INITIALIZER,
        multi: true,
        useFactory: () => {
          if (!isPlatformBrowser(inject(PLATFORM_ID))) return noop
          const injectedClient = inject(QueryClient, {
            optional: true,
          })
          const destroyRef = inject(DestroyRef)

          const options = computed(() => withDevtoolsFn?.() ?? {})

          let devtools: TanstackQueryDevtools | null = null
          let el: HTMLElement | null = null

          const shouldLoadToolsSignal = computed(() => {
            const { loadDevtools } = options()
            return typeof loadDevtools === 'boolean'
              ? loadDevtools
              : isDevMode()
          })

          const getResolvedQueryClient = () => {
            const client = options().client ?? injectedClient
            if (!client) {
              throw new Error('No QueryClient found')
            }
            return client
          }

          const destroyDevtools = () => {
            devtools?.unmount()
            el?.remove()
            devtools = null
          }

          return () =>
            effect(() => {
              const shouldLoadTools = shouldLoadToolsSignal()
              const {
                client,
                position,
                errorTypes,
                buttonPosition,
                initialIsOpen,
              } = options()

              if (devtools && !shouldLoadTools) {
                destroyDevtools()
                return
              } else if (devtools && shouldLoadTools) {
                client && devtools.setClient(client)
                position && devtools.setPosition(position)
                errorTypes && devtools.setErrorTypes(errorTypes)
                buttonPosition && devtools.setButtonPosition(buttonPosition)
                initialIsOpen && devtools.setInitialIsOpen(initialIsOpen)
                return
              } else if (!shouldLoadTools) {
                return
              }

              el = document.body.appendChild(document.createElement('div'))
              el.classList.add('tsqd-parent-container')

              import('@tanstack/query-devtools').then((queryDevtools) => {
                devtools = new queryDevtools.TanstackQueryDevtools({
                  ...options(),
                  client: getResolvedQueryClient(),
                  queryFlavor: 'Angular Query',
                  version: '5',
                  onlineManager,
                })

                el && devtools.mount(el)

                // Unmount the devtools on application destroy
                destroyRef.onDestroy(destroyDevtools)
              })
            })
        },
      },
    ]
  }
  return queryFeature('DeveloperTools', providers)
}

/**
 * A type alias that represents all Query features available for use with `provideTanStackQuery`.
 * Features can be enabled by adding special functions to the `provideTanStackQuery` call.
 * See documentation for each symbol to find corresponding function name. See also `provideTanStackQuery`
 * documentation on how to use those functions.
 * @public
 * @see {@link provideTanStackQuery}
 */
export type QueryFeatures = DeveloperToolsFeature | PersistQueryClientFeature

export const queryFeatures = ['DeveloperTools', 'PersistQueryClient'] as const

export type QueryFeatureKind = (typeof queryFeatures)[number]<|MERGE_RESOLUTION|>--- conflicted
+++ resolved
@@ -10,12 +10,8 @@
 import { QueryClient, noop, onlineManager } from '@tanstack/query-core'
 import { isPlatformBrowser } from '@angular/common'
 import { isDevMode } from './util/is-dev-mode/is-dev-mode'
-<<<<<<< HEAD
 import type { EnvironmentProviders, Provider } from '@angular/core'
-=======
-import { noop } from './util'
 import type { Provider } from '@angular/core'
->>>>>>> 08cb4b65
 import type {
   DevtoolsButtonPosition,
   DevtoolsErrorType,
