import { waitFor } from '@testing-library/react'
<<<<<<< HEAD
import type { QueryClient, InfiniteQueryObserverResult } from '..'
import { InfiniteQueryObserver, CancelledError } from '..'
import { createQueryClient, queryKey, sleep } from './utils'
import { vi } from 'vitest'
=======
import type {
  QueryClient,
  InfiniteQueryObserverResult,
  QueryCache,
} from '@tanstack/query-core'
import { InfiniteQueryObserver } from '@tanstack/query-core'
import { createQueryClient, queryKey } from './utils'
>>>>>>> e1abd07b

describe('InfiniteQueryBehavior', () => {
  let queryClient: QueryClient
  let queryCache: QueryCache

  beforeEach(() => {
    queryClient = createQueryClient()
    queryCache = queryClient.getQueryCache()
    queryClient.mount()
  })

  afterEach(() => {
    queryClient.clear()
  })

  test('InfiniteQueryBehavior should throw an error if the queryFn is not defined', async () => {
    const key = queryKey()

    const observer = new InfiniteQueryObserver(queryClient, {
      queryKey: key,
      retry: false,
      defaultPageParam: 1,
      getNextPageParam: () => 2,
    })

    let observerResult:
      | InfiniteQueryObserverResult<unknown, unknown>
      | undefined

    const unsubscribe = observer.subscribe((result) => {
      observerResult = result
    })

    await waitFor(() => {
      const query = queryCache.find(key)!
      return expect(observerResult).toMatchObject({
        isError: true,
<<<<<<< HEAD
        error: new Error('Missing queryFn'),
=======
        error: `Missing queryFn for queryKey '${query.queryHash}'`,
>>>>>>> e1abd07b
      })
    })

    unsubscribe()
  })

  test('InfiniteQueryBehavior should apply the maxPages option to limit the number of pages', async () => {
    const key = queryKey()
    let abortSignal: AbortSignal | null = null

    const queryFnSpy = vi.fn().mockImplementation(({ pageParam, signal }) => {
      abortSignal = signal
      return pageParam
    })

    const observer = new InfiniteQueryObserver<number>(queryClient, {
      queryKey: key,
      queryFn: queryFnSpy,
      getNextPageParam: (lastPage) => lastPage + 1,
      getPreviousPageParam: (firstPage) => firstPage - 1,
      maxPages: 2,
      defaultPageParam: 1,
    })

    let observerResult:
      | InfiniteQueryObserverResult<unknown, unknown>
      | undefined

    const unsubscribe = observer.subscribe((result) => {
      observerResult = result
    })

    // Wait for the first page to be fetched
    await waitFor(() =>
      expect(observerResult).toMatchObject({
        isFetching: false,
        data: { pages: [1], pageParams: [1] },
      }),
    )

    expect(queryFnSpy).toHaveBeenNthCalledWith(1, {
      queryKey: key,
      pageParam: 1,
      meta: undefined,
      direction: 'forward',
      signal: abortSignal,
    })

    queryFnSpy.mockClear()

    // Fetch the second page
    await observer.fetchNextPage()

    expect(queryFnSpy).toHaveBeenNthCalledWith(1, {
      queryKey: key,
      pageParam: 2,
      direction: 'forward',
      meta: undefined,
      signal: abortSignal,
    })

    expect(observerResult).toMatchObject({
      isFetching: false,
      data: { pages: [1, 2], pageParams: [1, 2] },
    })

    queryFnSpy.mockClear()

    // Fetch the page before the first page
    await observer.fetchPreviousPage()

    expect(queryFnSpy).toHaveBeenNthCalledWith(1, {
      queryKey: key,
      pageParam: 0,
      direction: 'backward',
      meta: undefined,
      signal: abortSignal,
    })

    // Only first two pages should be in the data
    expect(observerResult).toMatchObject({
      isFetching: false,
      data: { pages: [0, 1], pageParams: [0, 1] },
    })

    queryFnSpy.mockClear()

    // Fetch the page before
    await observer.fetchPreviousPage()

    expect(queryFnSpy).toHaveBeenNthCalledWith(1, {
      queryKey: key,
      pageParam: -1,
      meta: undefined,
      direction: 'backward',
      signal: abortSignal,
    })

    expect(observerResult).toMatchObject({
      isFetching: false,
      data: { pages: [-1, 0], pageParams: [-1, 0] },
    })

    queryFnSpy.mockClear()

    // Fetch the page after
    await observer.fetchNextPage()

    expect(queryFnSpy).toHaveBeenNthCalledWith(1, {
      queryKey: key,
      pageParam: 1,
      meta: undefined,
      direction: 'forward',
      signal: abortSignal,
    })

    expect(observerResult).toMatchObject({
      isFetching: false,
      data: { pages: [0, 1] },
    })

    queryFnSpy.mockClear()

    // Refetch the infinite query
    await observer.refetch()

    // Only 2 pages should be refetched
    expect(queryFnSpy).toHaveBeenCalledTimes(2)

    expect(queryFnSpy).toHaveBeenNthCalledWith(1, {
      queryKey: key,
      pageParam: 0,
      meta: undefined,
      direction: 'forward',
      signal: abortSignal,
    })

    expect(queryFnSpy).toHaveBeenNthCalledWith(2, {
      queryKey: key,
      pageParam: 1,
      meta: undefined,
      direction: 'forward',
      signal: abortSignal,
    })

    unsubscribe()
  })

  test('InfiniteQueryBehavior should support query cancellation', async () => {
    const key = queryKey()
    let abortSignal: AbortSignal | null = null

    const queryFnSpy = vi.fn().mockImplementation(({ pageParam, signal }) => {
      abortSignal = signal
      sleep(10)
      return pageParam
    })

    const observer = new InfiniteQueryObserver<number>(queryClient, {
      queryKey: key,
      queryFn: queryFnSpy,
      getNextPageParam: (lastPage) => lastPage + 1,
      getPreviousPageParam: (firstPage) => firstPage - 1,
      defaultPageParam: 1,
    })

    let observerResult:
      | InfiniteQueryObserverResult<unknown, unknown>
      | undefined

    const unsubscribe = observer.subscribe((result) => {
      observerResult = result
    })

    const query = observer.getCurrentQuery()
    query.cancel()

    // Wait for the first page to be cancelled
    await waitFor(() =>
      expect(observerResult).toMatchObject({
        isFetching: false,
        isError: true,
        error: new CancelledError(),
        data: undefined,
      }),
    )

    expect(queryFnSpy).toHaveBeenCalledTimes(1)

    expect(queryFnSpy).toHaveBeenNthCalledWith(1, {
      queryKey: key,
      pageParam: 1,
      meta: undefined,
      direction: 'forward',
      signal: abortSignal,
    })

    unsubscribe()
  })

  test('InfiniteQueryBehavior should not refetch pages if the query is cancelled', async () => {
    const key = queryKey()
    let abortSignal: AbortSignal | null = null

    let queryFnSpy = vi.fn().mockImplementation(({ pageParam, signal }) => {
      abortSignal = signal
      return pageParam
    })

    const observer = new InfiniteQueryObserver<number>(queryClient, {
      queryKey: key,
      queryFn: queryFnSpy,
      getNextPageParam: (lastPage) => lastPage + 1,
      getPreviousPageParam: (firstPage) => firstPage - 1,
      defaultPageParam: 1,
    })

    let observerResult:
      | InfiniteQueryObserverResult<unknown, unknown>
      | undefined

    const unsubscribe = observer.subscribe((result) => {
      observerResult = result
    })

    // Wait for the first page to be fetched
    await waitFor(() =>
      expect(observerResult).toMatchObject({
        isFetching: false,
        data: { pages: [1], pageParams: [1] },
      }),
    )

    queryFnSpy.mockClear()

    // Fetch the second page
    await observer.fetchNextPage()

    expect(observerResult).toMatchObject({
      isFetching: false,
      data: { pages: [1, 2], pageParams: [1, 2] },
    })

    expect(queryFnSpy).toHaveBeenCalledTimes(1)

    expect(queryFnSpy).toHaveBeenNthCalledWith(1, {
      queryKey: key,
      pageParam: 2,
      meta: undefined,
      direction: 'forward',
      signal: abortSignal,
    })

    queryFnSpy = vi.fn().mockImplementation(({ pageParam = 1, signal }) => {
      abortSignal = signal
      sleep(10)
      return pageParam
    })

    // Refetch the query
    observer.refetch()
    expect(observerResult).toMatchObject({
      isFetching: true,
      isError: false,
    })

    // Cancel the query
    const query = observer.getCurrentQuery()
    query.cancel()

    expect(observerResult).toMatchObject({
      isFetching: false,
      isError: true,
      error: new CancelledError(),
      data: { pages: [1, 2], pageParams: [1, 2] },
    })

    // Pages should not have been fetched
    expect(queryFnSpy).toHaveBeenCalledTimes(0)

    unsubscribe()
  })
})<|MERGE_RESOLUTION|>--- conflicted
+++ resolved
@@ -1,18 +1,8 @@
 import { waitFor } from '@testing-library/react'
-<<<<<<< HEAD
-import type { QueryClient, InfiniteQueryObserverResult } from '..'
+import type { QueryClient, QueryCache, InfiniteQueryObserverResult } from '..'
 import { InfiniteQueryObserver, CancelledError } from '..'
 import { createQueryClient, queryKey, sleep } from './utils'
 import { vi } from 'vitest'
-=======
-import type {
-  QueryClient,
-  InfiniteQueryObserverResult,
-  QueryCache,
-} from '@tanstack/query-core'
-import { InfiniteQueryObserver } from '@tanstack/query-core'
-import { createQueryClient, queryKey } from './utils'
->>>>>>> e1abd07b
 
 describe('InfiniteQueryBehavior', () => {
   let queryClient: QueryClient
@@ -47,14 +37,10 @@
     })
 
     await waitFor(() => {
-      const query = queryCache.find(key)!
+      const query = queryCache.find({ queryKey: key })!
       return expect(observerResult).toMatchObject({
         isError: true,
-<<<<<<< HEAD
-        error: new Error('Missing queryFn'),
-=======
-        error: `Missing queryFn for queryKey '${query.queryHash}'`,
->>>>>>> e1abd07b
+        error: new Error(`Missing queryFn: '${query.queryHash}'`),
       })
     })
 
