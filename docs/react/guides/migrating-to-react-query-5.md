--- conflicted
+++ resolved
@@ -117,13 +117,13 @@
 
 Mainly because an important fix was shipped around type inference. Please see this [TypeScript issue](https://github.com/microsoft/TypeScript/issues/43371) for more information.
 
-<<<<<<< HEAD
+
 ### The `contextSharing` prop has been removed from QueryClientProvider
 
 You could previously use the `contextSharing` property to share the first (and at least one) instance of the query client context across the window. This ensured that if TanStack Query was used across different bundles or microfrontends then they will all use the same instance of the context, regardless of module scoping.
 
 However, isolation is often preferred for microfrontends. In v4 the option to pass a custom context to the `QueryClientProvider` was added, which allows exactly this. If you wish to use the same query client across multiple packages of an application, you can create a `QueryClient` in your application and then let the bundles share this through the `context` property of the `QueryClientProvider`.
-=======
+
 
 ### The `isDataEqual` options has been removed from useQuery
 
@@ -140,5 +140,4 @@
 
 ### The `useErrorBoundary` prop has been renamed to `throwErrors`
 
-To make the `useErrorBoundary` prop more framework-agnostic and avoid confusion with the established React function prefix "`use`" for hooks and the "ErrorBoundary" component name, it has been renamed to `throwErrors` to more accurately reflect its functionality.
->>>>>>> 1c43f580
+To make the `useErrorBoundary` prop more framework-agnostic and avoid confusion with the established React function prefix "`use`" for hooks and the "ErrorBoundary" component name, it has been renamed to `throwErrors` to more accurately reflect its functionality.