---
id: migrating-to-react-query-4
title: Migrating to React Query 4
---

## Breaking Changes

### Separate hydration exports have been removed

With version [3.22.0](https://github.com/tannerlinsley/react-query/releases/tag/v3.22.0), hydration utilities moved into the react-query core. With v3, you could still use the old exports from `react-query/hydration`, but these exports have been removed with v4.

```diff
- import { dehydrate, hydrate, useHydrate, Hydrate } from 'react-query/hydration'
+ import { dehydrate, hydrate, useHydrate, Hydrate } from 'react-query'
```

### Consistent behavior for `cancelRefetch`

The `cancelRefetch` can be passed to all functions that imperatively fetch a query, namely:

- `queryClient.refetchQueries`
  - `queryClient.invalidateQueries`
  - `queryClient.resetQueries`
- `refetch` returned from `useQuery`
- `fetchNetPage` and `fetchPreviousPage` returned from `useInfiniteQuery`

Except for `fetchNetxPage` and `fetchPreviousPage`, this flag was defaulting to `false`, which was inconsistent and potentially troublesome: Calling `refetchQueries` or `invalidateQueries` after a mutation might not yield the latest result if a previous slow fetch was already ongoing, because this refetch would have been skipped.

We believe that if a query is actively refetched by some code you write, it should, per default, re-start the fetch.

That is why this flag now defaults to _true_ for all methods mentioned above. It also means that if you call `refetchQueries` twice in a row, without awaiting it, it will now cancel the first fetch and re-start it with the second one:

```
queryClient.refetchQueries({ queryKey: ['todos'] })
// this will abort the previous refetch and start a new fetch
queryClient.refetchQueries({ queryKey: ['todos'] })
```

You can opt-out of this behaviour by explicitly passing `cancelRefetch:false`:

```
queryClient.refetchQueries({ queryKey: ['todos'] })
// this will not abort the previous refetch - it will just be ignored
queryClient.refetchQueries({ queryKey: ['todos'] }, { cancelRefetch: false })
```

> Note: There is no change in behaviour for automatically triggered fetches, e.g. because a query mounts or because of a window focus refetch.

### Query Filters

A [query filter](../guides/filters) is an object with certain conditions to match a query. Historically, the filter options have mostly been a combination of boolean flags. However, combining those flags can lead to impossible states. Specifically:

```
active?: boolean
  - When set to true it will match active queries.
  - When set to false it will match inactive queries.
inactive?: boolean
  - When set to true it will match inactive queries.
  - When set to false it will match active queries.
```

Those flags don't work well when used together, because they are mutually exclusive. Setting `false` for both flags could match all queries, judging from the description, or no queries, which doesn't make much sense.

With v4, those filters have been combined into a single filter to better show the intent:

```diff
- active?: boolean
- inactive?: boolean
+ type?: 'active' | 'inactive' | 'all'
```

The filter defaults to `all`, and you can choose to only match `active` or `inactive` queries.

#### refetchActive / refetchInactive

[queryClient.invalidateQueries](../reference/QueryClient#queryclientinvalidatequeries) had two additional, similar flags:

```
refetchActive: Boolean
  - Defaults to true
  - When set to false, queries that match the refetch predicate and are actively being rendered via useQuery and friends will NOT be refetched in the background, and only marked as invalid.
refetchInactive: Boolean
  - Defaults to false
  - When set to true, queries that match the refetch predicate and are not being rendered via useQuery and friends will be both marked as invalid and also refetched in the background
```

For the same reason, those have also been combined:

```diff
- active?: boolean
- inactive?: boolean
+ refetchType?: 'active' | 'inactive' | 'all' | 'none'
```

This flag defaults to `active` because `refetchActive` defaulted to `true`. This means we also need a way to tell `invalidateQueries` to not refetch at all, which is why a fourth option (`none`) is also allowed here.

<<<<<<< HEAD

### `persistQueryClient` and its sister plugins are no longer expermental and have been renamed

The plugins `createWebStoragePersistor` and `createAsyncStoragePersistor` have been renamed to [`createWebStoragePersister`](/plugins/createWebStoragePersister) and [`createAsyncStoragePersister`](/plugins/createAsyncStoragePersister) respectively. The interface `Persistor` in `persistQueryClient` has also been renamed to `Persister`. Checkout [this stackexchange](https://english.stackexchange.com/questions/206893/persister-or-persistor) for the motivation of this change.

Since these plugins are no longer experimental, there import paths have also been updated:

```diff
- import { persistQueryClient } from 'react-query/persistQueryClient-experimental'
- import { createWebStoragePersistor } from 'react-query/createWebStoragePersistor-experimental'
- import { createAsyncStoragePersistor } from 'react-query/createAsyncStoragePersistor-experimental'

+ import { persistQueryClient } from 'react-query/persistQueryClient'
+ import { createWebStoragePersister } from 'react-query/createWebStoragePersister'
+ import { createAsyncStoragePersister } from 'react-query/createAsyncStoragePersister'
```

=======
### Streamlined NotifyEvents

Subscribing manually to the `QueryCache` has always given you a `QueryCacheNotifyEvent`, but this was not true for the `MutationCache`. We have streamlined the behavior and also adapted event names accordingly.

#### QueryCacheNotifyEvent

```diff
- type: 'queryAdded'
+ type: 'added'
- type: 'queryRemoved'
+ type: 'removed'
- type: 'queryUpdated'
+ type: 'updated'
```

#### MutationCacheNotifyEvent

The `MutationCacheNotifyEvent` uses the same types as the `QueryCacheNotifyEvent`.

> Note: This is only relevant if you manually subscribe to the caches via `queryCache.subscribe` or `mutationCache.subscribe`

### The `src/react` directory was renamed to `src/reactjs`

Previously, react-query had a directory named `react` which imported from the `react` module. This could cause problems with some Jest configurations, resulting in errors when running tests like:

```
TypeError: Cannot read property 'createContext' of undefined
```

With the renamed directory this no longer is an issue.

If you were importing anything from `'react-query/react'` directly in your project (as opposed to just `'react-query'`), then you need to update your imports:

```diff
- import { QueryClientProvider } from 'react-query/react';
+ import { QueryClientProvider } from 'react-query/reactjs';
```

## New Features 🚀

### Mutation Cache Garbage Collection

Mutations can now also be garbage collected automatically, just like queries. The default `cacheTime` for mutations is also set to 5 minutes.
>>>>>>> ac1eefdf
<|MERGE_RESOLUTION|>--- conflicted
+++ resolved
@@ -94,25 +94,6 @@
 
 This flag defaults to `active` because `refetchActive` defaulted to `true`. This means we also need a way to tell `invalidateQueries` to not refetch at all, which is why a fourth option (`none`) is also allowed here.
 
-<<<<<<< HEAD
-
-### `persistQueryClient` and its sister plugins are no longer expermental and have been renamed
-
-The plugins `createWebStoragePersistor` and `createAsyncStoragePersistor` have been renamed to [`createWebStoragePersister`](/plugins/createWebStoragePersister) and [`createAsyncStoragePersister`](/plugins/createAsyncStoragePersister) respectively. The interface `Persistor` in `persistQueryClient` has also been renamed to `Persister`. Checkout [this stackexchange](https://english.stackexchange.com/questions/206893/persister-or-persistor) for the motivation of this change.
-
-Since these plugins are no longer experimental, there import paths have also been updated:
-
-```diff
-- import { persistQueryClient } from 'react-query/persistQueryClient-experimental'
-- import { createWebStoragePersistor } from 'react-query/createWebStoragePersistor-experimental'
-- import { createAsyncStoragePersistor } from 'react-query/createAsyncStoragePersistor-experimental'
-
-+ import { persistQueryClient } from 'react-query/persistQueryClient'
-+ import { createWebStoragePersister } from 'react-query/createWebStoragePersister'
-+ import { createAsyncStoragePersister } from 'react-query/createAsyncStoragePersister'
-```
-
-=======
 ### Streamlined NotifyEvents
 
 Subscribing manually to the `QueryCache` has always given you a `QueryCacheNotifyEvent`, but this was not true for the `MutationCache`. We have streamlined the behavior and also adapted event names accordingly.
@@ -151,9 +132,24 @@
 + import { QueryClientProvider } from 'react-query/reactjs';
 ```
 
+### `persistQueryClient` and its sister plugins are no longer expermental and have been renamed
+
+The plugins `createWebStoragePersistor` and `createAsyncStoragePersistor` have been renamed to [`createWebStoragePersister`](/plugins/createWebStoragePersister) and [`createAsyncStoragePersister`](/plugins/createAsyncStoragePersister) respectively. The interface `Persistor` in `persistQueryClient` has also been renamed to `Persister`. Checkout [this stackexchange](https://english.stackexchange.com/questions/206893/persister-or-persistor) for the motivation of this change.
+
+Since these plugins are no longer experimental, there import paths have also been updated:
+
+```diff
+- import { persistQueryClient } from 'react-query/persistQueryClient-experimental'
+- import { createWebStoragePersistor } from 'react-query/createWebStoragePersistor-experimental'
+- import { createAsyncStoragePersistor } from 'react-query/createAsyncStoragePersistor-experimental'
+
++ import { persistQueryClient } from 'react-query/persistQueryClient'
++ import { createWebStoragePersister } from 'react-query/createWebStoragePersister'
++ import { createAsyncStoragePersister } from 'react-query/createAsyncStoragePersister'
+```
+
 ## New Features 🚀
 
 ### Mutation Cache Garbage Collection
 
-Mutations can now also be garbage collected automatically, just like queries. The default `cacheTime` for mutations is also set to 5 minutes.
->>>>>>> ac1eefdf
+Mutations can now also be garbage collected automatically, just like queries. The default `cacheTime` for mutations is also set to 5 minutes.