--- conflicted
+++ resolved
@@ -58,17 +58,10 @@
   ;(client.getDefaultOptions().queries as any)?._experimental_beforeQuery?.(
     defaultedOptions,
   )
-  
+
   if (process.env.NODE_ENV !== 'production') {
     // Make sure the queryFn is defined
-<<<<<<< HEAD
     if (!defaultedOptions.queryFn) {
-=======
-    if (
-      !defaultedOptions.queryFn &&
-      !client.getDefaultOptions().queries?.queryFn
-    ) {
->>>>>>> 1e05e6f7
       console.error(
         'Error: queryFn is required, but only if no default query function has been defined. More info here: https://tanstack.com/query/latest/docs/framework/react/guides/default-query-function',
       )
