import {
  ensureQueryFn,
  noop,
  replaceData,
  resolveEnabled,
  resolveStaleTime,
  skipToken,
  timeUntilStale,
} from './utils'
import { notifyManager } from './notifyManager'
import { CancelledError, canFetch, createRetryer } from './retryer'
import { Removable } from './removable'
import type { QueryCache } from './queryCache'
import type { QueryClient } from './queryClient'
import type {
  CancelOptions,
  DefaultError,
  FetchStatus,
  InitialDataFunction,
  OmitKeyof,
  QueryFunctionContext,
  QueryKey,
  QueryMeta,
  QueryOptions,
  QueryStatus,
  SetDataOptions,
  StaleTime,
} from './types'
import type { QueryObserver } from './queryObserver'
import type { Retryer } from './retryer'

// TYPES

interface QueryConfig<
  TQueryFnData,
  TError,
  TData,
  TQueryKey extends QueryKey = QueryKey,
> {
  client: QueryClient
  queryKey: TQueryKey
  queryHash: string
  options?: QueryOptions<TQueryFnData, TError, TData, TQueryKey>
  defaultOptions?: QueryOptions<TQueryFnData, TError, TData, TQueryKey>
  state?: QueryState<TData, TError>
}

export interface QueryState<TData = unknown, TError = DefaultError> {
  data: TData | undefined
  dataUpdateCount: number
  dataUpdatedAt: number
  error: TError | null
  errorUpdateCount: number
  errorUpdatedAt: number
  fetchFailureCount: number
  fetchFailureReason: TError | null
  fetchMeta: FetchMeta | null
  isInvalidated: boolean
  status: QueryStatus
  fetchStatus: FetchStatus
}

export interface FetchContext<
  TQueryFnData,
  TError,
  TData,
  TQueryKey extends QueryKey = QueryKey,
> {
  fetchFn: () => unknown | Promise<unknown>
  fetchOptions?: FetchOptions
  signal: AbortSignal
  options: QueryOptions<TQueryFnData, TError, TData, any>
  client: QueryClient
  queryKey: TQueryKey
  state: QueryState<TData, TError>
}

export interface QueryBehavior<
  TQueryFnData = unknown,
  TError = DefaultError,
  TData = TQueryFnData,
  TQueryKey extends QueryKey = QueryKey,
> {
  onFetch: (
    context: FetchContext<TQueryFnData, TError, TData, TQueryKey>,
    query: Query,
  ) => void
}

export type FetchDirection = 'forward' | 'backward'

export interface FetchMeta {
  fetchMore?: { direction: FetchDirection }
}

export interface FetchOptions<TData = unknown> {
  cancelRefetch?: boolean
  meta?: FetchMeta
  initialPromise?: Promise<TData>
}

interface FailedAction<TError> {
  type: 'failed'
  failureCount: number
  error: TError
}

interface FetchAction {
  type: 'fetch'
  meta?: FetchMeta
}

interface SuccessAction<TData> {
  data: TData | undefined
  type: 'success'
  dataUpdatedAt?: number
  manual?: boolean
}

interface ErrorAction<TError> {
  type: 'error'
  error: TError
}

interface InvalidateAction {
  type: 'invalidate'
}

interface PauseAction {
  type: 'pause'
}

interface ContinueAction {
  type: 'continue'
}

interface SetStateAction<TData, TError> {
  type: 'setState'
  state: Partial<QueryState<TData, TError>>
  setStateOptions?: SetStateOptions
}

export type Action<TData, TError> =
  | ContinueAction
  | ErrorAction<TError>
  | FailedAction<TError>
  | FetchAction
  | InvalidateAction
  | PauseAction
  | SetStateAction<TData, TError>
  | SuccessAction<TData>

export interface SetStateOptions {
  meta?: any
}

// CLASS

export class Query<
  TQueryFnData = unknown,
  TError = DefaultError,
  TData = TQueryFnData,
  TQueryKey extends QueryKey = QueryKey,
> extends Removable {
  queryKey: TQueryKey
  queryHash: string
  options!: QueryOptions<TQueryFnData, TError, TData, TQueryKey>
  state: QueryState<TData, TError>

  #initialState: QueryState<TData, TError>
  #cache: QueryCache
  #client: QueryClient
  #retryer?: Retryer<TData>
  observers: Array<QueryObserver<any, any, any, any, any>>
  #defaultOptions?: QueryOptions<TQueryFnData, TError, TData, TQueryKey>
  #abortSignalConsumed: boolean

  constructor(config: QueryConfig<TQueryFnData, TError, TData, TQueryKey>) {
    super()

    this.#abortSignalConsumed = false
    this.#defaultOptions = config.defaultOptions
    this.setOptions(config.options)
    this.observers = []
    this.#client = config.client
    this.#cache = this.#client.getQueryCache()
    this.queryKey = config.queryKey
    this.queryHash = config.queryHash
    this.#initialState = getDefaultState(this.options)
    this.state = config.state ?? this.#initialState
    this.scheduleGc()
  }
  get meta(): QueryMeta | undefined {
    return this.options.meta
  }

  get promise(): Promise<TData> | undefined {
    return this.#retryer?.promise
  }

  setOptions(
    options?: QueryOptions<TQueryFnData, TError, TData, TQueryKey>,
  ): void {
    this.options = { ...this.#defaultOptions, ...options }

    this.updateGcTime(this.options.gcTime)
  }

  protected optionalRemove() {
    if (!this.observers.length && this.state.fetchStatus === 'idle') {
      this.#cache.remove(this)
    }
  }

  setData(
    newData: TData,
    options?: SetDataOptions & { manual: boolean },
  ): TData {
    const data = replaceData(this.state.data, newData, this.options)

    // Set data and mark it as cached
    this.#dispatch({
      data,
      type: 'success',
      dataUpdatedAt: options?.updatedAt,
      manual: options?.manual,
    })

    return data
  }

  setState(
    state: Partial<QueryState<TData, TError>>,
    setStateOptions?: SetStateOptions,
  ): void {
    this.#dispatch({ type: 'setState', state, setStateOptions })
  }

  cancel(options?: CancelOptions): Promise<void> {
    const promise = this.#retryer?.promise
    this.#retryer?.cancel(options)
    return promise ? promise.then(noop).catch(noop) : Promise.resolve()
  }

  destroy(): void {
    super.destroy()

    this.cancel({ silent: true })
  }

  reset(): void {
    this.destroy()
    this.setState(this.#initialState)
  }

  isActive(): boolean {
    return this.observers.some(
      (observer) => resolveEnabled(observer.options.enabled, this) !== false,
    )
  }

  isDisabled(): boolean {
    if (this.getObserversCount() > 0) {
      return !this.isActive()
    }
    // if a query has no observers, it should still be considered disabled if it never attempted a fetch
    return (
      this.options.queryFn === skipToken ||
      this.state.dataUpdateCount + this.state.errorUpdateCount === 0
    )
  }

  isStatic(): boolean {
    if (this.getObserversCount() > 0) {
      return this.observers.some(
        (observer) =>
          resolveStaleTime(observer.options.staleTime, this) === 'static',
      )
    }

    return false
  }

  isStale(): boolean {
    // check observers first, their `isStale` has the source of truth
    // calculated with `isStaleByTime` and it takes `enabled` into account
    if (this.getObserversCount() > 0) {
      return this.observers.some(
        (observer) => observer.getCurrentResult().isStale,
      )
    }

    return this.state.data === undefined || this.state.isInvalidated
  }

  isStaleByTime(staleTime: StaleTime = 0): boolean {
    // no data is always stale
    if (this.state.data === undefined) {
      return true
    }
    // static is never stale
    if (staleTime === 'static') {
      return false
    }
    // if the query is invalidated, it is stale
    if (this.state.isInvalidated) {
      return true
    }

    return !timeUntilStale(this.state.dataUpdatedAt, staleTime)
  }

  onFocus(): void {
    const observer = this.observers.find((x) => x.shouldFetchOnWindowFocus())

    observer?.refetch({ cancelRefetch: false })

    // Continue fetch if currently paused
    this.#retryer?.continue()
  }

  onOnline(): void {
    const observer = this.observers.find((x) => x.shouldFetchOnReconnect())

    observer?.refetch({ cancelRefetch: false })

    // Continue fetch if currently paused
    this.#retryer?.continue()
  }

  addObserver(observer: QueryObserver<any, any, any, any, any>): void {
    if (!this.observers.includes(observer)) {
      this.observers.push(observer)

      // Stop the query from being garbage collected
      this.clearGcTimeout()

      this.#cache.notify({ type: 'observerAdded', query: this, observer })
    }
  }

  removeObserver(observer: QueryObserver<any, any, any, any, any>): void {
    if (this.observers.includes(observer)) {
      this.observers = this.observers.filter((x) => x !== observer)

      if (!this.observers.length) {
        // If the transport layer does not support cancellation
        // we'll let the query continue so the result can be cached
        if (this.#retryer) {
          if (this.#abortSignalConsumed) {
            this.#retryer.cancel({ revert: true })
          } else {
            this.#retryer.cancelRetry()
          }
        }

        this.scheduleGc()
      }

      this.#cache.notify({ type: 'observerRemoved', query: this, observer })
    }
  }

  getObserversCount(): number {
    return this.observers.length
  }

  invalidate(): void {
    if (!this.state.isInvalidated) {
      this.#dispatch({ type: 'invalidate' })
    }
  }

  async fetch(
    options?: QueryOptions<TQueryFnData, TError, TData, TQueryKey>,
    fetchOptions?: FetchOptions<TQueryFnData>,
  ): Promise<TData> {
    if (this.state.fetchStatus !== 'idle') {
      if (this.state.data !== undefined && fetchOptions?.cancelRefetch) {
        // Silently cancel current fetch if the user wants to cancel refetch
        this.cancel({ silent: true })
      } else if (this.#retryer) {
        // make sure that retries that were potentially cancelled due to unmounts can continue
        this.#retryer.continueRetry()
        // Return current promise if we are already fetching
        return this.#retryer.promise
      }
    }

    // Update config if passed, otherwise the config from the last execution is used
    if (options) {
      this.setOptions(options)
    }

    // Use the options from the first observer with a query function if no function is found.
    // This can happen when the query is hydrated or created with setQueryData.
    if (!this.options.queryFn) {
      const observer = this.observers.find((x) => x.options.queryFn)
      if (observer) {
        this.setOptions(observer.options)
      }
    }

    if (process.env.NODE_ENV !== 'production') {
      if (!Array.isArray(this.options.queryKey)) {
        console.error(
          `As of v4, queryKey needs to be an Array. If you are using a string like 'repoData', please change it to an Array, e.g. ['repoData']`,
        )
      }
    }

    const abortController = new AbortController()

    // Adds an enumerable signal property to the object that
    // which sets abortSignalConsumed to true when the signal
    // is read.
    const addSignalProperty = (object: unknown) => {
      Object.defineProperty(object, 'signal', {
        enumerable: true,
        get: () => {
          this.#abortSignalConsumed = true
          return abortController.signal
        },
      })
    }

    // Create fetch function
    const fetchFn = () => {
      const queryFn = ensureQueryFn(this.options, fetchOptions)

      // Create query function context
      const createQueryFnContext = (): QueryFunctionContext<TQueryKey> => {
        const queryFnContext: OmitKeyof<
          QueryFunctionContext<TQueryKey>,
          'signal'
        > = {
          client: this.#client,
          queryKey: this.queryKey,
          meta: this.meta,
        }
        addSignalProperty(queryFnContext)
        return queryFnContext as QueryFunctionContext<TQueryKey>
      }

      const queryFnContext = createQueryFnContext()

      this.#abortSignalConsumed = false
      if (this.options.persister) {
        return this.options.persister(
          queryFn,
          queryFnContext,
          this as unknown as Query,
        )
      }

      return queryFn(queryFnContext)
    }

    // Trigger behavior hook
    const createFetchContext = (): FetchContext<
      TQueryFnData,
      TError,
      TData,
      TQueryKey
    > => {
      const context: OmitKeyof<
        FetchContext<TQueryFnData, TError, TData, TQueryKey>,
        'signal'
      > = {
        fetchOptions,
        options: this.options,
        queryKey: this.queryKey,
        client: this.#client,
        state: this.state,
        fetchFn,
      }

      addSignalProperty(context)
      return context as FetchContext<TQueryFnData, TError, TData, TQueryKey>
    }

    const context = createFetchContext()

    this.options.behavior?.onFetch(context, this as unknown as Query)

    // Store state in case the current fetch needs to be reverted
    const revertState = this.state

    // Set to fetching state if not already in it
    if (
      this.state.fetchStatus === 'idle' ||
      this.state.fetchMeta !== context.fetchOptions?.meta
    ) {
      this.#dispatch({ type: 'fetch', meta: context.fetchOptions?.meta })
    }

    // Try to fetch the data
    this.#retryer = createRetryer({
      initialPromise: fetchOptions?.initialPromise as
        | Promise<TData>
        | undefined,
      fn: context.fetchFn as () => Promise<TData>,
      abort: abortController.abort.bind(abortController),
      onFail: (failureCount, error) => {
        this.#dispatch({ type: 'failed', failureCount, error })
      },
      onPause: () => {
        this.#dispatch({ type: 'pause' })
      },
      onContinue: () => {
        this.#dispatch({ type: 'continue' })
      },
      retry: context.options.retry,
      retryDelay: context.options.retryDelay,
      networkMode: context.options.networkMode,
      canRun: () => true,
    })

    try {
      const data = await this.#retryer.start()
      // this is more of a runtime guard
      // eslint-disable-next-line @typescript-eslint/no-unnecessary-condition
      if (data === undefined) {
        if (process.env.NODE_ENV !== 'production') {
          console.error(
            `Query data cannot be undefined. Please make sure to return a value other than undefined from your query function. Affected query key: ${this.queryHash}`,
          )
        }
        throw new Error(`${this.queryHash} data is undefined`)
      }

      this.setData(data)

      // Notify cache callback
      this.#cache.config.onSuccess?.(data, this as Query<any, any, any, any>)
      this.#cache.config.onSettled?.(
        data,
        this.state.error as any,
        this as Query<any, any, any, any>,
      )
      return data
    } catch (error) {
      if (error instanceof CancelledError) {
        if (error.silent) {
          // silent cancellation implies a new fetch is going to be started,
          // so we hatch onto that promise
          return this.#retryer.promise
        } else if (error.revert) {
          this.setState({
            ...revertState,
            fetchStatus: 'idle' as const,
          })
          // transform error into reverted state data
          return this.state.data!
        }
      }
      this.#dispatch({
        type: 'error',
        error: error as TError,
      })

      // Notify cache callback
      this.#cache.config.onError?.(
        error as any,
        this as Query<any, any, any, any>,
      )
      this.#cache.config.onSettled?.(
        this.state.data,
        error as any,
        this as Query<any, any, any, any>,
      )

      throw error // rethrow the error for further handling
    } finally {
      // Schedule query gc after fetching
      this.scheduleGc()
    }
  }

  #dispatch(action: Action<TData, TError>): void {
    const reducer = (
      state: QueryState<TData, TError>,
    ): QueryState<TData, TError> => {
      switch (action.type) {
        case 'failed':
          return {
            ...state,
            fetchFailureCount: action.failureCount,
            fetchFailureReason: action.error,
          }
        case 'pause':
          return {
            ...state,
            fetchStatus: 'paused',
          }
        case 'continue':
          return {
            ...state,
            fetchStatus: 'fetching',
          }
        case 'fetch':
          return {
            ...state,
            ...fetchState(state.data, this.options),
            fetchMeta: action.meta ?? null,
          }
        case 'success':
<<<<<<< HEAD
          return {
=======
          const newState = {
>>>>>>> 4806dfaf
            ...state,
            data: action.data,
            dataUpdateCount: state.dataUpdateCount + 1,
            dataUpdatedAt: action.dataUpdatedAt ?? Date.now(),
            error: null,
            isInvalidated: false,
            status: 'success' as const,
            ...(!action.manual && {
              fetchStatus: 'idle' as const,
              fetchFailureCount: 0,
              fetchFailureReason: null,
            }),
          }

          // If fetching ends successfully, we don't need revertState as a fallback anymore.
          // For manual updates, capture the state to revert to it in case of a cancellation.
          this.#revertState = action.manual ? newState : undefined

          return newState
        case 'error':
          const error = action.error
          return {
            ...state,
            error,
            errorUpdateCount: state.errorUpdateCount + 1,
            errorUpdatedAt: Date.now(),
            fetchFailureCount: state.fetchFailureCount + 1,
            fetchFailureReason: error,
            fetchStatus: 'idle',
            status: 'error',
          }
        case 'invalidate':
          return {
            ...state,
            isInvalidated: true,
          }
        case 'setState':
          return {
            ...state,
            ...action.state,
          }
      }
    }

    this.state = reducer(this.state)

    notifyManager.batch(() => {
      this.observers.forEach((observer) => {
        observer.onQueryUpdate()
      })

      this.#cache.notify({ query: this, type: 'updated', action })
    })
  }
}

export function fetchState<
  TQueryFnData,
  TError,
  TData,
  TQueryKey extends QueryKey,
>(
  data: TData | undefined,
  options: QueryOptions<TQueryFnData, TError, TData, TQueryKey>,
) {
  return {
    fetchFailureCount: 0,
    fetchFailureReason: null,
    fetchStatus: canFetch(options.networkMode) ? 'fetching' : 'paused',
    ...(data === undefined &&
      ({
        error: null,
        status: 'pending',
      } as const)),
  } as const
}

function getDefaultState<
  TQueryFnData,
  TError,
  TData,
  TQueryKey extends QueryKey,
>(
  options: QueryOptions<TQueryFnData, TError, TData, TQueryKey>,
): QueryState<TData, TError> {
  const data =
    typeof options.initialData === 'function'
      ? (options.initialData as InitialDataFunction<TData>)()
      : options.initialData

  const hasData = data !== undefined

  const initialDataUpdatedAt = hasData
    ? typeof options.initialDataUpdatedAt === 'function'
      ? (options.initialDataUpdatedAt as () => number | undefined)()
      : options.initialDataUpdatedAt
    : 0

  return {
    data,
    dataUpdateCount: 0,
    dataUpdatedAt: hasData ? (initialDataUpdatedAt ?? Date.now()) : 0,
    error: null,
    errorUpdateCount: 0,
    errorUpdatedAt: 0,
    fetchFailureCount: 0,
    fetchFailureReason: null,
    fetchMeta: null,
    isInvalidated: false,
    status: hasData ? 'success' : 'pending',
    fetchStatus: 'idle',
  }
}<|MERGE_RESOLUTION|>--- conflicted
+++ resolved
@@ -168,6 +168,7 @@
   state: QueryState<TData, TError>
 
   #initialState: QueryState<TData, TError>
+  #revertState?: QueryState<TData, TError>
   #cache: QueryCache
   #client: QueryClient
   #retryer?: Retryer<TData>
@@ -484,7 +485,7 @@
     this.options.behavior?.onFetch(context, this as unknown as Query)
 
     // Store state in case the current fetch needs to be reverted
-    const revertState = this.state
+    this.#revertState = this.state
 
     // Set to fetching state if not already in it
     if (
@@ -547,7 +548,7 @@
           return this.#retryer.promise
         } else if (error.revert) {
           this.setState({
-            ...revertState,
+            ...this.#revertState,
             fetchStatus: 'idle' as const,
           })
           // transform error into reverted state data
@@ -605,11 +606,7 @@
             fetchMeta: action.meta ?? null,
           }
         case 'success':
-<<<<<<< HEAD
-          return {
-=======
           const newState = {
->>>>>>> 4806dfaf
             ...state,
             data: action.data,
             dataUpdateCount: state.dataUpdateCount + 1,
@@ -623,7 +620,6 @@
               fetchFailureReason: null,
             }),
           }
-
           // If fetching ends successfully, we don't need revertState as a fallback anymore.
           // For manual updates, capture the state to revert to it in case of a cancellation.
           this.#revertState = action.manual ? newState : undefined
