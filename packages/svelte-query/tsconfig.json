--- conflicted
+++ resolved
@@ -3,13 +3,7 @@
   "compilerOptions": {
     "outDir": "./dist-ts",
     "rootDir": ".",
-<<<<<<< HEAD
-    "baseUrl": ".",
-    "moduleResolution": "Bundler",
-    "types": ["vitest/globals"]
-=======
     "baseUrl": "."
->>>>>>> ee9346ae
   },
   "include": [
     "src/**/*.js",
