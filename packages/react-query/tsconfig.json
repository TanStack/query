--- conflicted
+++ resolved
@@ -2,13 +2,10 @@
   "extends": "../../tsconfig.json",
   "compilerOptions": {
     "jsx": "react-jsx",
-<<<<<<< HEAD
+    "moduleResolution": "Bundler"
     "paths": {
       "@tanstack/query-core": ["../query-core/src"]
     }
-=======
-    "moduleResolution": "Bundler"
->>>>>>> bd3296bf
   },
   "include": [
     "src",
