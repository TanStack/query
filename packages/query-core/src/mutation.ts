--- conflicted
+++ resolved
@@ -183,17 +183,10 @@
 
     try {
       if (!restored) {
-<<<<<<< HEAD
         this.#dispatch({ type: 'loading', variables })
         // Notify cache callback
         await this.#mutationCache.config.onMutate?.(
           variables,
-=======
-        this.#dispatch({ type: 'loading', variables: this.options.variables! })
-        // Notify cache callback
-        await this.#mutationCache.config.onMutate?.(
-          this.state.variables,
->>>>>>> b3f3c59e
           this as Mutation<unknown, unknown, unknown, unknown>,
         )
         const context = await this.options.onMutate?.(variables!)
@@ -252,14 +245,7 @@
         )
         throw error
       } finally {
-<<<<<<< HEAD
-        this.#dispatch({
-          type: 'error',
-          error: error as TError,
-        })
-=======
         this.#dispatch({ type: 'error', error: error as TError })
->>>>>>> b3f3c59e
       }
     }
   }
