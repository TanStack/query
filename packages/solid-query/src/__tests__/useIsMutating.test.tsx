import { fireEvent, screen, waitFor } from 'solid-testing-library'
import {
  createMutation,
  QueryClient,
  QueryClientProvider,
  useIsMutating,
} from '..'
import { createQueryClient, sleep } from './utils'

import {
  createContext,
  createEffect,
  createRenderEffect,
  createSignal,
  ErrorBoundary,
  Show,
} from 'solid-js'
import { render } from 'solid-testing-library'
import * as MutationCacheModule from '../../../query-core/src/mutationCache'
import { setActTimeout } from './utils'

describe('useIsMutating', () => {
  it('should return the number of fetching mutations', async () => {
    const isMutatings: number[] = []
    const queryClient = createQueryClient()

    function IsMutating() {
      const isMutating = useIsMutating()
      createRenderEffect(() => {
        isMutatings.push(isMutating())
      })
      return null
    }

    function Mutations() {
      const { mutate: mutate1 } = createMutation({
        mutationKey: ['mutation1'],
        mutationFn: async () => {
          await sleep(150)
          return 'data'
        },
      })
      const { mutate: mutate2 } = createMutation({
        mutationKey: ['mutation2'],
        mutationFn: async () => {
          await sleep(50)
          return 'data'
        },
      })

      createEffect(() => {
        mutate1()
        setActTimeout(() => {
          mutate2()
        }, 50)
      })

      return null
    }

    function Page() {
      return (
        <div>
          <IsMutating />
          <Mutations />
        </div>
      )
    }

    render(() => (
      <QueryClientProvider client={queryClient}>
        <Page />
      </QueryClientProvider>
    ))
    await waitFor(() => expect(isMutatings).toEqual([0, 1, 2, 1, 0]))
  })

  it('should filter correctly by mutationKey', async () => {
    const isMutatings: number[] = []
    const queryClient = createQueryClient()

    function IsMutating() {
      const isMutating = useIsMutating({ mutationKey: ['mutation1'] })
      createRenderEffect(() => {
        isMutatings.push(isMutating())
      })
      return null
    }

    function Page() {
      const { mutate: mutate1 } = createMutation({
        mutationKey: ['mutation1'],
        mutationFn: async () => {
          await sleep(100)
          return 'data'
        },
      })
      const { mutate: mutate2 } = createMutation({
        mutationKey: ['mutation2'],
        mutationFn: async () => {
          await sleep(100)
          return 'data'
        },
      })

      createEffect(() => {
        mutate1()
        mutate2()
      })

      return <IsMutating />
    }

    render(() => (
      <QueryClientProvider client={queryClient}>
        <Page />
      </QueryClientProvider>
    ))
    // Unlike React, IsMutating Wont re-render twice with mutation2
    await waitFor(() => expect(isMutatings).toEqual([0, 1, 0]))
  })

  it('should filter correctly by predicate', async () => {
    const isMutatings: number[] = []
    const queryClient = createQueryClient()

    function IsMutating() {
      const isMutating = useIsMutating({
        predicate: (mutation) =>
          mutation.options.mutationKey?.[0] === 'mutation1',
      })
      createRenderEffect(() => {
        isMutatings.push(isMutating())
      })
      return null
    }

    function Page() {
      const { mutate: mutate1 } = createMutation({
        mutationKey: ['mutation1'],
        mutationFn: async () => {
          await sleep(100)
          return 'data'
        },
      })
      const { mutate: mutate2 } = createMutation({
        mutationKey: ['mutation2'],
        mutationFn: async () => {
          await sleep(100)
          return 'data'
        },
      })

      createEffect(() => {
        mutate1()
        mutate2()
      })

      return <IsMutating />
    }

    render(() => (
      <QueryClientProvider client={queryClient}>
        <Page />
      </QueryClientProvider>
    ))

    // Again, No unnecessary re-renders like React
    await waitFor(() => expect(isMutatings).toEqual([0, 1, 0]))
  })

  it('should not change state if unmounted', async () => {
    // We have to mock the MutationCache to not unsubscribe
    // the listener when the component is unmounted
    class MutationCacheMock extends MutationCacheModule.MutationCache {
      subscribe(listener: any) {
        super.subscribe(listener)
        return () => void 0
      }
    }

    const MutationCacheSpy = jest
      .spyOn(MutationCacheModule, 'MutationCache')
      .mockImplementation((fn) => {
        return new MutationCacheMock(fn)
      })

    const queryClient = createQueryClient()

    function IsMutating() {
      useIsMutating()
      return null
    }

    function Page() {
      const [mounted, setMounted] = createSignal(true)
      const { mutate: mutate1 } = createMutation({
        mutationKey: ['mutation1'],
        mutationFn: async () => {
          await sleep(10)
          return 'data'
        },
      })

      createEffect(() => {
        mutate1()
      })

      return (
        <div>
          <button onClick={() => setMounted(false)}>unmount</button>
          <Show when={mounted()}>
            <IsMutating />
          </Show>
        </div>
      )
    }

    render(() => (
      <QueryClientProvider client={queryClient}>
        <Page />
      </QueryClientProvider>
    ))
    fireEvent.click(screen.getByText('unmount'))

    // Should not display the console error
    // "Warning: Can't perform a React state update on an unmounted component"

    await sleep(20)
    MutationCacheSpy.mockRestore()
  })

  describe('with custom context', () => {
    it('should return the number of fetching mutations', async () => {
      const context = createContext<QueryClient | undefined>(undefined)

      const isMutatings: number[] = []
      const queryClient = new QueryClient()

      function IsMutating() {
        const isMutating = useIsMutating(undefined, { context })

        createRenderEffect(() => {
          isMutatings.push(isMutating())
        })

        return null
      }

      function Page() {
        const { mutate: mutate1 } = createMutation({
          mutationKey: ['mutation1'],
          mutationFn: async () => {
            await sleep(150)
            return 'data'
          },
          context,
        })
        const { mutate: mutate2 } = createMutation({
          mutationKey: ['mutation2'],
          mutationFn: async () => {
            await sleep(50)
            return 'data'
          },
          context,
        })

        createEffect(() => {
          mutate1()
          setActTimeout(() => {
            mutate2()
          }, 50)
        })

        return <IsMutating />
      }

      render(() => (
        <QueryClientProvider client={queryClient} context={context}>
          <Page />
        </QueryClientProvider>
      ))
      await waitFor(() => expect(isMutatings).toEqual([0, 1, 2, 1, 0]))
    })

    it('should throw if the context is not passed to useIsMutating', async () => {
      const context = createContext<QueryClient | undefined>(undefined)

      const isMutatings: number[] = []
      const queryClient = new QueryClient()

      function IsMutating() {
        const isMutating = useIsMutating(undefined)
        isMutatings.push(isMutating())
        return null
      }

      function Page() {
<<<<<<< HEAD
        const { mutate } = createMutation({
          mutationKey: ['mutation'],
          mutationFn: async () => 'data',
          useErrorBoundary: true,
=======
        const { mutate } = createMutation(['mutation'], async () => 'data', {
          throwErrors: true,
>>>>>>> af2e27ef
          context,
        })

        createEffect(() => {
          mutate()
        })

        return <IsMutating />
      }

      render(() => (
        <QueryClientProvider client={queryClient} context={context}>
          <ErrorBoundary fallback={() => <div>error boundary</div>}>
            <Page />
          </ErrorBoundary>
        </QueryClientProvider>
      ))

      await waitFor(() => screen.getByText('error boundary'))
    })
  })
})<|MERGE_RESOLUTION|>--- conflicted
+++ resolved
@@ -296,15 +296,10 @@
       }
 
       function Page() {
-<<<<<<< HEAD
         const { mutate } = createMutation({
           mutationKey: ['mutation'],
           mutationFn: async () => 'data',
-          useErrorBoundary: true,
-=======
-        const { mutate } = createMutation(['mutation'], async () => 'data', {
           throwErrors: true,
->>>>>>> af2e27ef
           context,
         })
 
