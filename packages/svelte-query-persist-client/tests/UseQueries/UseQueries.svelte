--- conflicted
+++ resolved
@@ -4,7 +4,6 @@
   import { sleep } from '../utils.svelte'
   import type { StatusResult } from '../utils.svelte'
 
-<<<<<<< HEAD
   let {
     key,
     states,
@@ -13,12 +12,7 @@
     states: { value: Array<StatusResult<string>> }
   } = $props()
 
-  const s = createQueries({
-=======
-  export let states: Writable<Array<StatusResult<string>>>
-
   const queries = createQueries({
->>>>>>> 01212de2
     queries: [
       {
         queryKey: ['test'],
@@ -30,20 +24,10 @@
     ],
   })
 
-<<<<<<< HEAD
   $effect(() => {
     states.value = [...untrack(() => states.value), $state.snapshot(s[0])]
   })
 </script>
 
-<div>
-  <h1>{s[0].data}</h1>
-  <h2>fetchStatus: {s[0].fetchStatus}</h2>
-</div>
-=======
-  $: states.update((prev) => [...prev, $queries[0]])
-</script>
-
 <div>{$queries[0].data}</div>
-<div>fetchStatus: {$queries[0].fetchStatus}</div>
->>>>>>> 01212de2
+<div>fetchStatus: {$queries[0].fetchStatus}</div>