import React from 'react'
<<<<<<< HEAD

import { fireEvent, screen, waitFor, act } from '@testing-library/react'
import { ErrorBoundary } from 'react-error-boundary'

=======
import { fireEvent, screen, waitFor, act } from '@testing-library/react'
>>>>>>> 5848fab8
import '@testing-library/jest-dom'
import { useQuery, QueryClient } from '../..'
import {
  getByTextContent,
  renderWithClient,
  sleep,
  createQueryClient,
} from './utils'

Object.defineProperty(window, 'matchMedia', {
  writable: true,
  value: jest.fn().mockImplementation((query: string) => ({
    matches: false,
    media: query,
    onchange: null,
    addListener: jest.fn(), // deprecated
    removeListener: jest.fn(), // deprecated
    addEventListener: jest.fn(),
    removeEventListener: jest.fn(),
    dispatchEvent: jest.fn(),
  })),
})

describe('ReactQueryDevtools', () => {
  beforeEach(() => {
    localStorage.removeItem('reactQueryDevtoolsOpen')
  })
  it('should be able to open and close devtools', async () => {
    const { queryClient } = createQueryClient()
    const onCloseClick = jest.fn()
    const onToggleClick = jest.fn()

    function Page() {
      const { data = 'default' } = useQuery(['check'], async () => {
        await sleep(10)
        return 'test'
      })

      return (
        <div>
          <h1>{data}</h1>
        </div>
      )
    }

    renderWithClient(queryClient, <Page />, {
      initialIsOpen: false,
      closeButtonProps: { onClick: onCloseClick },
      toggleButtonProps: { onClick: onToggleClick },
    })

    const verifyDevtoolsIsOpen = () => {
      expect(
        screen.queryByRole('generic', { name: /react query devtools panel/i })
      ).not.toBeNull()
      expect(
        screen.queryByRole('button', { name: /open react query devtools/i })
      ).toBeNull()
    }
    const verifyDevtoolsIsClosed = () => {
      expect(
        screen.queryByRole('generic', { name: /react query devtools panel/i })
      ).toBeNull()
      expect(
        screen.queryByRole('button', { name: /open react query devtools/i })
      ).not.toBeNull()
    }

<<<<<<< HEAD
    expect(onToggleClick).toHaveBeenCalledTimes(1)

    fireEvent.click(
=======
    const waitForDevtoolsToOpen = () =>
      screen.findByRole('button', { name: /close react query devtools/i })
    const waitForDevtoolsToClose = () =>
      screen.findByRole('button', { name: /open react query devtools/i })

    const getOpenLogoButton = () =>
      screen.getByRole('button', { name: /open react query devtools/i })
    const getCloseLogoButton = () =>
>>>>>>> 5848fab8
      screen.getByRole('button', { name: /close react query devtools/i })
    const getCloseButton = () =>
      screen.getByRole('button', { name: /^close$/i })

    verifyDevtoolsIsClosed()

    fireEvent.click(getOpenLogoButton())
    await waitForDevtoolsToOpen()

    verifyDevtoolsIsOpen()

    fireEvent.click(getCloseLogoButton())
    await waitForDevtoolsToClose()

    verifyDevtoolsIsClosed()

    fireEvent.click(getOpenLogoButton())
    await waitForDevtoolsToOpen()

    verifyDevtoolsIsOpen()

    fireEvent.click(getCloseButton())
    await waitForDevtoolsToClose()

<<<<<<< HEAD
    await screen.findByRole('button', { name: /open react query devtools/i })

    expect(onCloseClick).toHaveBeenCalledTimes(1)
  })

  it('should be able to drag devtools without error', async () => {
    const { queryClient } = createQueryClient()

    function Page() {
      const { data = 'default' } = useQuery(['check'], async () => {
        await sleep(10)
        return 'test'
      })

      return (
        <div>
          <h1>{data}</h1>
        </div>
      )
    }

    const result = renderWithClient(queryClient, <Page />, {
      initialIsOpen: false,
    })

    const draggableElement = result.container
      .querySelector('#ReactQueryDevtoolsPanel')
      ?.querySelector('div')

    if (!draggableElement) {
      throw new Error('Could not find the draggable element')
    }

    await act(async () => {
      fireEvent.mouseDown(draggableElement)
    })
=======
    verifyDevtoolsIsClosed()
>>>>>>> 5848fab8
  })

  it('should display the correct query states', async () => {
    const { queryClient, queryCache } = createQueryClient()

    function Page() {
      const { data = 'default' } = useQuery(
        ['check'],
        async () => {
          await sleep(100)
          return 'test'
        },
        { staleTime: 300 }
      )

      return (
        <div>
          <h1>{data}</h1>
        </div>
      )
    }

    function PageParent() {
      const [isPageVisible, togglePageVisible] = React.useReducer(
        visible => !visible,
        true
      )

      return (
        <div>
          <button
            type="button"
            aria-label="Toggle page visibility"
            onClick={togglePageVisible}
          >
            Toggle Page
          </button>
          {isPageVisible && <Page />}
        </div>
      )
    }

    renderWithClient(queryClient, <PageParent />)

    fireEvent.click(
      screen.getByRole('button', { name: /open react query devtools/i })
    )

    const currentQuery = queryCache.find(['check'])

    // When the query is fetching then expect number of
    // fetching queries to be 1
    expect(currentQuery?.state.fetchStatus).toEqual('fetching')
    await screen.findByText(
      getByTextContent(
        'fresh (0) fetching (1) paused (0) stale (0) inactive (0)'
      )
    )

    // When we are done fetching the query doesn't go stale
    // until 300ms after, so expect the number of fresh
    // queries to be 1
    await waitFor(() => {
      expect(currentQuery?.state.fetchStatus).toEqual('idle')
    })
    await screen.findByText(
      getByTextContent(
        'fresh (1) fetching (0) paused (0) stale (0) inactive (0)'
      )
    )

    // Then wait for the query to go stale and then
    // expect the number of stale queries to be 1
    await waitFor(() => {
      expect(currentQuery?.isStale()).toEqual(false)
    })
    await screen.findByText(
      getByTextContent(
        'fresh (0) fetching (0) paused (0) stale (1) inactive (0)'
      )
    )

    // Unmount the page component thus making the query inactive
    // and expect number of inactive queries to be 1
    fireEvent.click(
      screen.getByRole('button', { name: /toggle page visibility/i })
    )
    await screen.findByText(
      getByTextContent(
        'fresh (0) fetching (0) paused (0) stale (0) inactive (1)'
      )
    )
  })

  it('should display the query hash and open the query details', async () => {
    const { queryClient, queryCache } = createQueryClient()

    function Page() {
      const { data = 'default' } = useQuery(['check'], async () => {
        await sleep(10)
        return 'test'
      })

      return (
        <div>
          <h1>{data}</h1>
        </div>
      )
    }

    renderWithClient(queryClient, <Page />)

    fireEvent.click(
      screen.getByRole('button', { name: /open react query devtools/i })
    )

    const currentQuery = queryCache.find(['check'])

    await screen.findByText(getByTextContent(`1${currentQuery?.queryHash}`))

    const queryButton = await screen.findByRole('button', {
      name: `Open query details for ${currentQuery?.queryHash}`,
    })

    fireEvent.click(queryButton)

    await screen.findByText(/query details/i)
  })

  it('should filter the queries via the query hash', async () => {
    const { queryClient, queryCache } = createQueryClient()

    function Page() {
      const fooResult = useQuery(['foo'], async () => {
        await sleep(10)
        return 'foo-result'
      })

      const barResult = useQuery(['bar'], async () => {
        await sleep(10)
        return 'bar-result'
      })

      const bazResult = useQuery(['baz'], async () => {
        await sleep(10)
        return 'baz-result'
      })

      return (
        <div>
          <h1>
            {barResult.data} {fooResult.data} {bazResult.data}
          </h1>
        </div>
      )
    }

    renderWithClient(queryClient, <Page />)

    fireEvent.click(
      screen.getByRole('button', { name: /open react query devtools/i })
    )

    const fooQueryHash = queryCache.find(['foo'])?.queryHash ?? 'invalid hash'
    const barQueryHash = queryCache.find(['bar'])?.queryHash ?? 'invalid hash'
    const bazQueryHash = queryCache.find(['baz'])?.queryHash ?? 'invalid hash'

    await screen.findByText(fooQueryHash)
    screen.getByText(barQueryHash)
    screen.getByText(bazQueryHash)

    const filterInput = screen.getByLabelText(/filter by queryhash/i)
    fireEvent.change(filterInput, { target: { value: 'fo' } })

    await screen.findByText(fooQueryHash)
    const barItem = screen.queryByText(barQueryHash)
    const bazItem = screen.queryByText(bazQueryHash)
    expect(barItem).toBeNull()
    expect(bazItem).toBeNull()

    fireEvent.change(filterInput, { target: { value: '' } })
  })

  it('should show a disabled label if all observers are disabled', async () => {
    const { queryClient } = createQueryClient()

    function Page() {
      const [enabled, setEnabled] = React.useState(false)
      const { data } = useQuery(
        ['key'],
        async () => {
          await sleep(10)
          return 'test'
        },
        {
          enabled,
        }
      )

      return (
        <div>
          <h1>{data}</h1>
          <button onClick={() => setEnabled(true)}>Enable Query</button>
        </div>
      )
    }

    renderWithClient(queryClient, <Page />, { initialIsOpen: true })

    await screen.findByText(/disabled/i)

    fireEvent.click(screen.getByRole('button', { name: /enable query/i }))

    await waitFor(() => {
      expect(screen.queryByText(/disabled/i)).not.toBeInTheDocument()
    })
  })

  it('should not show a disabled label for inactive queries', async () => {
    const { queryClient } = createQueryClient()

    function Page() {
      const { data } = useQuery(['key'], () => Promise.resolve('test'), {
        enabled: false,
      })

      return (
        <div>
          <h1>{data}</h1>
        </div>
      )
    }

    function App() {
      const [visible, setVisible] = React.useState(true)

      return (
        <div>
          {visible ? <Page /> : null}
          <button onClick={() => setVisible(false)}>Hide Query</button>
        </div>
      )
    }

    renderWithClient(queryClient, <App />, { initialIsOpen: true })

    await screen.findByText(/disabled/i)

    fireEvent.click(screen.getByRole('button', { name: /hide query/i }))

    await waitFor(() => {
      expect(screen.queryByText(/disabled/i)).not.toBeInTheDocument()
    })
  })

  it('should simulate offline mode', async () => {
    const { queryClient } = createQueryClient()
    let count = 0

    function App() {
      const { data, fetchStatus } = useQuery(['key'], () => {
        count++
        return Promise.resolve('test')
      })

      return (
        <div>
          <h1>
            {data}, {fetchStatus}
          </h1>
        </div>
      )
    }

    renderWithClient(queryClient, <App />, {
      initialIsOpen: true,
    })

    await screen.findByRole('heading', { name: /test/i })

    fireEvent.click(
      screen.getByRole('button', { name: /mock offline behavior/i })
    )

    const queryButton = await screen.findByRole('button', {
      name: 'Open query details for ["key"]',
    })
    fireEvent.click(queryButton)

    const refetchButton = await screen.findByRole('button', {
      name: /refetch/i,
    })
    fireEvent.click(refetchButton)

    await waitFor(() => {
      expect(screen.getByText('test, paused')).toBeInTheDocument()
    })

    fireEvent.click(
      screen.getByRole('button', { name: /restore offline mock/i })
    )

    await waitFor(() => {
      expect(screen.getByText('test, idle')).toBeInTheDocument()
    })

    expect(count).toBe(2)
  })

  it('should sort the queries according to the sorting filter', async () => {
    const { queryClient, queryCache } = createQueryClient()

    function Page() {
      const query1Result = useQuery(['query-1'], async () => {
        await sleep(20)
        return 'query-1-result'
      })

      const query3Result = useQuery(
        ['query-3'],
        async () => {
          await sleep(10)
          return 'query-3-result'
        },
        { staleTime: Infinity, enabled: typeof query1Result.data === 'string' }
      )

      const query2Result = useQuery(
        ['query-2'],
        async () => {
          await sleep(10)
          return 'query-2-result'
        },
        {
          enabled: typeof query3Result.data === 'string',
        }
      )

      return (
        <div>
          <h1>
            {query1Result.data} {query2Result.data} {query3Result.data}
          </h1>
        </div>
      )
    }

    renderWithClient(queryClient, <Page />)

    fireEvent.click(
      screen.getByRole('button', { name: /open react query devtools/i })
    )

    const query1Hash = queryCache.find(['query-1'])?.queryHash ?? 'invalid hash'
    const query2Hash = queryCache.find(['query-2'])?.queryHash ?? 'invalid hash'
    const query3Hash = queryCache.find(['query-3'])?.queryHash ?? 'invalid hash'

    const sortSelect = screen.getByLabelText(/sort queries/i)
    let queries = []

    // When sorted by query hash the queries get sorted according
    // to just the number, with the order being -> query-1, query-2, query-3
    fireEvent.change(sortSelect, { target: { value: 'Query Hash' } })

    /** To check the order of the queries we can use regex to find
     * all the row items in an array and then compare the items
     * one by one in the order we expect it
     * @reference https://github.com/testing-library/react-testing-library/issues/313#issuecomment-625294327
     */
    queries = await screen.findAllByText(/\["query-[1-3]"\]/)
    expect(queries[0]?.textContent).toEqual(query1Hash)
    expect(queries[1]?.textContent).toEqual(query2Hash)
    expect(queries[2]?.textContent).toEqual(query3Hash)

    // Wait for the queries to be resolved
    await screen.findByText(/query-1-result query-2-result query-3-result/i)

    // When sorted by the last updated date the queries are sorted by the time
    // they were updated and since the query-2 takes longest time to complete
    // and query-1 the shortest, so the order is -> query-2, query-3, query-1
    fireEvent.change(sortSelect, { target: { value: 'Last Updated' } })

    queries = await screen.findAllByText(/\["query-[1-3]"\]/)
    expect(queries[0]?.textContent).toEqual(query2Hash)
    expect(queries[1]?.textContent).toEqual(query3Hash)
    expect(queries[2]?.textContent).toEqual(query1Hash)

    // When sorted by the status and then last updated date the queries
    // query-3 takes precedence because its stale time being infinity, it
    // always remains fresh, the rest of the queries are sorted by their last
    // updated time, so the resulting order is -> query-3, query-2, query-1
    fireEvent.change(sortSelect, {
      target: { value: 'Status > Last Updated' },
    })

    queries = await screen.findAllByText(/\["query-[1-3]"\]/)
    expect(queries[0]?.textContent).toEqual(query3Hash)
    expect(queries[1]?.textContent).toEqual(query2Hash)
    expect(queries[2]?.textContent).toEqual(query1Hash)

    // Switch the order form ascending to descending and expect the
    // query order to be reversed from previous state
    fireEvent.click(screen.getByRole('button', { name: /⬆ asc/i }))

    queries = await screen.findAllByText(/\["query-[1-3]"\]/)
    expect(queries[0]?.textContent).toEqual(query1Hash)
    expect(queries[1]?.textContent).toEqual(query2Hash)
    expect(queries[2]?.textContent).toEqual(query3Hash)
  })

  it('style should have a nonce', async () => {
    const { queryClient } = createQueryClient()

    function Page() {
      return <div></div>
    }

    const { container } = renderWithClient(queryClient, <Page />, {
      styleNonce: 'test-nonce',
      initialIsOpen: false,
    })
    const styleTag = container.querySelector('style')
    expect(styleTag).toHaveAttribute('nonce', 'test-nonce')

    await screen.findByRole('button', { name: /react query devtools/i })
  })

  describe('with custom context', () => {
    it('should render without error when the custom context aligns', async () => {
      const context = React.createContext<QueryClient | undefined>(undefined)
      const { queryClient } = createQueryClient()

      function Page() {
        const { data = 'default' } = useQuery(['check'], async () => 'test', {
          context,
        })

        return (
          <div>
            <h1>{data}</h1>
          </div>
        )
      }

      renderWithClient(queryClient, <Page />, {
        initialIsOpen: false,
        context,
      })

      await screen.findByRole('button', { name: /open react query devtools/i })
    })

    it('should render with error when the custom context is not passed to useQuery', async () => {
      const consoleErrorMock = jest.spyOn(console, 'error')
      consoleErrorMock.mockImplementation(() => undefined)

      const context = React.createContext<QueryClient | undefined>(undefined)
      const { queryClient } = createQueryClient()

      function Page() {
        const { data = 'default' } = useQuery(['check'], async () => 'test', {
          useErrorBoundary: true,
        })

        return (
          <div>
            <h1>{data}</h1>
          </div>
        )
      }

      const rendered = renderWithClient(
        queryClient,
        <ErrorBoundary fallbackRender={() => <div>error boundary</div>}>
          <Page />
        </ErrorBoundary>,
        {
          initialIsOpen: false,
          context,
        }
      )

      await waitFor(() => rendered.getByText('error boundary'))

      consoleErrorMock.mockRestore()
    })

    it('should render with error when the custom context is not passed to ReactQueryDevtools', async () => {
      const consoleErrorMock = jest.spyOn(console, 'error')
      consoleErrorMock.mockImplementation(() => undefined)

      const context = React.createContext<QueryClient | undefined>(undefined)
      const { queryClient } = createQueryClient()

      function Page() {
        const { data = 'default' } = useQuery(['check'], async () => 'test', {
          useErrorBoundary: true,
          context,
        })

        return (
          <div>
            <h1>{data}</h1>
          </div>
        )
      }

      const rendered = renderWithClient(
        queryClient,
        <ErrorBoundary fallbackRender={() => <div>error boundary</div>}>
          <Page />
        </ErrorBoundary>,
        {
          initialIsOpen: false,
        }
      )

      await waitFor(() => rendered.getByText('error boundary'))

      consoleErrorMock.mockRestore()
    })
  })
})<|MERGE_RESOLUTION|>--- conflicted
+++ resolved
@@ -1,12 +1,6 @@
 import React from 'react'
-<<<<<<< HEAD
-
 import { fireEvent, screen, waitFor, act } from '@testing-library/react'
 import { ErrorBoundary } from 'react-error-boundary'
-
-=======
-import { fireEvent, screen, waitFor, act } from '@testing-library/react'
->>>>>>> 5848fab8
 import '@testing-library/jest-dom'
 import { useQuery, QueryClient } from '../..'
 import {
@@ -75,11 +69,6 @@
       ).not.toBeNull()
     }
 
-<<<<<<< HEAD
-    expect(onToggleClick).toHaveBeenCalledTimes(1)
-
-    fireEvent.click(
-=======
     const waitForDevtoolsToOpen = () =>
       screen.findByRole('button', { name: /close react query devtools/i })
     const waitForDevtoolsToClose = () =>
@@ -88,7 +77,6 @@
     const getOpenLogoButton = () =>
       screen.getByRole('button', { name: /open react query devtools/i })
     const getCloseLogoButton = () =>
->>>>>>> 5848fab8
       screen.getByRole('button', { name: /close react query devtools/i })
     const getCloseButton = () =>
       screen.getByRole('button', { name: /^close$/i })
@@ -113,10 +101,7 @@
     fireEvent.click(getCloseButton())
     await waitForDevtoolsToClose()
 
-<<<<<<< HEAD
-    await screen.findByRole('button', { name: /open react query devtools/i })
-
-    expect(onCloseClick).toHaveBeenCalledTimes(1)
+    verifyDevtoolsIsClosed()
   })
 
   it('should be able to drag devtools without error', async () => {
@@ -150,9 +135,6 @@
     await act(async () => {
       fireEvent.mouseDown(draggableElement)
     })
-=======
-    verifyDevtoolsIsClosed()
->>>>>>> 5848fab8
   })
 
   it('should display the correct query states', async () => {
