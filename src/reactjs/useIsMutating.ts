--- conflicted
+++ resolved
@@ -23,10 +23,9 @@
   arg2?: Omit<MutationFilters, 'mutationKey'> | Options,
   arg3?: Options
 ): number {
-<<<<<<< HEAD
-  const filters = parseMutationFilterArgs(arg1, arg2)
+  const [filters, options = {}] = parseMutationFilterArgs(arg1, arg2, arg3)
 
-  const queryClient = useQueryClient()
+  const queryClient = useQueryClient({ context: options.context })
   const queryCache = queryClient.getQueryCache()
 
   return useSyncExternalStore(
@@ -37,14 +36,5 @@
     ),
     () => queryClient.isMutating(filters),
     () => queryClient.isMutating(filters)
-=======
-  const mountedRef = React.useRef(false)
-  const [filters, options = {}] = parseMutationFilterArgs(arg1, arg2, arg3)
-
-  const queryClient = useQueryClient({ context: options.context })
-
-  const [isMutating, setIsMutating] = React.useState(
-    queryClient.isMutating(filters)
->>>>>>> 3ed5e483
   )
 }