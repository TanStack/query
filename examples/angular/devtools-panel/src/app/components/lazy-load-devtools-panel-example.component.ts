--- conflicted
+++ resolved
@@ -41,15 +41,6 @@
     hostElement: this.divEl(),
   }))
 
-<<<<<<< HEAD
-  toggleDevtools() {
-    this.isOpen = !this.isOpen
-    if (!this.devtools) {
-      this.devtools = import(
-        '@tanstack/angular-query-devtools-experimental'
-      ).then(({ injectDevtoolsPanel }) =>
-        injectDevtoolsPanel(this.devToolsOptions, { injector: this.injector }),
-=======
   toggleIsOpen() {
     this.isOpen.update((prev) => !prev)
   }
@@ -60,9 +51,8 @@
       this.devtools.set(
         import('@tanstack/angular-query-devtools-experimental').then(
           ({ injectDevtoolsPanel }) =>
-            injectDevtoolsPanel(this.devToolsOptions, this.injector),
+            injectDevtoolsPanel(this.devToolsOptions, { injector: this.injector }),
         ),
->>>>>>> 72362377
       )
     }
   })
