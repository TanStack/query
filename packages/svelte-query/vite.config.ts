--- conflicted
+++ resolved
@@ -1,27 +1,17 @@
 import { svelte } from '@sveltejs/vite-plugin-svelte'
 import { defineConfig } from 'vitest/config'
 import { svelteTesting } from '@testing-library/svelte/vite'
-import tsconfigPaths from 'vite-tsconfig-paths'
 
 import { dynamicAliases } from './root.vite.config'
 import packageJson from './package.json'
 
 export default defineConfig({
-<<<<<<< HEAD
   plugins: [svelte()],
-=======
-  plugins: [
-    svelte(),
-    svelteTesting(),
-    tsconfigPaths({ ignoreConfigErrors: true }),
-  ],
->>>>>>> ee9346ae
   resolve: {
     alias: dynamicAliases,
   },
   test: {
     name: packageJson.name,
-<<<<<<< HEAD
     globals: true,
 
     workspace: [
@@ -48,18 +38,5 @@
         },
       },
     ],
-=======
-    dir: './tests',
-    watch: false,
-    environment: 'jsdom',
-    setupFiles: ['./tests/test-setup.ts'],
-    coverage: { enabled: false, provider: 'istanbul', include: ['src/**/*'] },
-    typecheck: { enabled: true },
-    alias: {
-      // This is needed for svelte-5 support
-      // https://github.com/testing-library/svelte-testing-library?tab=readme-ov-file#svelte-5-support
-      '@testing-library/svelte': '@testing-library/svelte/svelte5',
-    },
->>>>>>> ee9346ae
   },
 })