import type {
  MutationOptions,
  MutationStatus,
  MutationMeta,
  RegisteredError,
} from './types'
import type { MutationCache } from './mutationCache'
import type { MutationObserver } from './mutationObserver'
import { notifyManager } from './notifyManager'
import { Removable } from './removable'
import type { Retryer } from './retryer'
import { canFetch, createRetryer } from './retryer'

// TYPES

interface MutationConfig<TData, TError, TVariables, TContext> {
  mutationId: number
  mutationCache: MutationCache
  options: MutationOptions<TData, TError, TVariables, TContext>
  defaultOptions?: MutationOptions<TData, TError, TVariables, TContext>
  state?: MutationState<TData, TError, TVariables, TContext>
}

export interface MutationState<
  TData = unknown,
  TError = RegisteredError,
  TVariables = void,
  TContext = unknown,
> {
  context: TContext | undefined
  data: TData | undefined
  error: TError | null
  failureCount: number
  failureReason: TError | null
  isPaused: boolean
  status: MutationStatus
  variables: TVariables | undefined
  submittedAt: number
}

interface FailedAction<TError> {
  type: 'failed'
  failureCount: number
  error: TError | null
}

interface PendingAction<TVariables, TContext> {
  type: 'pending'
  variables?: TVariables
  context?: TContext
}

interface SuccessAction<TData> {
  type: 'success'
  data: TData
}

interface ErrorAction<TError> {
  type: 'error'
  error: TError
}

interface PauseAction {
  type: 'pause'
}

interface ContinueAction {
  type: 'continue'
}

export type Action<TData, TError, TVariables, TContext> =
  | ContinueAction
  | ErrorAction<TError>
  | FailedAction<TError>
  | PendingAction<TVariables, TContext>
  | PauseAction
  | SuccessAction<TData>

// CLASS

export class Mutation<
  TData = unknown,
  TError = RegisteredError,
  TVariables = void,
  TContext = unknown,
> extends Removable {
  state: MutationState<TData, TError, TVariables, TContext>
  readonly options: MutationOptions<TData, TError, TVariables, TContext>
  readonly mutationId: number

  #observers: MutationObserver<TData, TError, TVariables, TContext>[]
  #mutationCache: MutationCache
  #retryer?: Retryer<TData>

  constructor(config: MutationConfig<TData, TError, TVariables, TContext>) {
    super()

    this.options = config.options
    this.mutationId = config.mutationId
    this.#mutationCache = config.mutationCache
    this.#observers = []
    this.state = config.state || getDefaultState()

    this.updateGcTime(this.options.gcTime)
    this.scheduleGc()
  }

  get meta(): MutationMeta | undefined {
    return this.options.meta
  }

  addObserver(observer: MutationObserver<any, any, any, any>): void {
    if (this.#observers.indexOf(observer) === -1) {
      this.#observers.push(observer)

      // Stop the mutation from being garbage collected
      this.clearGcTimeout()

      this.#mutationCache.notify({
        type: 'observerAdded',
        mutation: this,
        observer,
      })
    }
  }

  removeObserver(observer: MutationObserver<any, any, any, any>): void {
    this.#observers = this.#observers.filter((x) => x !== observer)

    this.scheduleGc()

    this.#mutationCache.notify({
      type: 'observerRemoved',
      mutation: this,
      observer,
    })
  }

  protected optionalRemove() {
    if (!this.#observers.length) {
      if (this.state.status === 'pending') {
        this.scheduleGc()
      } else {
        this.#mutationCache.remove(this)
      }
    }
  }

  continue(): Promise<unknown> {
    return (
      this.#retryer?.continue() ??
      // continuing a mutation assumes that variables are set, mutation must have been dehydrated before
      this.execute(this.state.variables!)
    )
  }

  async execute(variables: TVariables): Promise<TData> {
    const executeMutation = () => {
      this.#retryer = createRetryer({
        fn: () => {
          if (!this.options.mutationFn) {
            return Promise.reject(new Error('No mutationFn found'))
          }
          return this.options.mutationFn(variables)
        },
        onFail: (failureCount, error) => {
          this.#dispatch({ type: 'failed', failureCount, error })
        },
        onPause: () => {
          this.#dispatch({ type: 'pause' })
        },
        onContinue: () => {
          this.#dispatch({ type: 'continue' })
        },
        retry: this.options.retry ?? 0,
        retryDelay: this.options.retryDelay,
        networkMode: this.options.networkMode,
      })

      return this.#retryer.promise
    }

<<<<<<< HEAD
    const restored = this.state.status === 'loading'

    try {
      if (!restored) {
        this.#dispatch({ type: 'loading', variables })
=======
    const restored = this.state.status === 'pending'
    try {
      if (!restored) {
        this.#dispatch({ type: 'pending', variables: this.options.variables! })
>>>>>>> 35055d75
        // Notify cache callback
        await this.#mutationCache.config.onMutate?.(
          variables,
          this as Mutation<unknown, unknown, unknown, unknown>,
        )
        const context = await this.options.onMutate?.(variables)
        if (context !== this.state.context) {
          this.#dispatch({
            type: 'pending',
            context,
            variables,
          })
        }
      }
      const data = await executeMutation()

      // Notify cache callback
      await this.#mutationCache.config.onSuccess?.(
        data,
        variables,
        this.state.context,
        this as Mutation<unknown, unknown, unknown, unknown>,
      )

      await this.options.onSuccess?.(data, variables, this.state.context!)

      await this.options.onSettled?.(data, null, variables, this.state.context)

      this.#dispatch({ type: 'success', data })
      return data
    } catch (error) {
      try {
        // Notify cache callback
        await this.#mutationCache.config.onError?.(
          error,
          variables,
          this.state.context,
          this as Mutation<unknown, unknown, unknown, unknown>,
        )

        await this.options.onError?.(
          error as TError,
          variables,
          this.state.context,
        )

        await this.options.onSettled?.(
          undefined,
          error as TError,
          variables,
          this.state.context,
        )
        throw error
      } finally {
        this.#dispatch({ type: 'error', error: error as TError })
      }
    }
  }

  #dispatch(action: Action<TData, TError, TVariables, TContext>): void {
    const reducer = (
      state: MutationState<TData, TError, TVariables, TContext>,
    ): MutationState<TData, TError, TVariables, TContext> => {
      switch (action.type) {
        case 'failed':
          return {
            ...state,
            failureCount: action.failureCount,
            failureReason: action.error,
          }
        case 'pause':
          return {
            ...state,
            isPaused: true,
          }
        case 'continue':
          return {
            ...state,
            isPaused: false,
          }
        case 'pending':
          return {
            ...state,
            context: action.context,
            data: undefined,
            failureCount: 0,
            failureReason: null,
            error: null,
            isPaused: !canFetch(this.options.networkMode),
            status: 'pending',
            variables: action.variables,
            submittedAt: Date.now(),
          }
        case 'success':
          return {
            ...state,
            data: action.data,
            failureCount: 0,
            failureReason: null,
            error: null,
            status: 'success',
            isPaused: false,
          }
        case 'error':
          return {
            ...state,
            data: undefined,
            error: action.error,
            failureCount: state.failureCount + 1,
            failureReason: action.error,
            isPaused: false,
            status: 'error',
          }
      }
    }
    this.state = reducer(this.state)

    notifyManager.batch(() => {
      this.#observers.forEach((observer) => {
        observer.onMutationUpdate(action)
      })
      this.#mutationCache.notify({
        mutation: this,
        type: 'updated',
        action,
      })
    })
  }
}

export function getDefaultState<
  TData,
  TError,
  TVariables,
  TContext,
>(): MutationState<TData, TError, TVariables, TContext> {
  return {
    context: undefined,
    data: undefined,
    error: null,
    failureCount: 0,
    failureReason: null,
    isPaused: false,
    status: 'idle',
    variables: undefined,
    submittedAt: 0,
  }
}<|MERGE_RESOLUTION|>--- conflicted
+++ resolved
@@ -180,18 +180,11 @@
       return this.#retryer.promise
     }
 
-<<<<<<< HEAD
-    const restored = this.state.status === 'loading'
+    const restored = this.state.status === 'pending'
 
     try {
       if (!restored) {
-        this.#dispatch({ type: 'loading', variables })
-=======
-    const restored = this.state.status === 'pending'
-    try {
-      if (!restored) {
-        this.#dispatch({ type: 'pending', variables: this.options.variables! })
->>>>>>> 35055d75
+        this.#dispatch({ type: 'pending', variables })
         // Notify cache callback
         await this.#mutationCache.config.onMutate?.(
           variables,
