--- conflicted
+++ resolved
@@ -60,11 +60,7 @@
   "devDependencies": {
     "@tanstack/react-query": "workspace:*",
     "@testing-library/react": "^16.1.0",
-<<<<<<< HEAD
     "@types/react": "^19.0.1",
-=======
-    "@types/react": "^19.0.0",
->>>>>>> e41ea5a5
     "@vitejs/plugin-react": "^4.3.3",
     "react": "^19.0.0"
   },
