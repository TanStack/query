import type { QueryKey } from '@tanstack/query-core'
import { QueryObserver } from '@tanstack/query-core'
import type {
  DefinedUseQueryResult,
  UseQueryOptions,
  UseQueryResult,
} from './types'
import { useBaseQuery } from './useBaseQuery'

// HOOK
<<<<<<< HEAD

export function useQuery<
  TQueryFnData = unknown,
  TError = Error,
  TData = TQueryFnData,
  TQueryKey extends QueryKey = QueryKey,
>(
  options: Omit<
    UseQueryOptions<TQueryFnData, TError, TData, TQueryKey>,
    'initialData'
  > & { initialData?: () => undefined },
): UseQueryResult<TData, TError>

export function useQuery<
  TQueryFnData = unknown,
  TError = Error,
  TData = TQueryFnData,
  TQueryKey extends QueryKey = QueryKey,
>(
  options: Omit<
    UseQueryOptions<TQueryFnData, TError, TData, TQueryKey>,
    'initialData'
  > & { initialData: TQueryFnData | (() => TQueryFnData) },
): DefinedUseQueryResult<TData, TError>

export function useQuery<
  TQueryFnData = unknown,
  TError = Error,
  TData = TQueryFnData,
  TQueryKey extends QueryKey = QueryKey,
>(
  options: UseQueryOptions<TQueryFnData, TError, TData, TQueryKey>,
): UseQueryResult<TData, TError>

export function useQuery<
=======
type UndefinedInitialDataOptions<
>>>>>>> 22be6d5e
  TQueryFnData = unknown,
  TError = Error,
  TData = TQueryFnData,
  TQueryKey extends QueryKey = QueryKey,
> = UseQueryOptions<TQueryFnData, TError, TData, TQueryKey> & {
  initialData?: undefined
}

type DefinedInitialDataOptions<
  TQueryFnData = unknown,
  TError = Error,
  TData = TQueryFnData,
  TQueryKey extends QueryKey = QueryKey,
> = UseQueryOptions<TQueryFnData, TError, TData, TQueryKey> & {
  initialData: TQueryFnData | (() => TQueryFnData)
}

export function useQuery<
  TQueryFnData = unknown,
  TError = Error,
  TData = TQueryFnData,
  TQueryKey extends QueryKey = QueryKey,
>(
  options: UndefinedInitialDataOptions<TQueryFnData, TError, TData, TQueryKey>,
): UseQueryResult<TData, TError>

export function useQuery<
  TQueryFnData = unknown,
  TError = Error,
  TData = TQueryFnData,
  TQueryKey extends QueryKey = QueryKey,
>(
<<<<<<< HEAD
  queryKey: TQueryKey,
  queryFn: QueryFunction<TQueryFnData, TQueryKey>,
  options?: Omit<
    UseQueryOptions<TQueryFnData, TError, TData, TQueryKey>,
    'queryKey' | 'queryFn' | 'initialData'
  > & { initialData?: () => undefined },
): UseQueryResult<TData, TError>

export function useQuery<
  TQueryFnData = unknown,
  TError = Error,
  TData = TQueryFnData,
  TQueryKey extends QueryKey = QueryKey,
>(
  queryKey: TQueryKey,
  queryFn: QueryFunction<TQueryFnData, TQueryKey>,
  options?: Omit<
    UseQueryOptions<TQueryFnData, TError, TData, TQueryKey>,
    'queryKey' | 'queryFn' | 'initialData'
  > & { initialData: TQueryFnData | (() => TQueryFnData) },
=======
  options: DefinedInitialDataOptions<TQueryFnData, TError, TData, TQueryKey>,
>>>>>>> 22be6d5e
): DefinedUseQueryResult<TData, TError>

export function useQuery<
  TQueryFnData = unknown,
  TError = Error,
  TData = TQueryFnData,
  TQueryKey extends QueryKey = QueryKey,
<<<<<<< HEAD
>(
  queryKey: TQueryKey,
  queryFn: QueryFunction<TQueryFnData, TQueryKey>,
  options?: Omit<
    UseQueryOptions<TQueryFnData, TError, TData, TQueryKey>,
    'queryKey' | 'queryFn'
  >,
): UseQueryResult<TData, TError>

export function useQuery<
  TQueryFnData,
  TError = Error,
  TData = TQueryFnData,
  TQueryKey extends QueryKey = QueryKey,
>(
  arg1: TQueryKey | UseQueryOptions<TQueryFnData, TError, TData, TQueryKey>,
  arg2?:
    | QueryFunction<TQueryFnData, TQueryKey>
    | UseQueryOptions<TQueryFnData, TError, TData, TQueryKey>,
  arg3?: UseQueryOptions<TQueryFnData, TError, TData, TQueryKey>,
): UseQueryResult<TData, TError> {
  const parsedOptions = parseQueryArgs(arg1, arg2, arg3)
  return useBaseQuery(parsedOptions, QueryObserver)
=======
>(options: UseQueryOptions<TQueryFnData, TError, TData, TQueryKey>) {
  return useBaseQuery(options, QueryObserver)
>>>>>>> 22be6d5e
}<|MERGE_RESOLUTION|>--- conflicted
+++ resolved
@@ -8,45 +8,7 @@
 import { useBaseQuery } from './useBaseQuery'
 
 // HOOK
-<<<<<<< HEAD
-
-export function useQuery<
-  TQueryFnData = unknown,
-  TError = Error,
-  TData = TQueryFnData,
-  TQueryKey extends QueryKey = QueryKey,
->(
-  options: Omit<
-    UseQueryOptions<TQueryFnData, TError, TData, TQueryKey>,
-    'initialData'
-  > & { initialData?: () => undefined },
-): UseQueryResult<TData, TError>
-
-export function useQuery<
-  TQueryFnData = unknown,
-  TError = Error,
-  TData = TQueryFnData,
-  TQueryKey extends QueryKey = QueryKey,
->(
-  options: Omit<
-    UseQueryOptions<TQueryFnData, TError, TData, TQueryKey>,
-    'initialData'
-  > & { initialData: TQueryFnData | (() => TQueryFnData) },
-): DefinedUseQueryResult<TData, TError>
-
-export function useQuery<
-  TQueryFnData = unknown,
-  TError = Error,
-  TData = TQueryFnData,
-  TQueryKey extends QueryKey = QueryKey,
->(
-  options: UseQueryOptions<TQueryFnData, TError, TData, TQueryKey>,
-): UseQueryResult<TData, TError>
-
-export function useQuery<
-=======
 type UndefinedInitialDataOptions<
->>>>>>> 22be6d5e
   TQueryFnData = unknown,
   TError = Error,
   TData = TQueryFnData,
@@ -75,34 +37,11 @@
 
 export function useQuery<
   TQueryFnData = unknown,
-  TError = Error,
+  TError = unknown,
   TData = TQueryFnData,
   TQueryKey extends QueryKey = QueryKey,
 >(
-<<<<<<< HEAD
-  queryKey: TQueryKey,
-  queryFn: QueryFunction<TQueryFnData, TQueryKey>,
-  options?: Omit<
-    UseQueryOptions<TQueryFnData, TError, TData, TQueryKey>,
-    'queryKey' | 'queryFn' | 'initialData'
-  > & { initialData?: () => undefined },
-): UseQueryResult<TData, TError>
-
-export function useQuery<
-  TQueryFnData = unknown,
-  TError = Error,
-  TData = TQueryFnData,
-  TQueryKey extends QueryKey = QueryKey,
->(
-  queryKey: TQueryKey,
-  queryFn: QueryFunction<TQueryFnData, TQueryKey>,
-  options?: Omit<
-    UseQueryOptions<TQueryFnData, TError, TData, TQueryKey>,
-    'queryKey' | 'queryFn' | 'initialData'
-  > & { initialData: TQueryFnData | (() => TQueryFnData) },
-=======
   options: DefinedInitialDataOptions<TQueryFnData, TError, TData, TQueryKey>,
->>>>>>> 22be6d5e
 ): DefinedUseQueryResult<TData, TError>
 
 export function useQuery<
@@ -110,32 +49,6 @@
   TError = Error,
   TData = TQueryFnData,
   TQueryKey extends QueryKey = QueryKey,
-<<<<<<< HEAD
->(
-  queryKey: TQueryKey,
-  queryFn: QueryFunction<TQueryFnData, TQueryKey>,
-  options?: Omit<
-    UseQueryOptions<TQueryFnData, TError, TData, TQueryKey>,
-    'queryKey' | 'queryFn'
-  >,
-): UseQueryResult<TData, TError>
-
-export function useQuery<
-  TQueryFnData,
-  TError = Error,
-  TData = TQueryFnData,
-  TQueryKey extends QueryKey = QueryKey,
->(
-  arg1: TQueryKey | UseQueryOptions<TQueryFnData, TError, TData, TQueryKey>,
-  arg2?:
-    | QueryFunction<TQueryFnData, TQueryKey>
-    | UseQueryOptions<TQueryFnData, TError, TData, TQueryKey>,
-  arg3?: UseQueryOptions<TQueryFnData, TError, TData, TQueryKey>,
-): UseQueryResult<TData, TError> {
-  const parsedOptions = parseQueryArgs(arg1, arg2, arg3)
-  return useBaseQuery(parsedOptions, QueryObserver)
-=======
 >(options: UseQueryOptions<TQueryFnData, TError, TData, TQueryKey>) {
   return useBaseQuery(options, QueryObserver)
->>>>>>> 22be6d5e
 }