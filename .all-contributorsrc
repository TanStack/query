--- conflicted
+++ resolved
@@ -100,12 +100,6 @@
       ]
     },
     {
-<<<<<<< HEAD
-      "login": "MarceloAlves",
-      "name": "Marcelo Alves",
-      "avatar_url": "https://avatars1.githubusercontent.com/u/216782?v=4",
-      "profile": "http://www.marceloalves.com",
-=======
       "login": "jgettings",
       "name": "Jen Gettings",
       "avatar_url": "https://avatars0.githubusercontent.com/u/4183742?v=4",
@@ -119,7 +113,15 @@
       "name": "Justin",
       "avatar_url": "https://avatars2.githubusercontent.com/u/1037458?v=4",
       "profile": "https://github.com/justincy",
->>>>>>> a9a97bf7
+      "contributions": [
+        "code"
+      ]
+    },
+    {
+      "login": "MarceloAlves",
+      "name": "Marcelo Alves",
+      "avatar_url": "https://avatars1.githubusercontent.com/u/216782?v=4",
+      "profile": "http://www.marceloalves.com",
       "contributions": [
         "code"
       ]
