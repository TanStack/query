<script lang="ts">
<<<<<<< HEAD
  import { createQuery } from '../../src'
  import type { QueryClient } from '@tanstack/query-core'
  import type { CreateQueryOptions } from '../../src/types'
=======
  import { createQuery } from '../../src/createQuery'
  import type { QueryClient, QueryObserverResult } from '@tanstack/query-core'
  import type { Writable } from 'svelte/store'
  import type { CreateQueryOptions, StoreOrVal } from '../../src/types'
>>>>>>> 38e5c4b8

  export let options: CreateQueryOptions<any>
  export let queryClient: QueryClient
  export let states: Writable<Array<QueryObserverResult>>

  const query = createQuery(options, queryClient)

  $: states.update((prev) => [...prev, $query])
</script>

<<<<<<< HEAD
{#if query.isPending}
  <p>Loading</p>
{:else if query.isError}
  <p>Error</p>
{:else if query.isSuccess}
  {#if Array.isArray(query.data)}
    {#each query.data as item}
      <p>{item}</p>
    {/each}
  {:else}
    <p>{query.data}</p>
  {/if}
=======
<div>Status: {$query.status}</div>
<div>Failure Count: {$query.failureCount}</div>

{#if $query.isPending}
  <div>Loading</div>
{:else if $query.isError}
  <div>Error</div>
{:else if $query.isSuccess}
  <div>{$query.data}</div>
>>>>>>> 38e5c4b8
{/if}<|MERGE_RESOLUTION|>--- conflicted
+++ resolved
@@ -1,46 +1,32 @@
 <script lang="ts">
-<<<<<<< HEAD
   import { createQuery } from '../../src'
-  import type { QueryClient } from '@tanstack/query-core'
+  import type { QueryClient, QueryObserverResult } from '@tanstack/query-core'
   import type { CreateQueryOptions } from '../../src/types'
-=======
-  import { createQuery } from '../../src/createQuery'
-  import type { QueryClient, QueryObserverResult } from '@tanstack/query-core'
-  import type { Writable } from 'svelte/store'
-  import type { CreateQueryOptions, StoreOrVal } from '../../src/types'
->>>>>>> 38e5c4b8
 
-  export let options: CreateQueryOptions<any>
-  export let queryClient: QueryClient
-  export let states: Writable<Array<QueryObserverResult>>
+  let {
+    options,
+    queryClient,
+    states = $bindable(),
+  } = $props<{
+    options: CreateQueryOptions<any>
+    queryClient: QueryClient
+    states: Array<QueryObserverResult>
+  }>()
 
   const query = createQuery(options, queryClient)
 
-  $: states.update((prev) => [...prev, $query])
+  $effect(() => {
+    states = [...states, query]
+  })
 </script>
 
-<<<<<<< HEAD
+<div>Status: {query.status}</div>
+<div>Failure Count: {query.failureCount}</div>
+
 {#if query.isPending}
-  <p>Loading</p>
+  <div>Loading</div>
 {:else if query.isError}
-  <p>Error</p>
+  <div>Error</div>
 {:else if query.isSuccess}
-  {#if Array.isArray(query.data)}
-    {#each query.data as item}
-      <p>{item}</p>
-    {/each}
-  {:else}
-    <p>{query.data}</p>
-  {/if}
-=======
-<div>Status: {$query.status}</div>
-<div>Failure Count: {$query.failureCount}</div>
-
-{#if $query.isPending}
-  <div>Loading</div>
-{:else if $query.isError}
-  <div>Error</div>
-{:else if $query.isSuccess}
-  <div>{$query.data}</div>
->>>>>>> 38e5c4b8
+  <div>{query.data}</div>
 {/if}