{
  "name": "@tanstack/query-core",
  "version": "5.66.0",
  "description": "The framework agnostic core that powers TanStack Query",
  "author": "tannerlinsley",
  "license": "MIT",
  "repository": {
    "type": "git",
    "url": "https://github.com/TanStack/query.git",
    "directory": "packages/query-core"
  },
  "homepage": "https://tanstack.com/query",
  "funding": {
    "type": "github",
    "url": "https://github.com/sponsors/tannerlinsley"
  },
  "scripts": {
    "clean": "premove ./build ./coverage ./dist-ts",
    "compile": "tsc --build",
    "test:eslint": "eslint ./src",
    "test:types": "npm-run-all --serial test:types:*",
    "test:types:ts50": "node ../../node_modules/typescript50/lib/tsc.js --build tsconfig.legacy.json",
    "test:types:ts51": "node ../../node_modules/typescript51/lib/tsc.js --build tsconfig.legacy.json",
    "test:types:ts52": "node ../../node_modules/typescript52/lib/tsc.js --build tsconfig.legacy.json",
    "test:types:ts53": "node ../../node_modules/typescript53/lib/tsc.js --build tsconfig.legacy.json",
    "test:types:ts54": "node ../../node_modules/typescript54/lib/tsc.js --build tsconfig.legacy.json",
    "test:types:ts55": "node ../../node_modules/typescript55/lib/tsc.js --build tsconfig.legacy.json",
    "test:types:ts56": "node ../../node_modules/typescript56/lib/tsc.js --build tsconfig.legacy.json",
    "test:types:ts57": "tsc --build",
    "test:lib": "vitest",
    "test:lib:dev": "pnpm run test:lib --watch",
    "test:build": "publint --strict && attw --pack",
<<<<<<< HEAD
    "build": "tsup",
    "build:dev": "tsup --watch"
=======
    "build": "tsup --tsconfig tsconfig.prod.json"
>>>>>>> b184cd57
  },
  "type": "module",
  "types": "build/legacy/index.d.ts",
  "main": "build/legacy/index.cjs",
  "module": "build/legacy/index.js",
  "exports": {
    ".": {
      "import": {
        "types": "./build/modern/index.d.ts",
        "default": "./build/modern/index.js"
      },
      "require": {
        "types": "./build/modern/index.d.cts",
        "default": "./build/modern/index.cjs"
      }
    },
    "./package.json": "./package.json"
  },
  "sideEffects": false,
  "files": [
    "build",
    "src",
    "!src/__tests__"
  ],
  "devDependencies": {
    "@testing-library/dom": "^10.4.0",
    "npm-run-all": "^4.1.5"
  }
}<|MERGE_RESOLUTION|>--- conflicted
+++ resolved
@@ -30,12 +30,7 @@
     "test:lib": "vitest",
     "test:lib:dev": "pnpm run test:lib --watch",
     "test:build": "publint --strict && attw --pack",
-<<<<<<< HEAD
-    "build": "tsup",
-    "build:dev": "tsup --watch"
-=======
     "build": "tsup --tsconfig tsconfig.prod.json"
->>>>>>> b184cd57
   },
   "type": "module",
   "types": "build/legacy/index.d.ts",
