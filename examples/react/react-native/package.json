--- conflicted
+++ resolved
@@ -27,13 +27,8 @@
     "react-dom": "17.0.1",
     "react-native": "0.64.3",
     "react-native-web": "0.17.1",
-<<<<<<< HEAD
-    "@tanstack/react-query": "4.0.11-beta.0",
-    "@tanstack/react-query-devtools": "4.0.11-beta.0",
-=======
     "@tanstack/react-query": "4.1.3",
     "@tanstack/react-query-devtools": "4.0.10",
->>>>>>> 262f83f9
     "expo-constants": "~12.1.3",
     "react-native-paper": "4.9.2",
     "react-native-screens": "~3.8.0",
