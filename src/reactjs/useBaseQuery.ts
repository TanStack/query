--- conflicted
+++ resolved
@@ -136,15 +136,7 @@
   }
 
   // Handle result property usage tracking
-<<<<<<< HEAD
-  return defaultedOptions.notifyOnChangeProps === 'tracked'
-    ? observer.trackResult(result)
+  return !defaultedOptions.notifyOnChangeProps
+    ? observer.trackResult(result, defaultedOptions)
     : result
-=======
-  if (!defaultedOptions.notifyOnChangeProps) {
-    result = observer.trackResult(result, defaultedOptions)
-  }
-
-  return result
->>>>>>> adcd99ac
 }