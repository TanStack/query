--- conflicted
+++ resolved
@@ -94,7 +94,6 @@
 
 This flag defaults to `active` because `refetchActive` defaulted to `true`. This means we also need a way to tell `invalidateQueries` to not refetch at all, which is why a fourth option (`none`) is also allowed here.
 
-<<<<<<< HEAD
 ### Streamlined NotifyEvents
 
 Subscribing manually to the `QueryCache` has always given you a `QueryCacheNotifyEvent`, but this was not true for the `MutationCache`. We have streamlined the behavior and also adapted event names accordingly.
@@ -116,12 +115,6 @@
 
 > Note: This is only relevant if you manually subscribe to the caches via `queryCache.subscribe` or `mutationCache.subscribe`
 
-## New Features 🚀
-
-### Mutation Cache Garbage Collection
-
-Mutations can now also be garbage collected automatically, just like queries. The default `cacheTime` for mutations is also set to 5 minutes.
-=======
 ### The `src/react` directory was renamed to `src/reactjs`
 
 Previously, react-query had a directory named `react` which imported from the `react` module. This could cause problems with some Jest configurations, resulting in errors when running tests like:
@@ -138,4 +131,9 @@
 - import { QueryClientProvider } from 'react-query/react';
 + import { QueryClientProvider } from 'react-query/reactjs';
 ```
->>>>>>> d1a75203
+
+## New Features 🚀
+
+### Mutation Cache Garbage Collection
+
+Mutations can now also be garbage collected automatically, just like queries. The default `cacheTime` for mutations is also set to 5 minutes.