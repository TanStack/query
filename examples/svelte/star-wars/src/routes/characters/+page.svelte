--- conflicted
+++ resolved
@@ -4,13 +4,8 @@
 
   const query = createQuery(() => ({
     queryKey: ['characters'],
-<<<<<<< HEAD
-    queryFn: getCharacters,
+    queryFn: () => getCharacters(),
   }))
-=======
-    queryFn: () => getCharacters(),
-  })
->>>>>>> b01be850
 </script>
 
 {#if query.status === 'pending'}
