import { ref } from 'vue-demi'
import { QueryClient as QC } from '@tanstack/query-core'
import type {
  QueryKey,
  QueryClientConfig,
  SetDataOptions,
  ResetQueryFilters,
  ResetOptions,
  CancelOptions,
  InvalidateQueryFilters,
  InvalidateOptions,
  RefetchQueryFilters,
  RefetchOptions,
  FetchQueryOptions,
  FetchInfiniteQueryOptions,
  InfiniteData,
  DefaultOptions,
  QueryObserverOptions,
  MutationKey,
  MutationObserverOptions,
  QueryFilters,
  MutationFilters,
  QueryState,
  Updater,
} from '@tanstack/query-core'
import type { MaybeRefDeep } from './types'
import { cloneDeepUnref } from './utils'
import { QueryCache } from './queryCache'
import { MutationCache } from './mutationCache'

export class QueryClient extends QC {
  constructor(config: MaybeRefDeep<QueryClientConfig> = {}) {
    const unreffedConfig = cloneDeepUnref(config)
    const vueQueryConfig: QueryClientConfig = {
<<<<<<< HEAD
      defaultOptions: cloneDeepUnref(unreffedConfig.defaultOptions),
=======
      logger: unreffedConfig.logger,
      defaultOptions: unreffedConfig.defaultOptions,
>>>>>>> 5b252e61
      queryCache: unreffedConfig.queryCache || new QueryCache(),
      mutationCache: unreffedConfig.mutationCache || new MutationCache(),
    }
    super(vueQueryConfig)
  }

  isRestoring = ref(false)

  isFetching(filters: MaybeRefDeep<QueryFilters> = {}): number {
    return super.isFetching(cloneDeepUnref(filters))
  }

  isMutating(filters: MaybeRefDeep<MutationFilters> = {}): number {
    return super.isMutating(cloneDeepUnref(filters))
  }

  getQueryData<TData = unknown>(
    queryKey: MaybeRefDeep<QueryKey>,
  ): TData | undefined {
    return super.getQueryData(cloneDeepUnref(queryKey))
  }

  getQueriesData<TData = unknown>(
    filters: MaybeRefDeep<QueryFilters>,
  ): [QueryKey, TData | undefined][] {
    return super.getQueriesData(cloneDeepUnref(filters))
  }

  setQueryData<TData>(
    queryKey: MaybeRefDeep<QueryKey>,
    updater: Updater<TData | undefined, TData | undefined>,
    options: MaybeRefDeep<SetDataOptions> = {},
  ): TData | undefined {
    return super.setQueryData(
      cloneDeepUnref(queryKey),
      updater,
      cloneDeepUnref(options),
    )
  }

  setQueriesData<TData>(
    filters: MaybeRefDeep<QueryFilters>,
    updater: Updater<TData | undefined, TData | undefined>,
    options: MaybeRefDeep<SetDataOptions> = {},
  ): [QueryKey, TData | undefined][] {
    return super.setQueriesData(
      cloneDeepUnref(filters),
      updater,
      cloneDeepUnref(options),
    )
  }

  getQueryState<TData = unknown, TError = Error>(
    queryKey: MaybeRefDeep<QueryKey>,
  ): QueryState<TData, TError> | undefined {
    return super.getQueryState(cloneDeepUnref(queryKey))
  }

  removeQueries(filters: MaybeRefDeep<QueryFilters> = {}): void {
    return super.removeQueries(cloneDeepUnref(filters))
  }

  resetQueries<TPageData = unknown>(
    filters: MaybeRefDeep<ResetQueryFilters<TPageData>> = {},
    options: MaybeRefDeep<ResetOptions> = {},
  ): Promise<void> {
    return super.resetQueries(cloneDeepUnref(filters), cloneDeepUnref(options))
  }

  cancelQueries(
    filters: MaybeRefDeep<QueryFilters> = {},
    options: MaybeRefDeep<CancelOptions> = {},
  ): Promise<void> {
    return super.cancelQueries(cloneDeepUnref(filters), cloneDeepUnref(options))
  }

  invalidateQueries<TPageData = unknown>(
    filters: MaybeRefDeep<InvalidateQueryFilters<TPageData>> = {},
    options: MaybeRefDeep<InvalidateOptions> = {},
  ): Promise<void> {
    return super.invalidateQueries(
      cloneDeepUnref(filters),
      cloneDeepUnref(options),
    )
  }

  refetchQueries<TPageData = unknown>(
    filters: MaybeRefDeep<RefetchQueryFilters<TPageData>> = {},
    options: MaybeRefDeep<RefetchOptions> = {},
  ): Promise<void> {
    return super.refetchQueries(
      cloneDeepUnref(filters),
      cloneDeepUnref(options),
    )
  }

  fetchQuery<
    TQueryFnData,
    TError = Error,
    TData = TQueryFnData,
    TQueryKey extends QueryKey = QueryKey,
  >(
    options: FetchQueryOptions<TQueryFnData, TError, TData, TQueryKey>,
  ): Promise<TData>
  fetchQuery<
    TQueryFnData,
    TError = Error,
    TData = TQueryFnData,
    TQueryKey extends QueryKey = QueryKey,
  >(
    options: MaybeRefDeep<
      FetchQueryOptions<TQueryFnData, TError, TData, TQueryKey>
    >,
  ): Promise<TData> {
    return super.fetchQuery(cloneDeepUnref(options))
  }

  prefetchQuery<
    TQueryFnData = unknown,
    TError = Error,
    TData = TQueryFnData,
    TQueryKey extends QueryKey = QueryKey,
  >(
    options: FetchQueryOptions<TQueryFnData, TError, TData, TQueryKey>,
  ): Promise<void>
  prefetchQuery<
    TQueryFnData = unknown,
    TError = Error,
    TData = TQueryFnData,
    TQueryKey extends QueryKey = QueryKey,
  >(
    options: MaybeRefDeep<
      FetchQueryOptions<TQueryFnData, TError, TData, TQueryKey>
    >,
  ): Promise<void> {
    return super.prefetchQuery(cloneDeepUnref(options))
  }

  fetchInfiniteQuery<
    TQueryFnData = unknown,
    TError = Error,
    TData = TQueryFnData,
    TQueryKey extends QueryKey = QueryKey,
  >(
    options: FetchInfiniteQueryOptions<TQueryFnData, TError, TData, TQueryKey>,
  ): Promise<InfiniteData<TData>>
  fetchInfiniteQuery<
    TQueryFnData,
    TError = Error,
    TData = TQueryFnData,
    TQueryKey extends QueryKey = QueryKey,
  >(
    options: MaybeRefDeep<
      FetchInfiniteQueryOptions<TQueryFnData, TError, TData, TQueryKey>
    >,
  ): Promise<InfiniteData<TData>> {
    return super.fetchInfiniteQuery(cloneDeepUnref(options))
  }

  prefetchInfiniteQuery<
    TQueryFnData = unknown,
    TError = Error,
    TData = TQueryFnData,
    TQueryKey extends QueryKey = QueryKey,
  >(
    options: FetchInfiniteQueryOptions<TQueryFnData, TError, TData, TQueryKey>,
  ): Promise<void>
  prefetchInfiniteQuery<
    TQueryFnData,
    TError = Error,
    TData = TQueryFnData,
    TQueryKey extends QueryKey = QueryKey,
  >(
    options: MaybeRefDeep<
      FetchInfiniteQueryOptions<TQueryFnData, TError, TData, TQueryKey>
    >,
  ): Promise<void> {
    return super.prefetchInfiniteQuery(cloneDeepUnref(options))
  }

  setDefaultOptions(options: MaybeRefDeep<DefaultOptions>): void {
    super.setDefaultOptions(cloneDeepUnref(options))
  }

  setQueryDefaults(
    queryKey: MaybeRefDeep<QueryKey>,
    options: MaybeRefDeep<
      Omit<QueryObserverOptions<unknown, any, any, any>, 'queryKey'>
    >,
  ): void {
    super.setQueryDefaults(cloneDeepUnref(queryKey), cloneDeepUnref(options))
  }

  getQueryDefaults(
    queryKey: MaybeRefDeep<QueryKey>,
  ): QueryObserverOptions<any, any, any, any, any> {
    return super.getQueryDefaults(cloneDeepUnref(queryKey))
  }

  setMutationDefaults(
    mutationKey: MaybeRefDeep<MutationKey>,
    options: MaybeRefDeep<MutationObserverOptions<any, any, any, any>>,
  ): void {
    super.setMutationDefaults(
      cloneDeepUnref(mutationKey),
      cloneDeepUnref(options),
    )
  }

  getMutationDefaults(
    mutationKey: MaybeRefDeep<MutationKey>,
  ): MutationObserverOptions<any, any, any, any> {
    return super.getMutationDefaults(cloneDeepUnref(mutationKey))
  }
}<|MERGE_RESOLUTION|>--- conflicted
+++ resolved
@@ -32,12 +32,7 @@
   constructor(config: MaybeRefDeep<QueryClientConfig> = {}) {
     const unreffedConfig = cloneDeepUnref(config)
     const vueQueryConfig: QueryClientConfig = {
-<<<<<<< HEAD
-      defaultOptions: cloneDeepUnref(unreffedConfig.defaultOptions),
-=======
-      logger: unreffedConfig.logger,
       defaultOptions: unreffedConfig.defaultOptions,
->>>>>>> 5b252e61
       queryCache: unreffedConfig.queryCache || new QueryCache(),
       mutationCache: unreffedConfig.mutationCache || new MutationCache(),
     }
