--- conflicted
+++ resolved
@@ -111,19 +111,15 @@
   config,
   tanstackViteConfig({
     cjs: false,
-<<<<<<< HEAD
     entry: [
       './src/index.ts',
+      './src/inject-queries-experimental/index.ts',
       './src/devtools-panel/index.ts',
       './src/devtools-panel/stub.ts',
       './src/devtools/index.ts',
       './src/devtools/stub.ts',
     ],
     exclude: ['src/__tests__'],
-=======
-    entry: ['./src/index.ts', './src/inject-queries-experimental/index.ts'],
-    exclude: ['./src/__tests__'],
->>>>>>> 2b0d97ab
     srcDir: './src',
     tsconfigPath: 'tsconfig.prod.json',
   }),
