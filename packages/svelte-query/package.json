--- conflicted
+++ resolved
@@ -51,7 +51,6 @@
   "devDependencies": {
     "@sveltejs/package": "^2.3.7",
     "@sveltejs/vite-plugin-svelte": "^5.0.3",
-<<<<<<< HEAD
     "@tanstack/query-core": "workspace:*",
     "@testing-library/svelte": "^5.2.6",
     "eslint-plugin-svelte": "^2.46.0",
@@ -59,12 +58,6 @@
     "svelte-check": "^4.0.0",
     "vite": "^6.0.0",
     "vitest": "^3.0.0"
-=======
-    "@testing-library/svelte": "^5.2.6",
-    "eslint-plugin-svelte": "^2.46.0",
-    "svelte": "^5.0.0",
-    "svelte-check": "^4.0.0"
->>>>>>> 8b1eff18
   },
   "peerDependencies": {
     "svelte": "^5.7.0"
