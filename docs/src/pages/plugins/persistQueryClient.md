--- conflicted
+++ resolved
@@ -31,86 +31,8 @@
 })
 ```
 
-<<<<<<< HEAD
-**IMPORTANT** - for persist to work properly, you need to pass `QueryClient` a `cacheTime` value to override the default during hydration (as shown above).
-
-If it is not set when creating the `QueryClient` instance, it will default to `300000` (5 minutes) for hydration, and the stored cache will be discarded after 5 minutes of inactivity. This is the default garbage collection behavior.
-
-It should be set as the same value or higher than persistQueryClient's `maxAge` option. E.g. if `maxAge` is 24 hours (the default) then `cacheTime` should be 24 hours or higher. If lower than `maxAge`, garbage collection will kick in and discard the stored cache earlier than expected.
-
-You can also pass it `Infinity` to disable garbage collection behavior entirely.
-
-## Usage with React
-
-[persistQueryClient](#persistQueryClient) will try to restore the cache and automatically subscribes to further changes, thus syncing your client to the provided storage.
-
-However, restoring is asynchronous, because all persisters are async by nature, which means that if you render your App while you are restoring, you might get into race conditions if a query mounts and fetches at the same time.
-
-Further, if you subscribe to changes outside of the React component lifecycle, you have no way of unsubscribing:
-
-```js
-// 🚨 never unsubscribes from syncing
-persistQueryClient({
-  queryClient,
-  persister: localStoragePersister,
-})
-
-// 🚨 happens at the same time as restoring
-ReactDOM.render(<App />, rootElement)
-```
-
-### PeristQueryClientProvider
-
-For this use-case, you can use the `PersistQueryClientProvider`. It will make sure to subscribe / unsubscribe correctly according to the React component lifecycle, and it will also make sure that queries will not start fetching while we are still restoring. Queries will still render though, they will just be put into `fetchingState: 'idle'` until data has been restored. Then, they will refetch unless the restored data is _fresh_ enough, and _initialData_ will also be respected. It can be used _instead of_ the normal [QueryClientProvider](../reference/QueryClientProvider):
-
-```jsx
-
-import { PersistQueryClientProvider } from 'react-query/persistQueryClient'
-import { createWebStoragePersister } from 'react-query/createWebStoragePersister'
-
-const queryClient = new QueryClient({
-  defaultOptions: {
-    queries: {
-      cacheTime: 1000 * 60 * 60 * 24, // 24 hours
-    },
-  },
-})
-
-const persister = createWebStoragePersister({
-  storage: window.localStorage,
-})
-
-ReactDOM.render(
-  <PersistQueryClientProvider
-    client={queryClient}
-    persistOptions={{ persister }}
-  >
-    <App />
-  </PersistQueryClientProvider>,
-  rootElement
-)
-```
-
-#### Props
-
-`PersistQueryClientProvider` takes the same props as [QueryClientProvider](../reference/QueryClientProvider), and additionally:
-
-- `persistOptions: PersistQueryClientOptions`
-  - all [options](#options) you cann pass to [persistQueryClient](#persistqueryclient) minus the QueryClient itself
-- `onSuccess?: () => void`
-  - optional
-  - will be called when the initial restore is finished
-  - can be used to [resumePausedMutations](../reference/QueryClient#queryclientresumepausedmutations)
-
-## How does it work?
-
-- A check for window `undefined` is performed prior to saving/restoring/removing your data (avoids build errors).
-
-### Storing
-=======
 ### Environment Checking
 A check for window `undefined` is performed prior to saving/restoring/removing your data (avoids build errors).
->>>>>>> d07e0f85
 
 ### Cache Busting
 
@@ -237,6 +159,68 @@
 - `PersistedQueryClientRestoreOptions` is used for `persistQueryClientRestore` (doesn't use `dehydrateOptions`).
 - `PersistQueryClientOptions` is used for `persistQueryClient`
 
+## Usage with React
+
+[persistQueryClient](#persistQueryClient) will try to restore the cache and automatically subscribes to further changes, thus syncing your client to the provided storage.
+
+However, restoring is asynchronous, because all persisters are async by nature, which means that if you render your App while you are restoring, you might get into race conditions if a query mounts and fetches at the same time.
+
+Further, if you subscribe to changes outside of the React component lifecycle, you have no way of unsubscribing:
+
+```js
+// 🚨 never unsubscribes from syncing
+persistQueryClient({
+  queryClient,
+  persister: localStoragePersister,
+})
+
+// 🚨 happens at the same time as restoring
+ReactDOM.render(<App />, rootElement)
+```
+
+### PeristQueryClientProvider
+
+For this use-case, you can use the `PersistQueryClientProvider`. It will make sure to subscribe / unsubscribe correctly according to the React component lifecycle, and it will also make sure that queries will not start fetching while we are still restoring. Queries will still render though, they will just be put into `fetchingState: 'idle'` until data has been restored. Then, they will refetch unless the restored data is _fresh_ enough, and _initialData_ will also be respected. It can be used _instead of_ the normal [QueryClientProvider](../reference/QueryClientProvider):
+
+```jsx
+
+import { PersistQueryClientProvider } from 'react-query/persistQueryClient'
+import { createWebStoragePersister } from 'react-query/createWebStoragePersister'
+
+const queryClient = new QueryClient({
+  defaultOptions: {
+    queries: {
+      cacheTime: 1000 * 60 * 60 * 24, // 24 hours
+    },
+  },
+})
+
+const persister = createWebStoragePersister({
+  storage: window.localStorage,
+})
+
+ReactDOM.render(
+  <PersistQueryClientProvider
+    client={queryClient}
+    persistOptions={{ persister }}
+  >
+    <App />
+  </PersistQueryClientProvider>,
+  rootElement
+)
+```
+
+#### Props
+
+`PersistQueryClientProvider` takes the same props as [QueryClientProvider](../reference/QueryClientProvider), and additionally:
+
+- `persistOptions: PersistQueryClientOptions`
+  - all [options](#options) you cann pass to [persistQueryClient](#persistqueryclient) minus the QueryClient itself
+- `onSuccess?: () => void`
+  - optional
+  - will be called when the initial restore is finished
+  - can be used to [resumePausedMutations](../reference/QueryClient#queryclientresumepausedmutations)
+
 ## Persisters
 
 ### Persisters Interface
