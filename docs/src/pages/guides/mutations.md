--- conflicted
+++ resolved
@@ -44,11 +44,7 @@
 - `isError` or `status === 'error'` - The mutation encountered an error
 - `isSuccess` or `status === 'success'` - The mutation was successful and mutation data is available
 
-<<<<<<< HEAD
-Beyond those primary state, more information is available depending on the state of the mutation:
-=======
 Beyond those primary states, more information is available depending on the state of the mutation:
->>>>>>> 542ad07c
 
 - `error` - If the mutation is in an `isError` state, the error is available via the `error` property.
 - `data` - If the mutation is in a `success` state, the data is available via the `data` property.
