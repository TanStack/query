{
  "name": "@tanstack/query-example-react-load-more-infinite-scroll",
  "private": true,
  "version": "1.0.0",
  "main": "index.js",
  "license": "MIT",
  "dependencies": {
    "axios": "^0.21.1",
    "isomorphic-unfetch": "3.0.0",
    "next": "12.2.2",
    "react": "^18.2.0",
    "react-dom": "^18.2.0",
    "react-intersection-observer": "^8.33.1",
<<<<<<< HEAD
    "@tanstack/react-query": "4.0.11-beta.0",
    "@tanstack/react-query-devtools": "4.0.11-beta.0"
=======
    "@tanstack/react-query": "4.1.3",
    "@tanstack/react-query-devtools": "4.0.10"
>>>>>>> 262f83f9
  },
  "scripts": {
    "dev": "next",
    "start": "next start",
    "build": "next build"
  }
}<|MERGE_RESOLUTION|>--- conflicted
+++ resolved
@@ -11,13 +11,8 @@
     "react": "^18.2.0",
     "react-dom": "^18.2.0",
     "react-intersection-observer": "^8.33.1",
-<<<<<<< HEAD
-    "@tanstack/react-query": "4.0.11-beta.0",
-    "@tanstack/react-query-devtools": "4.0.11-beta.0"
-=======
     "@tanstack/react-query": "4.1.3",
     "@tanstack/react-query-devtools": "4.0.10"
->>>>>>> 262f83f9
   },
   "scripts": {
     "dev": "next",
