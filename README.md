![React Query Header](https://github.com/tannerlinsley/react-query/raw/master/media/header.png)

<img src='https://github.com/tannerlinsley/react-query/raw/master/media/logo.png' width='300'/>

Hooks for fetching, caching and updating asynchronous data in React

<a href="https://twitter.com/intent/tweet?button_hashtag=TanStack" target="\_parent">
  <img alt="#TanStack" src="https://img.shields.io/twitter/url?color=%2308a0e9&label=%23TanStack&style=social&url=https%3A%2F%2Ftwitter.com%2Fintent%2Ftweet%3Fbutton_hashtag%3DTanStack">
</a><a href="https://github.com/tannerlinsley/react-query/actions?query=workflow%3A%22react-query+tests%22">
<img src="https://github.com/tannerlinsley/react-query/workflows/react-query%20tests/badge.svg" />
</a><a href="https://npmjs.com/package/react-query" target="\_parent">
  <img alt="" src="https://img.shields.io/npm/dm/react-query.svg" />
</a><a href="https://bundlephobia.com/result?p=react-query@latest" target="\_parent">
  <img alt="" src="https://badgen.net/bundlephobia/minzip/react-query@latest" />
</a><a href="https://github.com/tannerlinsley/react-query/discussions">
  <img alt="Join the discussion on Github" src="https://img.shields.io/badge/Github%20Discussions%20%26%20Support-Chat%20now!-blue" />
</a><a href="https://github.com/tannerlinsley/react-query" target="\_parent">
  <img alt="" src="https://img.shields.io/github/stars/tannerlinsley/react-query.svg?style=social&label=Star" />
</a><a href="https://twitter.com/tannerlinsley" target="\_parent">
  <img alt="" src="https://img.shields.io/twitter/follow/tannerlinsley.svg?style=social&label=Follow" />
</a>

Enjoy this library? Try them all! [React Table](https://github.com/tannerlinsley/react-table), [React Form](https://github.com/tannerlinsley/react-form), [React Charts](https://github.com/tannerlinsley/react-charts)

## Quick Features

- Transport/protocol/backend agnostic data fetching (REST, GraphQL, promises, whatever!)
- Auto Caching + Refetching (stale-while-revalidate, Window Refocus, Polling/Realtime)
- Parallel + Dependent Queries
- Mutations + Reactive Query Refetching
- Multi-layer Cache + Automatic Garbage Collection
- Paginated + Cursor-based Queries
- Load-More + Infinite Scroll Queries w/ Scroll Recovery
- Request Cancellation
- [React Suspense](https://reactjs.org/docs/concurrent-mode-suspense.html) + Fetch-As-You-Render Query Prefetching
- [Dedicated Devtools (React Query Devtools)](https://github.com/tannerlinsley/react-query-devtools)
- <a href="https://bundlephobia.com/result?p=react-query@latest" target="\_parent">
    <img alt="" src="https://badgen.net/bundlephobia/minzip/react-query@latest" />
  </a>

<details>
<summary>Core Issues and Solution</summary>

## The Challenge

Tools for managing "global state" are plentiful these days, but most of these tools:

- Mistake **server cache state** for **global state**
- Force you to manage async data in a synchronous way
- Duplicate unnecessary network operations
- Use naive or over-engineered caching strategies
- Are too basic to handle large-scale apps or
- Are too complex or built for highly-opinionated systems like Redux, GraphQL, [insert proprietary tools], etc.
- Do not provide tools for server mutations
- Either do not provide easy access to the cache or do, but expose overpowered foot-gun APIs to the developer

## The Solution

React Query exports a set of hooks that address these issues. Out of the box, React Query:

- Separates your **server cache state** from your **global state**
- Provides async aware APIs for reading and updating server state/cache
- Dedupes both async and sync requests to async resources
- Automatically caches data, invalidates and refetches stale data, and manages garbage collection of unused data
- Scales easily as your application grows
- Is based solely on Promises, making it highly unopinionated and interoperable with any data fetching strategy including REST, GraphQL and other transactional APIs
- Provides an integrated promise-based mutation API
- Opt-in Manual or Advance cache management

</details>

<details>
<summary>Inspiration & Hat-Tipping</summary>
<br />
A big thanks to both [Draqula](https://github.com/vadimdemedes/draqula) for inspiring a lot of React Query's original API and documentation and also [Zeit's SWR](https://github.com/zeit/swr) and its creators for inspiring even further customizations and examples. You all rock!

</details>

<details>
<summary>How is this different from Zeit's SWR?</summary>
<br />

[Zeit's SWR](https://github.com/zeit/swr) is a great library, and is very similar in spirit and implementation to React Query with a few notable differences:

- Automatic Cache Garbage Collection - React Query handles automatic cache purging for inactive queries and garbage collection. This can mean a much smaller memory footprint for apps that consume a lot of data or data that is changing often in a single session
- No Default Data Fetcher Function - React Query does not ship with a default fetcher (but can easily be wrapped inside of a custom hook to achieve the same functionality)
- `useMutation` - A dedicated hook for handling generic lifecycles around triggering mutations and handling their side-effects in applications. SWR does not ship with anything similar, and you may find yourself reimplementing most if not all of `useMutation`'s functionality in user-land. With this hook, you can extend the lifecycle of your mutations to reliably handle successful refetching strategies, failure rollbacks and error handling.
- Prefetching - React Query ships with 1st class prefetching utilities which not only come in handy with non-suspenseful apps but also make fetch-as-you-render patterns possible with React Query. SWR does not come with similar utilities and relies on `<link rel='preload'>` and/or manually fetching and updating the query cache
- Query cancellation integration is baked into React Query. You can easily use this to wire up request cancellation in most popular fetching libraries, including but not limited to fetch and axios.
- Query Key Generation - React Query uses query key generation, query variables, and implicit query grouping. The query key and variables that are passed to a query are less URL/Query-based by nature and much more flexible. All items supplied to the query key array are used to compute the unique key for a query (using a stable and deterministic sorting/hashing implementation). This means you can spend less time thinking about precise key matching, but more importantly, allows you to use partial query-key matching when refetching, updating, or removing queries in mass eg. you can refetch every query that starts with a `todos` in its key, regardless of variables, or you can target specific queries with (or without) variables, and even use functional filtering to select queries in most places. This architecture is much more robust and forgiving especially for larger apps.

</details>

## Used By

- [Google](https://google.com)
- [PayPal](https://paypal.com)
- [Amazon](https://amazon.com)
- [Walmart](https://walmart.com)
- [Microsoft](https://microsoft.com)
- [HP](https://hp.com)
- [Major League Baseball Association](https://mlb.com)
- [Volvo](https://volvocars.com)
- [Ocado](https://ocado.com)
- [UPC.ch](https://upc.ch)
- [EFI.com](https://efi.com)
- [ReactBricks](https://www.reactbricks.com/)
- [Nozzle.io](https://nozzle.io)

> _These analytics are made available via the awesome [Scarf](https://www.npmjs.com/package/@scarf/scarf) package analytics library_

## Examples

- Basic - [CodeSandbox](https://codesandbox.io/s/github/tannerlinsley/react-query/tree/master/examples/basic) - [Source](./examples/basic)
- Custom Hooks - [CodeSandbox](https://codesandbox.io/s/github/tannerlinsley/react-query/tree/master/examples/custom-hooks) - [Source](./examples/custom-hooks)
- Auto Refetching / Polling / Realtime - [CodeSandbox](https://codesandbox.io/s/github/tannerlinsley/react-query/tree/master/examples/auto-refetching) - [Source](./examples/auto-refetching)
- Window Refocus Refetching - [CodeSandbox](https://codesandbox.io/s/github/tannerlinsley/react-query/tree/master/examples/focus-refetching) - [Source](./examples/focus-refetching)
- Optimistic Updates - [CodeSandbox](https://codesandbox.io/s/github/tannerlinsley/react-query/tree/master/examples/optimistic-updates) - [Source](./examples/optimistic-updates)
- Pagination - [CodeSandbox](https://codesandbox.io/s/github/tannerlinsley/react-query/tree/master/examples/pagination) - [Source](./examples/pagination)
- Load-More & Infinite Scroll - [CodeSandbox](https://codesandbox.io/s/github/tannerlinsley/react-query/tree/master/examples/load-more-infinite-scroll) - [Source](./examples/load-more-infinite-scroll)
- Suspense - [CodeSandbox](https://codesandbox.io/s/github/tannerlinsley/react-query/tree/master/examples/suspense) - [Source](./examples/suspense)
- Playground (with devtools) - [CodeSandbox](https://codesandbox.io/s/github/tannerlinsley/react-query/tree/master/examples/playground) - [Source](./examples/playground)
- Star Wars (with devtools) - [CodeSandbox](https://codesandbox.io/s/github/tannerlinsley/react-query/tree/master/examples/star-wars) - [Source](./examples/star-wars)
- Rick And Morty (with devtools) - [CodeSandbox](https://codesandbox.io/s/github/tannerlinsley/react-query/tree/master/examples/rick-morty) - [Source](./examples/rick-morty)

## Sponsors

This library is being built and maintained by me, @tannerlinsley and I am always in need of more support to keep projects like this afloat. If you would like to get premium support, add your logo or name on this README, or simply just contribute to my open source Sponsorship goal, [visit my Github Sponsors page!](https://github.com/sponsors/tannerlinsley/)

<table>
  <tbody>
    <tr>
      <td align="center" valign="middle">
        <a href="https://github.com/sponsors/tannerlinsley" target="_blank">
          <img width='150' src="https://raw.githubusercontent.com/tannerlinsley/files/master/images/patreon/diamond.png">
        </a>
      </td>
      <td align="center" valign="middle">
        <a href="https://github.com/sponsors/tannerlinsley" target="_blank">
          Become a Sponsor!
        </a>
      </td>
    </tr>
  </tbody>
</table>

<table>
  <tbody>
    <tr>
      <td align="center" valign="middle">
        <a href="https://github.com/sponsors/tannerlinsley/" target="_blank">
          <img width='150' src="https://raw.githubusercontent.com/tannerlinsley/files/master/images/patreon/platinum.png">
        </a>
      </td>
      <td align="center" valign="middle">
       <a href="https://github.com/sponsors/tannerlinsley" target="_blank">
          Become a Sponsor!
        </a>
      </td>
    </tr>
  </tbody>
</table>

<table>
  <tbody>
    <tr>
      <td align="center" valign="middle">
        <a href="https://github.com/sponsors/tannerlinsley/" target="_blank">
          <img width='150' src="https://raw.githubusercontent.com/tannerlinsley/files/master/images/patreon/gold.png">
        </a>
      </td>
      <td align="center" valign="middle">
        <a href="https://nozzle.io" target="_blank">
          <img width='225' src="https://nozzle.io/img/logo-blue.png">
        </a>
      </td>
      <td align="center" valign="middle">
        <a href="https://github.com/sponsors/tannerlinsley" target="_blank">
          Become a Sponsor!
        </a>
      </td>
    </tr>
  </tbody>
</table>

<table>
  <tbody>
    <tr>
      <td align="center" valign="middle">
        <a href="https://github.com/sponsors/tannerlinsley/" target="_blank">
          <img width='150' src="https://raw.githubusercontent.com/tannerlinsley/files/master/images/patreon/silver.png">
        </a>
      </td>
      <td align="center" valign="middle">
        <a href="https://www.reactbricks.com/" target="_blank">
          <img width='170' src="https://www.reactbricks.com/reactbricks_vertical.svg">
        </a>
      </td>
      <td align="center" valign="middle">
        <a href="https://github.com/sponsors/tannerlinsley" target="_blank">
          Become a Sponsor!
        </a>
      </td>
    </tr>
  </tbody>
</table>

<table>
  <tbody>
    <tr>
      <td valign="top">
        <a href="https://github.com/sponsors/tannerlinsley/">
          <img width='150' src="https://raw.githubusercontent.com/tannerlinsley/files/master/images/patreon/supporters.png" />
        </a>
      </td>
      <td>
        <ul>
          <li><a href="https://github.com/bgazzera">@bgazzera<a></li>
        </ul>
      </td>
      <td>
        <a href="https://github.com/sponsors/tannerlinsley" target="_blank">
          Become a Supporter!
        </a>
      </td>
    </tr>
  </tbody>
</table>

<table>
  <tbody>
    <tr>
      <td valign="top">
        <a href="https://github.com/sponsors/tannerlinsley/">
          <img width='150' src="https://raw.githubusercontent.com/tannerlinsley/files/master/images/patreon/fans.png" />
        </a>
      </td>
      <!-- <td>
        <ul>
        <li></li>
        </ul>
      </td> -->
      <td>
        <a href="https://github.com/sponsors/tannerlinsley" target="_blank">
          Become a Fan!
        </a>
      </td>
    </tr>
  </tbody>
</table>

# Documentation

<!-- START doctoc generated TOC please keep comment here to allow auto update -->
<!-- DON'T EDIT THIS SECTION, INSTEAD RE-RUN doctoc TO UPDATE -->

- [Installation](#installation)
- [Queries](#queries)
  - [Query Keys](#query-keys)
  - [Query Key Variables](#query-key-variables)
  - [Optional Variables](#optional-variables)
  - [Using a Query Object instead of parameters](#using-a-query-object-instead-of-parameters)
  - [Dependent Queries](#dependent-queries)
  - [Caching & Invalidation](#caching--invalidation)
  - [Paginated Queries with `usePaginatedQuery`](#paginated-queries-with-usepaginatedquery)
  - [Load-More & Infinite-Scroll with `useInfiniteQuery`](#load-more--infinite-scroll-with-useinfinitequery)
  - [Scroll Restoration](#scroll-restoration)
  - [Manual Querying](#manual-querying)
  - [Retries](#retries)
  - [Retry Delay](#retry-delay)
  - [Prefetching](#prefetching)
  - [Initial Data](#initial-data)
  - [Initial Data Function](#initial-data-function)
  - [Initial Data from Cache](#initial-data-from-cache)
  - [SSR & Initial Data](#ssr--initial-data)
  - [Suspense Mode](#suspense-mode)
  - [Fetch-on-render vs Fetch-as-you-render](#fetch-on-render-vs-fetch-as-you-render)
  - [Canceling Query Requests](#canceling-query-requests)
- [Mutations](#mutations)
  - [Basic Mutations](#basic-mutations)
  - [Mutation Variables](#mutation-variables)
  - [Invalidate and Refetch Queries from Mutations](#invalidate-and-refetch-queries-from-mutations)
  - [Query Updates from Mutations](#query-updates-from-mutations)
  - [Resetting Mutation State](#resetting-mutation-state)
  - [Manually or Optimistically Setting Query Data](#manually-or-optimistically-setting-query-data)
  - [Optimistic Updates with Automatic Rollback for Failed Mutations](#optimistic-updates-with-automatic-rollback-for-failed-mutations)
- [Displaying Background Fetching Loading States](#displaying-background-fetching-loading-states)
- [Displaying Global Background Fetching Loading State](#displaying-global-background-fetching-loading-state)
- [Window-Focus Refetching](#window-focus-refetching)
  - [Custom Window Focus Event](#custom-window-focus-event)
  - [Ignoring Iframe Focus Events](#ignoring-iframe-focus-events)
- [Custom Query Key Serializers (Experimental)](#custom-query-key-serializers-experimental)
- [React Query Devtools](#react-query-devtools)
- [API](#api)
  - [`useQuery`](#usequery)
  - [`usePaginatedQuery`](#usepaginatedquery)
  - [`useInfiniteQuery`](#useinfinitequery)
  - [`useMutation`](#usemutation)
  - [`queryCache`](#querycache)
  - [`queryCache.prefetchQuery`](#querycacheprefetchquery)
  - [`queryCache.getQueryData`](#querycachegetquerydata)
  - [`queryCache.setQueryData`](#querycachesetquerydata)
  - [`queryCache.refetchQueries`](#querycacherefetchqueries)
  - [`queryCache.removeQueries`](#querycacheremovequeries)
  - [`queryCache.getQuery`](#querycachegetquery)
  - [`queryCache.getQueries`](#querycachegetqueries)
  - [`queryCache.isFetching`](#querycacheisfetching)
  - [`queryCache.subscribe`](#querycachesubscribe)
  - [`queryCache.clear`](#querycacheclear)
  - [`useIsFetching`](#useisfetching)
  - [`ReactQueryConfigProvider`](#reactqueryconfigprovider)
  - [`setConsole`](#setconsole)

<!-- END doctoc generated TOC please keep comment here to allow auto update -->

# Installation[⬆](#documentation)<!-- Link generated with jump2header -->

```bash
$ npm i --save react-query
# or
$ yarn add react-query
```

React Query uses [Scarf](https://www.npmjs.com/package/@scarf/scarf) to collect anonymized installation analytics. These analytics help support the maintainers of this library. However, if you'd like to opt out, you can do so by setting `scarfSettings.enabled = false` in your project's `package.json`. Alternatively, you can set the environment variable `SCARF_ANALYTICS=false` before you install.

# Defaults to keep in mind[⬆](#documentation)<!-- Link generated with jump2header -->

Out of the box, React Query is configured with **aggressive but sane** defaults. **Sometimes these defaults can catch new users off guard or make learning/debugging difficult if they are unknown by the user.** Keep them in mind as you continue to learn and use React Query:

- Query results that are _currently rendered on the screen_ will become "stale" immediately after they are resolved and will be refetched automatically in the background when they are rendered or used again. To change this, you can alter the default `staleTime` for queries to something other than `0` milliseconds.
- Query results that become unused (all instances of the query are unmounted) will still be cached in case they are used again for a default of 5 minutes before they are garbage collected. To change this, you can alter the default `cacheTime` for queries to something other than `1000 * 60 * 5` milliseconds.
- Stale queries will automatically be refetched in the background **when the browser window is refocused by the user**. You can disable this using the `refetchOnWindowFocus` option in queries or the global config.
- Queries that fail will silently and automatically be retried **3 times, with exponential backoff delay** before capturing and displaying an error to the UI. To change this, you can alter the default `retry` and `retryDelay` options for queries to something other than `3` and the default exponential backoff function.

# Queries[⬆](#documentation)<!-- Link generated with jump2header -->

To make a new query, call the `useQuery` hook with at least:

- A **unique key for the query**
- An **asynchronous function (or similar then-able)** to resolve the data

```js
import { useQuery } from 'react-query'

function App() {
  const info = useQuery('todos', fetchTodoList)
}
```

The **unique key** you provide is used internally for refetching, caching, deduping related queries.

The query `info` returned contains all information about the query and can be easily destructured and used in your component:

```js
function Todos() {
  const { status, data, error } = useQuery('todos', fetchTodoList)

  return (
    <div>
      {status === 'loading' ? (
        <span>Loading...</span>
      ) : status === 'error' ? (
        <span>Error: {error.message}</span>
      ) : (
        // also status === 'success', but "else" logic works, too
        <ul>
          {data.map(todo => (
            <li key={todo.id}>{todo.title}</li>
          ))}
        </ul>
      )}
    </div>
  )
}
```

## Query Keys[⬆](#documentation)<!-- Link generated with jump2header -->

At its core, React Query manages query caching for you and uses a serializable array or "query key" to do this. Using a query key that is **simple** and **unique to the query's data** is very important. In other similar libraries, you'll see the use of URLs and/or GraphQL query template strings to achieve this, but we believe at scale, this becomes prone to typos and errors. To relieve this issue, React Query Keys can be **strings** or **an array with a string and then any number of serializable primitives and/or objects**.

### String-Only Query Keys

The simplest form of a key is actually not an array, but an individual string. When a string query key is passed, it is converted to an array internally with the string as the only item in the query key. This format is useful for:

- Generic List/Index resources
- Non-hierarchical resources

```js
// A list of todos
useQuery('todos', ...) // queryKey === ['todos']

// Something else, whatever!
useQuery('somethingSpecial', ...) // queryKey === ['somethingSpecial']
```

### Array Keys

When a query needs more information to uniquely describe its data, you can use an array with a string and any number of serializable objects to describe it. This is useful for:

- Specific resources
  - It's common to pass an ID, index, or other primitive
- Queries with additional parameters
  - It's common to pass an object of additional options

```js
// An individual todo
useQuery(['todo', 5], ...)
// queryKey === ['todo', 5]

// And individual todo in a "preview" format
useQuery(['todo', 5, { preview: true }], ...)
// queryKey === ['todo', 5, { preview: 'true' } }]

// A list of todos that are "done"
useQuery(['todos', { type: 'done' }], ...)
// queryKey === ['todos', { type: 'done' }]
```

### Query Keys are serialized deterministically!

This means that no matter the order of keys in objects, all of the following queries would result in the same final query key of `['todos', { page, status }]`:

```js
useQuery(['todos', { status, page }], ...)
useQuery(['todos', { page, status }], ...)
useQuery(['todos', { page, status, other: undefined }], ...)
```

The following query keys, however, are not equal. Array item order matters!

```js
useQuery(['todos', status, page], ...)
useQuery(['todos', page, status], ...)
useQuery(['todos', undefined, page, status], ...)
```

## Query Key Variables[⬆](#documentation)<!-- Link generated with jump2header -->

To use external props, state, or variables in a query function, it's easiest to pass them as items in your array query keys! All query keys get passed through to your query function as parameters in the order they appear in the array key:

```js
function Todos({ completed }) {
  const { status, data, error } = useQuery(
    ['todos', { status, page }],
    fetchTodoList
  )
}

// Access the key, status and page variables in your query function!
function fetchTodoList(key, { status, page }) {
  return new Promise()
  // ...
}
```

If you send through more items in your query key, they will also be available in your query function:

```js
function Todo({ todoId, preview }) {
  const { status, data, error } = useQuery(
    ['todo', todoId, { preview }],
    fetchTodoById
  )
}

// Access status and page in your query function!
function fetchTodoById(key, todoId, { preview }) {
  return new Promise()
  // ...
}
```

Whenever a query's key changes, the query will automatically update. In the following example, a new query is created whenever `todoId` changes:

```js
function Todo({ todoId }) {
  const { status, data, error } = useQuery(['todo', todoId], fetchTodo)
}
```

## Optional Variables[⬆](#documentation)<!-- Link generated with jump2header -->

In some scenarios, you may find yourself needing to pass extra information to your query that shouldn't (or doesn't need to be) a part of the query key. `useQuery`, `usePaginatedQuery` and `useInfiniteQuery` all support passing an optional array of additional parameters to be passed to your query function:

```js
function Todo({ todoId, preview }) {
  const { status, data, error } = useQuery(
    // These will be used as the query key
    ['todo', todoId],
    // These will get passed directly to our query function
    [
      debug,
      {
        foo: true,
        bar: false,
      },
    ],
    fetchTodoById
  )
}

function fetchTodoById(key, todoId, debug, { foo, bar }) {
  return new Promise()
  // ...
}
```

## Using a Query Object instead of parameters[⬆](#documentation)<!-- Link generated with jump2header -->

Anywhere the `[queryKey, variables, queryFn, config]` options are supported throughout React Query's API, you can also use an object to express the same configuration:

```js
import { useQuery } from 'react-query'

useQuery({
  queryKey: ['todo', 7],
  queryFn: fetchTodos,
  variables: [],
  config: {},
})
```

## Dependent Queries[⬆](#documentation)<!-- Link generated with jump2header -->

React Query makes it easy to make queries that depend on other queries for both:

- Parallel Queries (avoiding waterfalls) and
- Serial Queries (when a piece of data is required for the next query to happen).

To do this, you can use the following 2 approaches:

### Pass a falsy query key

If a query isn't ready to be requested yet, just pass a falsy value as the query key or as an item in the query key:

```js
// Get the user
const { data: user } = useQuery(['user', email], getUserByEmail)

// Then get the user's projects
const { data: projects } = useQuery(
  // `user` would be `null` at first (falsy),
  // so the query will not execute while the query key is falsy
  user && ['projects', user.id],
  getProjectsByUser
)
```

### Use a query key function that throws an exception

If a function is passed, the query will not execute until the function can be called without throwing:

```js
// Get the user
const { data: user } = useQuery(['user', email])

// Then get the user's projects
const { data: projects } = useQuery(
  // This will throw trying to access property `id` of `undefined` until the `user` is available
  () => ['projects', user.id]
)
```

## Caching & Invalidation[⬆](#documentation)<!-- Link generated with jump2header -->

React Query caching is automatic out of the box. It uses a `stale-while-revalidate` in-memory caching strategy together with robust query deduping to always ensure a query's data is only cached when it's needed and only cached once even if that query is used multiple times across your application.

At a glance:

- The cache is keyed on a deterministic hash of your query key.
- By default, query results become **stale** immediately after a successful fetch. This can be configured using the `staleTime` option at both the global and query-level.
- Stale queries are automatically refetched whenever their **query keys change (this includes variables used in query key tuples)**, when they are freshly mounted from not having any instances on the page, or when they are refetched via the query cache manually.
- Though a query result may be stale, query results are by default **always** _cached_ **when in use**.
- If and when a query is no longer being used, it becomes **inactive** and by default is cached in the background for **5 minutes**. This time can be configured using the `cacheTime` option at both the global and query-level.
- After a query is inactive for the `cacheTime` specified (defaults to 5 minutes), the query is deleted and garbage collected.

<details>
 <summary>A more detailed example of the caching lifecycle</summary>

Let's assume we are using the default `cacheTime` of **5 minutes** and the default `staleTime` of `0`.

- A new instance of `useQuery('todos', fetchTodos)` mounts.
  - Since no other queries have been made with this query + variable combination, this query will show a hard loading state and make a network request to fetch the data.
  - It will then cache the data using `'todos'` and `fetchTodos` as the unique identifiers for that cache.
  - A stale invalidation is scheduled using the `staleTime` option as a delay (defaults to `0`, or immediately).
- A second instance of `useQuery('todos', fetchTodos)` mounts elsewhere.
  - Because this exact data exist in the cache from the first instance of this query, that data is immediately returned from the cache.
- Both instances of the `useQuery('todos', fetchTodos)` query are unmounted and no longer in use.
  - Since there are no more active instances to this query, a cache timeout is set using `cacheTime` to delete and garbage collect the query (defaults to **5 minutes**).
- No more instances of `useQuery('todos', fetchTodos)` appear within **5 minutes**.
  - This query and its data are deleted and garbage collected.

</details>

## Paginated Queries with `usePaginatedQuery`[⬆](#documentation)<!-- Link generated with jump2header -->

Rendering paginated data is a very common UI pattern to avoid overloading bandwidth or even your UI. React Query exposes a `usePaginatedQuery` that is very similar to `useQuery` that helps with this very scenario.

Consider the following example where we would ideally want to increment a pageIndex (or cursor) for a query. If we were to use `useQuery`, it would technically work fine, but the UI would jump in and out of the `success` and `loading` states as different queries are created and destroyed for each page or cursor. By using `usePaginatedQuery` we get a few new things:

- Instead of `data`, you should use `resolvedData` instead. This is the data from the last known successful query result. As new page queries resolve, `resolvedData` remains available to show the last page's data while a new page is requested. When the new page data is received, `resolvedData` get's updated to the new page's data.
- If you specifically need the data for the exact page being requested, `latestData` is available. When the desired page is being requested, `latestData` will be `undefined` until the query resolves, then it will get updated with the latest pages data result.

```js
function Todos() {
  const [page, setPage] = React.useState(0)

  const fetchProjects = (key, page = 0) => fetch('/api/projects?page=' + page)

  const {
    status,
    resolvedData,
    latestData,
    error,
    isFetching,
  } = usePaginatedQuery(['projects', page], fetchProjects)

  return (
    <div>
      {status === 'loading' ? (
        <div>Loading...</div>
      ) : status === 'error' ? (
        <div>Error: {error.message}</div>
      ) : (
        // `resolvedData` will either resolve to the latest page's data
        // or if fetching a new page, the last successful page's data
        <div>
          {resolvedData.projects.map(project => (
            <p key={project.id}>{project.name}</p>
          ))}
        </div>
      )}
      <span>Current Page: {page + 1}</span>
      <button
        onClick={() => setPage(old => Math.max(old - 1, 0))}
        disabled={page === 0}
      >
        Previous Page
      </button>{' '}
      <button
        onClick={() =>
          // Here, we use `latestData` so the Next Page
          // button isn't relying on potentially old data
          setPage(old => (!latestData || !latestData.hasMore ? old : old + 1))
        }
        disabled={!latestData || !latestData.hasMore}
      >
        Next Page
      </button>
      {// Since the last page's data potentially sticks around between page requests,
      // we can use `isFetching` to show a background loading
      // indicator since our `status === 'loading'` state won't be triggered
      isFetching ? <span> Loading...</span> : null}{' '}
    </div>
  )
}
```

## Load-More & Infinite-Scroll with `useInfiniteQuery`[⬆](#documentation)<!-- Link generated with jump2header -->

Rendering lists that can additively "load more" data onto an existing set of data or "infinite scroll" is also a very common UI pattern. React Query supports a useful version of `useQuery` called `useInfiniteQuery` for querying these types of lists.

When using `useInfiniteQuery`, you'll notice a few things are different:

- `data` is now an array of arrays that contain query group results, instead of the query results themselves
- A `fetchMore` function is now available
- A `getFetchMore` option is available for both determining if there is more data to load and the information to fetch it. This information is supplied as an additional parameter in the query function (which can optionally be overridden when calling the `fetchMore` function)
- A `canFetchMore` boolean is now available and is `true` if `getFetchMore` returns a truthy value
- An `isFetchingMore` boolean is now available to distinguish between a background refresh state and a loading more state

### Example

Let's assume we have an API that returns pages of `projects` 3 at a time based on a `cursor` index along with a cursor that can be used to fetch the next group of projects

```js
fetch('/api/projects?cursor=0')
// { data: [...], nextCursor: 3}
fetch('/api/projects?cursor=3')
// { data: [...], nextCursor: 6}
fetch('/api/projects?cursor=6')
// { data: [...], nextCursor: 9}
fetch('/api/projects?cursor=9')
// { data: [...] }
```

With this information, we can create a "Load More" UI by:

- Waiting for `useInfiniteQuery` to request the first group of data by default
- Returning the information for the next query in `getFetchMore`
- Calling `fetchMore` function

> Note: It's very important you do not call `fetchMore` with arguments unless you want them to override the `fetchMoreInfo` data returned from the `getFetchMore` function. eg. Do not do this: `<button onClick={fetchMore} />` as this would send the onClick event to the `fetchMore` function.

```js
import { useInfiniteQuery } from 'react-query'

function Projects() {
  const fetchProjects = (key, cursor = 0) =>
    fetch('/api/projects?cursor=' + cursor)

  const {
    status,
    data,
    isFetching,
    isFetchingMore,
    fetchMore,
    canFetchMore,
  } = useInfiniteQuery('projects', fetchProjects, {
    getFetchMore: (lastGroup, allGroups) => lastGroup.nextCursor,
  })

  return status === 'loading' ? (
    <p>Loading...</p>
  ) : status === 'error' ? (
    <p>Error: {error.message}</p>
  ) : (
    <>
      {data.map((group, i) => (
        <React.Fragment key={i}>
          {group.projects.map(project => (
            <p key={project.id}>{project.name}</p>
          ))}
        </React.Fragment>
      ))}
      <div>
        <button
          onClick={() => fetchMore()}
          disabled={!canFetchMore || isFetchingMore}
        >
          {isFetchingMore
            ? 'Loading more...'
            : canFetchMore
            ? 'Load More'
            : 'Nothing more to load'}
        </button>
      </div>
      <div>{isFetching && !isFetchingMore ? 'Fetching...' : null}</div>
    </>
  )
}
```

### What happens when an infinite query needs to be refetched?

When an infinite query becomes `stale` and needs to be refetched, each group is fetched `individually` and in parallel with the same variables that were originally used to request each group. If an infinite query's results are ever removed from the cache, the pagination restarts at the initial state with only the initial group being requested.

### What if I need to pass custom information to my query function?

By default, the info returned from `getFetchMore` will be supplied to the query function, but in some cases, you may want to override this. You can pass custom variables to the `fetchMore` function which will override the default info like so:

```js
function Projects() {
  const fetchProjects = (key, cursor = 0) =>
    fetch('/api/projects?cursor=' + cursor)

  const {
    status,
    data,
    isFetching,
    isFetchingMore,
    fetchMore,
    canFetchMore,
  } = useInfiniteQuery('projects', fetchProjects, {
    getFetchMore: (lastGroup, allGroups) => lastGroup.nextCursor,
  })

  // Pass your own custom fetchMoreInfo
  const skipToCursor50 = () => fetchMore(50)
}
```

## Scroll Restoration[⬆](#documentation)<!-- Link generated with jump2header -->

Out of the box, "scroll restoration" for all queries (including paginated and infinite queries) Just Works™️ in React Query. The reason for this is that query results are cached and able to be retrieved synchronously when a query is rendered. As long as your queries are being cached long enough (the default time is 5 minutes) and have not been garbage collected, scroll restoration will work out of the box all the time.

## Manual Querying[⬆](#documentation)<!-- Link generated with jump2header -->

If you ever want to disable a query from automatically running, you can use the `manual = true` option. When `manual` is set to true:

- The query will start in the `status === 'success'` state
- The query will not automatically fetch on mount
- The query will not automatically refetch due to rerenders, new instances appearing, or changes to its query key or variables.

> Pro Tip #1: Because manual queries start in the `status === 'success'` state, you should consider supplying an `initialData` option to pre-populate the cache or similarly use a default parameter value when destructuring the query result

> Pro Tip #2: Don't use `manual` for dependent queries. Use [Dependent Queries](#dependent-queries) instead!

```js
function Todos() {
  const { status, data, error, refetch, isFetching } = useQuery(
    'todos',
    fetchTodoList,
    {
      manual: true,
      initialData: [],
    }
  )

  return (
    <>
      <button onClick={() => refetch()}>Fetch Todos</button>

      {status === 'loading' ? (
        <span>Loading...</span>
      ) : status === 'error' ? (
        <span>Error: {error.message}</span>
      ) : (
        // `status === 'success'` will be the initial state, so we need
        // account for our initial data (an empty array)
        <>
          <ul>
            {!data.length
              ? 'No todos yet...'
              : data.map(todo => <li key={todo.id}>{todo.title}</li>)}
          </ul>
          <div>{isFetching ? 'Fetching...' : null}</div>
        </>
      )}
    </>
  )
}
```

## Retries[⬆](#documentation)<!-- Link generated with jump2header -->

When a `useQuery` query fails (the function throws an error), React Query will automatically retry the query if that query's request has not reached the max number of consecutive retries (defaults to `3`) or a function is provided to determine if a retry is allowed.

You can configure retries both on a global level and an individual query level.

- Setting `retry = false` will disable retries.
- Setting `retry = 6` will retry failing requests 6 times before showing the final error thrown by the function.
- Setting `retry = true` will infinitely retry failing requests.
- Setting `retry = (failureCount, error) => ...` allows for custom logic based on why the request failed.

```js
import { useQuery } from 'react-query'

// Make specific query retry a certain number of times
const { status, data, error } = useQuery(['todos', 1], fetchTodoListPage, {
  retry: 10, // Will retry failed requests 10 times before displaying an error
})
```

## Retry Delay[⬆](#documentation)<!-- Link generated with jump2header -->

By default, retries in React Query do not happen immediately after a request fails. As is standard, a back-off delay is gradually applied to each retry attempt.

The default `retryDelay` is set to double (starting at `1000`ms) with each attempt, but not exceed 30 seconds:

```js
// Configure for all queries
import { ReactQueryConfigProvider } from 'react-query'

const queryConfig = {
  retryDelay: attemptIndex => Math.min(1000 * 2 ** attemptIndex, 30000),
}

function App() {
  return (
    <ReactQueryConfigProvider config={queryConfig}>
      ...
    </ReactQueryConfigProvider>
  )
}
```

Though it is not recommended, you can obviously override the `retryDelay` function/integer in both the Provider and individual query options. If set to an integer instead of a function the delay will always be the same amount of time:

```js
const { status, data, error } = useQuery('todos', fetchTodoList, {
  retryDelay: 1000, // Will always wait 1000ms to retry, regardless of how many retries
})
```

## Prefetching[⬆](#documentation)<!-- Link generated with jump2header -->

If you're lucky enough, you may know enough about what your users will do to be able to prefetch the data they need before it's needed! If this is the case, then you're in luck. You can either use the `prefetchQuery` function to prefetch the results of a query to be placed into the cache:

```js
import { queryCache } from 'react-query'

const prefetchTodos = async () => {
  const queryData = await queryCache.prefetchQuery('todos', () =>
    fetch('/todos')
  )
  // The results of this query will be cached like a normal query
}
```

The next time a `useQuery` instance is used for a prefetched query, it will use the cached data! If no instances of `useQuery` appear for a prefetched query, it will be deleted and garbage collected after the time specified in `cacheTime`.

Alternatively, if you already have the data for your query synchronously available, you can use the [Query Cache's `setQueryData` method](#querycachesetquerydata) to directly add or update a query's cached result

## Initial Data[⬆](#documentation)<!-- Link generated with jump2header -->

There may be times when you already have the initial data for a query synchronously available in your app. If and when this is the case, you can use the `config.initialData` option to set the initial data for a query and skip the first round of fetching!

When providing an `initialData` value that is anything other than `undefined`:

- The query `status` will initialize as `success` instead of `loading`
- The query's `isStale` property will initialize as `true` instead of false
- The query will not automatically fetch until it is invalidated somehow (eg. window refocus, queryCache refetching, etc)

```js
function Todos() {
  const queryInfo = useQuery('todos', () => fetch('/todos'), {
    initialData: initialTodos,
  })
}
```

## Initial Data Function[⬆](#documentation)<!-- Link generated with jump2header -->

If the process for accessing a query's initial data is intensive or just not something you want to perform on every render, you can pass a function as the `initialData` value. This function will be executed only once when the query is initialized, saving you precious memory and CPU:

```js
function Todos() {
  const queryInfo = useQuery('todos', () => fetch('/todos'), {
    initialData: () => {
      return getExpensiveTodos()
    },
  })
}
```

## Initial Data from Cache[⬆](#documentation)<!-- Link generated with jump2header -->

In some circumstances, you may be able to provide the initial data for a query from the cached result of another. A good example of this would be searching the cached data from a todos list query for an individual todo item, then using that as the initial data for your individual todo query:

```js
function Todo({ todoId }) {
  const queryInfo = useQuery(['todo', todoId], () => fetch('/todos'), {
    initialData: () => {
      // Use a todo from the 'todos' query as the initial data for this todo query
      return queryCache.getQueryData('todos')?.find(d => d.id === todoId)
    },
  })
}
```

Most of the time, this pattern works well, but if the source query you're using to look up the initial data from is old, you may not want to use the data at all and just fetch from the server. To make this decision easier, you can use the `queryCache.getQuery` method instead to get more information about the source query, including an `updatedAt` timestamp you can use to decide if the query is "fresh" enough for your needs:

```js
function Todo({ todoId }) {
  const queryInfo = useQuery(['todo', todoId], () => fetch('/todos'), {
    initialData: () => {
      // Get the query object
      const query = queryCache.getQuery('todos')

      // If the query exists and has data that is no older than 10 seconds...
      if (query && Date.now() - query.updatedAt <= 10 * 1000) {
        // return the individual todo
        return query.state.data.find(d => d.id === todoId)
      }

      // Otherwise, return undefined and let it fetch!
    },
  })
}
```

## SSR & Initial Data[⬆](#documentation)<!-- Link generated with jump2header -->

When using SSR (server-side-rendering) with React Query there are a few things to note:

- Query caches are not written to memory during SSR. This is outside of the scope of React Query and easily leads to out-of-sync data when used with frameworks like Next.js or other SSR strategies.
- Queries rendered on the server will by default use the `initialData` of an unfetched query. This means that by default, `data` will be set to `undefined`. To get around this in SSR, you can either pre-seed a query's cache data using the `config.initialData` option:

```js
const { status, data, error } = useQuery('todos', fetchTodoList, {
  initialData: [{ id: 0, name: 'Implement SSR!' }],
})

// data === [{ id: 0, name: 'Implement SSR!'}]
```

Or, alternatively you can just destructure from `undefined` in your query results:

```js
const { status, data = [{ id: 0, name: 'Implement SSR!' }], error } = useQuery(
  'todos',
  fetchTodoList
)
```

The query's state will still reflect that it is stale and has not been fetched yet, and once mounted, it will continue as normal and request a fresh copy of the query result.

## Suspense Mode[⬆](#documentation)<!-- Link generated with jump2header -->

React Query can also be used with React's new Suspense for Data Fetching API's. To enable this mode, you can set either the global or query level config's `suspense` option to `true`.

Global configuration:

```js
// Configure for all queries
import { ReactQueryConfigProvider } from 'react-query'

const queryConfig = {
  suspense: true,
}

function App() {
  return (
    <ReactQueryConfigProvider config={queryConfig}>
      ...
    </ReactQueryConfigProvider>
  )
}
```

Query configuration:

```js
import { useQuery } from 'react-query'

// Enable for an individual query
useQuery(queryKey, queryFn, { suspense: true })
```

When using suspense mode, `status` states and `error` objects are not needed and are then replaced by usage of the `React.Suspense` component (including the use of the `fallback` prop and React error boundaries for catching errors). Please see the [Suspense Example](https://codesandbox.io/s/github/tannerlinsley/react-query/tree/master/examples/suspense) for more information on how to set up suspense mode.

In addition to queries behaving differently in suspense mode, mutations also behave a bit differently. By default, instead of supplying the `error` variable when a mutation fails, it will be thrown during the next render of the component it's used in and propagate to the nearest error boundary, similar to query errors. If you wish to disable this, you can set the `useErrorBoundary` option to `false`. If you wish that errors are not thrown at all, you can set the `throwOnError` option to `false` as well!

## Fetch-on-render vs Fetch-as-you-render[⬆](#documentation)<!-- Link generated with jump2header -->

Out of the box, React Query in `suspense` mode works really well as a **Fetch-on-render** solution with no additional configuration. However, if you want to take it to the next level and implement a `Fetch-as-you-render` model, we recommend implementing [Prefetching](#prefetching) on routing and/or user interactions events to initialize queries before they are needed.

## Canceling Query Requests[⬆](#documentation)<!-- Link generated with jump2header -->

By default, queries that become inactive before their promises are resolved are simply ignored instead of canceled. Why is this?

- For most applications, ignoring out-of-date queries is sufficient.
- Cancellation APIs may not be available for every query function.
- If cancellation APIs are available, they typically vary in implementation between utilities/libraries (eg. Fetch vs Axios vs XMLHttpRequest).

But don't worry! If your queries are high-bandwidth or potentially very expensive to download, React Query exposes a generic way to **cancel** query requests using a cancellation token or other related API. To integrate with this feature, attach a `cancel` function to the promise returned by your query that implements your request cancellation. When a query becomes out-of-date or inactive, this `promise.cancel` function will be called (if available):

Using `axios`:

```js
import { CancelToken } from 'axios'

const query = useQuery('todos', () => {
  // Create a new CancelToken source for this request
  const source = CancelToken.source()

  const promise = axios.get('/todos', {
    // Pass the source token to your request
    cancelToken: source.token,
  })

  // Cancel the request if React Query calls the `promise.cancel` method
  promise.cancel = () => {
    source.cancel('Query was cancelled by React Query')
  }

  return promise
})
```

Using `fetch`:

```js
const query = useQuery('todos', () => {
  // Create a new AbortController instance for this request
  const controller = new AbortController()
  // Get the abortController's signal
  const signal = controller.signal

  const promise = fetch('/todos', {
    method: 'get',
    // Pass the signal to your request
    signal,
  })

  // Cancel the request if React Query calls the `promise.cancel` method
  promise.cancel = controller.abort

  return promise
})
```

# Mutations[⬆](#documentation)<!-- Link generated with jump2header -->

Unlike queries, mutations are typically used to create/update/delete data or perform server side-effects. For this purpose, React Query exports a `useMutation` hook.

## Basic Mutations[⬆](#documentation)<!-- Link generated with jump2header -->

Assuming the server implements a ping mutation, that returns "pong" string, here's an example of the most basic mutation:

```js
const PingPong = () => {
  const [mutate, { status, data, error }] = useMutation(pingMutation)

  const onPing = async () => {
    try {
      const data = await mutate()
      console.log(data)
      // { ping: 'pong' }
    } catch {
      // Uh oh, something went wrong
    }
  }
  return <button onClick={onPing}>Ping</button>
}
```

Mutations without variables are not that useful, so let's add some variables to closer match reality.

## Mutation Variables[⬆](#documentation)<!-- Link generated with jump2header -->

To pass `variables` to your `mutate` function, call `mutate` with an object.

```js
// Notice how the fetcher function receives an object containing
// all possible variables
const createTodo = ({ title }) => {
  /* trigger an http request */
}

const CreateTodo = () => {
  const [title, setTitle] = useState('')
  const [mutate] = useMutation(createTodo)

  const onCreateTodo = async e => {
    // Prevent the form from refreshing the page
    e.preventDefault()

    try {
      await mutate({ title })
      // Todo was successfully created
    } catch (error) {
      // Uh oh, something went wrong
    }
  }

  return (
    <form onSubmit={onCreateTodo}>
      <input
        type="text"
        value={title}
        onChange={e => setTitle(e.target.value)}
      />
      <br />
      <button type="submit">Create Todo</button>
    </form>
  )
}
```

Even with just variables, mutations aren't all that special, but when used with the `onSuccess` option, the [Query Cache's `refetchQueries` method](#querycacherefetchqueries) method and the [Query Cache's `setQueryData` method](#querycachesetquerydata), mutations become a very powerful tool.

## Invalidate and Refetch Queries from Mutations[⬆](#documentation)<!-- Link generated with jump2header -->

When a mutation succeeds, it's likely that other queries in your application need to update. Where other libraries that use normalized caches would attempt to update local queries with the new data imperatively, React Query helps you to avoid the manual labor that comes with maintaining normalized caches and instead prescribes **atomic updates and refetching** instead of direct cache manipulation.

For example, assume we have a mutation to post a new todo:

```js
const [mutate] = useMutation(postTodo)
```

When a successful `postTodo` mutation happens, we likely want all `todos` queries to get refetched to show the new todo item. To do this, you can use `useMutation`'s `onSuccess` options and the `queryCache`'s `refetchQueries`:

```js
import { useMutation, queryCache } from 'react-query'

// When this mutation succeeds, refetch any queries with the `todos` or `reminders` query key
const [mutate] = useMutation(addTodo, {
  onSuccess: () => {
    queryCache.refetchQueries('todos')
    queryCache.refetchQueries('reminders')
  },
})

mutate(todo)

// The 3 queries below will be refetched when the mutation above succeeds
const todoListQuery = useQuery('todos', fetchTodoList)
const todoListQuery = useQuery(['todos', { page: 1 }], fetchTodoList)
const remindersQuery = useQuery('reminders', fetchReminders)
```

You can even refetch queries with specific variables by passing a more specific query key to the `refetchQueries` method:

```js
const [mutate] = useMutation(addTodo, {
  onSuccess: () => {
    queryCache.refetchQueries(['todos', { type: 'done' }])
  },
})

mutate(todo)

// The query below will be refetched when the mutation above succeeds
const todoListQuery = useQuery(['todos', { type: 'done' }], fetchTodoList)
// However, the following query below will NOT be refetched
const todoListQuery = useQuery('todos', fetchTodoList)
```

The `refetchQueries` API is very flexible, so even if you want to **only** refetch `todos` queries that don't have any more variables or subkeys, you can pass an `exact: true` option to the `refetchQueries` method:

```js
const [mutate] = useMutation(addTodo, {
  onSuccess: () => {
    queryCache.refetchQueries('todos', { exact: true })
  },
})

mutate(todo)

// The query below will be refetched when the mutation above succeeds
const todoListQuery = useQuery(['todos'], fetchTodoList)
// However, the following query below will NOT be refetched
const todoListQuery = useQuery(['todos', { type: 'done' }], fetchTodoList)
```

If you find yourself wanting **even more** granularity, you can pass a predicate function to the `refetchQueries` method. This function will receive each query object from the queryCache and allow you to return `true` or `false` for whether you want to refetch that query:

```js
const [mutate] = useMutation(addTodo, {
  onSuccess: () => {
    queryCache.refetchQueries(
      query => query.queryKey[0] === 'todos' && query.queryKey[1]?.version >= 10
    )
  },
})

mutate(todo)

// The query below will be refetched when the mutation above succeeds
const todoListQuery = useQuery(['todos', { version: 20 }], fetchTodoList)
// The query below will be refetched when the mutation above succeeds
const todoListQuery = useQuery(['todos', { version: 10 }], fetchTodoList)
// However, the following query below will NOT be refetched
const todoListQuery = useQuery(['todos', { version: 5 }], fetchTodoList)
```

If you prefer that the promise returned from `mutate()` only resolves **after** the `onSuccess` callback, you can return a promise in the `onSuccess` callback:

```js
const [mutate] = useMutation(addTodo, {
  onSuccess: () =>
    // return a promise!
    queryCache.refetchQueries(
      query => query.queryKey[0] === 'todos' && query.queryKey[1]?.version >= 10
    ),
})

const run = async () => {
  try {
    await mutate(todo)
    console.log('I will only log after onSuccess is done!')
  } catch {}
}
```

If you would like to refetch queries on error or even regardless of a mutation's success or error, you can use the `onError` or `onSettled` callbacks:

```js
const [mutate] = useMutation(addTodo, {
  onError: error => {
    // Refetch queries or more...
  },
  onSettled: (data, error) => {
    // Refetch queries or more...
  },
})

mutate(todo)
```

You might find that you want to **add on** to some of the `useMutation`'s options at the time of calling `mutate`. To do that, you can provide any of the same options to the `mutate` function after your mutation variable. Supported option overrides include:

- `onSuccess` - Will be fired before the `useMutation`-level `onSuccess` handler
- `onError` - Will be fired before the `useMutation`-level `onError` handler
- `onSettled` - Will be fired before the `useMutation`-level `onSettled` handler
- `throwOnError`

```js
const [mutate] = useMutation(addTodo, {
  onSuccess: (data, mutationVariables) => {
    // I will fire second
  },
  onSettled: (data, error, mutationVariables) => {
    // I will fire second
  },
  onError: (error, mutationVariables) => {
    // I will fire second
  },
})

mutate(todo, {
  onSuccess: (data, mutationVariables) => {
    // I will fire first!
  },
  onSettled: (data, error, mutationVariables) => {
    // I will fire first!
  },
  onError: (error, mutationVariables) => {
    // I will fire first!
  },
  throwOnError: true,
})
```

## Query Updates from Mutations[⬆](#documentation)<!-- Link generated with jump2header -->

When dealing with mutations that **update** objects on the server, it's common for the new object to be automatically returned in the response of the mutation. Instead of refetching any queries for that item and wasting a network call for data we already have, we can take advantage of the object returned by the mutation function and update the existing query with the new data immediately using the [Query Cache's `setQueryData`](#querycachesetquerydata) method:

```js
const [mutate] = useMutation(editTodo, {
  onSuccess: data => queryCache.setQueryData(['todo', { id: 5 }], data),
})

mutate({
  id: 5,
  name: 'Do the laundry',
})

// The query below will be updated with the response from the
// successful mutation
const { status, data, error } = useQuery(['todo', { id: 5 }], fetchTodoByID)
```

You might want to tight the `onSuccess` logic into a reusable mutation, for that you can
create a custom hook like this:

```js
const useMutateTodo = () => {
  return useMutate(editTodo, {
    // Notice the second argument is the variables object that the `mutate` function receives
    onSuccess: (data, variables) => {
      queryCache.setQueryData(['todo', { id: variables.id }], data)
    },
  })
}
```

## Resetting Mutation State[⬆](#documentation)<!-- Link generated with jump2header -->

It's sometimes the case that you need to clear the `error` or `data` of a mutation request. To do this, you can use the `reset` function to handle this:

```js
const CreateTodo = () => {
  const [title, setTitle] = useState('')
  const [mutate, { error, reset }] = useMutation(createTodo)

  const onCreateTodo = async e => {
    e.preventDefault()
    await mutate({ title })
  }

  return (
    <form onSubmit={onCreateTodo}>
      {error && <h5 onClick={() => reset()}>{error}</h5>}
      <input
        type="text"
        value={title}
        onChange={e => setTitle(e.target.value)}
      />
      <br />
      <button type="submit">Create Todo</button>
    </form>
  )
}
```

## Manually or Optimistically Setting Query Data[⬆](#documentation)<!-- Link generated with jump2header -->

In rare circumstances, you may want to manually update a query's response with a custom value. To do this, you can again use the [Query Cache's `setQueryData`](#querycachesetquerydata) method:

> **It's important to understand** that when you manually or optimistically update a query's data value, the potential that you display out-of-sync data to your users is very high. It's recommended that you only do this if you plan to refetch the query very soon or perform a mutation to "commit" your manual changes (and also roll back your eager update if the refetch or mutation fails).

```js
// Full replacement
queryCache.setQueryData(['todo', { id: 5 }], newTodo)

// or functional update
queryCache.setQueryData(['todo', { id: 5 }], previous => ({
  ...previous,
  type: 'done',
}))
```

## Optimistic Updates with Automatic Rollback for Failed Mutations[⬆](#documentation)<!-- Link generated with jump2header -->

When you optimistically update your state before performing a mutation, there is a non-zero chance that the mutation will fail. In most cases, you can just trigger a refetch for your optimistic queries to revert them to their true server state. In some circumstances though, refetching may not work correctly and the mutation error could represent some type of server issue that won't make it possible to refetch. In this event, you can instead choose to rollback your update.

To do this, `useMutation`'s `onMutate` handler option allows you to return a value that will later be passed to both `onError` and `onSettled` handlers as the last argument. In most cases, it is most useful to pass a rollback function.

### Updating a list of todos when adding a new todo

```js
useMutation(updateTodo, {
  // When mutate is called:
  onMutate: newTodo => {
    // Snapshot the previous value
    const previousTodos = queryCache.getQueryData('todos')

    // Optimistically update to the new value
    queryCache.setQueryData('todos', old => [...old, newTodo])

    // Return the snapshotted value
    return () => queryCache.setQueryData('todos', previousTodos)
  },
  // If the mutation fails, use the value returned from onMutate to roll back
  onError: (err, newTodo, rollback) => rollback(),
  // Always refetch after error or success:
  onSettled: () => {
    queryCache.refetchQueries('todos')
  },
})
```

### Updating a single todo

```js
useMutation(updateTodo, {
  // When mutate is called:
  onMutate: newTodo => {
    // Snapshot the previous value
    const previousTodo = queryCache.getQueryData(['todos', newTodo.id], newTodo)

    // Optimistically update to the new value
    queryCache.setQueryData(['todos', newTodo.id], newTodo)

    // Return a rollback function
    return () => queryCache.setQueryData(['todos', newTodo.id], previousTodo)
  },
  // If the mutation fails, use the rollback function we returned above
  onError: (err, newTodo, rollback) => rollback(),
  // Always refetch after error or success:
  onSettled: () => {
    queryCache.refetchQueries(['todos', newTodo.id])
  },
})
```

You can also use the `onSettled` function in place of the separate `onError` and `onSuccess` handlers if you wish:

```js
useMutation(updateTodo, {
  // ...
  onSettled: (newTodo, error, variables, rollback) => {
    if (error) {
      rollback()
    }
  },
})
```

# Displaying Background Fetching Loading States[⬆](#documentation)<!-- Link generated with jump2header -->

A query's `status === 'loading'` state is sufficient enough to show the initial hard-loading state for a query, but sometimes you may want to display an additional indicator that a query is refetching in the background. To do this, queries also supply you with an `isFetching` boolean that you can use to show that it's in a fetching state, regardless of the state of the `status` variable:

```js
function Todos() {
  const { status, data: todos, error, isFetching } = useQuery(
    'todos',
    fetchTodos
  )

  return status === 'loading' ? (
    <span>Loading...</span>
  ) : status === 'error' ? (
    <span>Error: {error.message}</span>
  ) : (
    <>
      {isFetching ? <div>Refreshing...</div> : null}

      <div>
        {todos.map(todo => (
          <Todo todo={todo} />
        ))}
      </div>
    </>
  )
}
```

# Displaying Global Background Fetching Loading State[⬆](#documentation)<!-- Link generated with jump2header -->

In addition to individual query loading states, if you would like to show a global loading indicator when **any** queries are fetching (including in the background), you can use the `useIsFetching` hook:

```js
import { useIsFetching } from 'react-query'

function GlobalLoadingIndicator() {
  const isFetching = useIsFetching()

  return isFetching ? (
    <div>Queries are fetching in the background...</div>
  ) : null
}
```

# Window-Focus Refetching[⬆](#documentation)<!-- Link generated with jump2header -->

If a user leaves your application and returns to stale data, you may want to trigger an update in the background to update any stale queries. Thankfully, **React Query does this automatically for you**, but if you choose to disable it, you can use the `ReactQueryConfigProvider`'s `refetchAllOnWindowFocus` option to disable it:

```js
const queryConfig = { refetchAllOnWindowFocus: false }

function App() {
  return (
    <ReactQueryConfigProvider config={queryConfig}>
      ...
    </ReactQueryConfigProvider>
  )
}
```

## Custom Window Focus Event[⬆](#documentation)<!-- Link generated with jump2header -->

In rare circumstances, you may want to manage your own window focus events that trigger React Query to revalidate. To do this, React Query provides a `setFocusHandler` function that supplies you the callback that should be fired when the window is focused and allows you to set up your own events. When calling `setFocusHandler`, the previously set handler is removed (which in most cases will be the default handler) and your new handler is used instead. For example, this is the default handler:

```js
setFocusHandler(handleFocus => {
  // Listen to visibillitychange and focus
  if (typeof window !== 'undefined' && window.addEventListener) {
    window.addEventListener('visibilitychange', handleFocus, false)
    window.addEventListener('focus', handleFocus, false)
  }

  return () => {
    // Be sure to unsubscribe if a new handler is set
    window.removeEventListener('visibilitychange', handleFocus)
    window.removeEventListener('focus', handleFocus)
  }
})
```

## Ignoring Iframe Focus Events[⬆](#documentation)<!-- Link generated with jump2header -->

A great use-case for replacing the focus handler is that of iframe events. Iframes present problems with detecting window focus by both double-firing events and also firing false-positive events when focusing or using iframes within your app. If you experience this, you should use an event handler that ignores these events as much as possible. I recommend [this one](https://gist.github.com/tannerlinsley/1d3a2122332107fcd8c9cc379be10d88)! It can be set up in the following way:

```js
import { setFocusHandler } from 'react-query'
import onWindowFocus from './onWindowFocus' // The gist above

setFocusHandler(onWindowFocus) // Boom!
```

# Custom Query Key Serializers (Experimental)[⬆](#documentation)<!-- Link generated with jump2header -->

> **WARNING:** This is an advanced and experimental feature. There be dragons here. Do not change the Query Key Serializer unless you know what you are doing and are fine with encountering edge cases in React Query's API

<details>
<summary>Show Me The Dragons!</summary>

If you absolutely despise the default query key implementation, then please file an issue in this repo first. If you still believe you need something different, then you can choose to replace the default query key serializer with your own by using the `ReactQueryConfigProvider` hook's `queryKeySerializerFn` option:

```js
const queryConfig = {
  queryKeySerializerFn: queryKey => {
    // Your custom logic here...

    // Make sure object keys are sorted and all values are
    // serializable
    const queryFnArgs = getQueryArgs(queryKey)

    // Hash the query key args to get a string
    const queryHash = hash(queryFnArgs)

    // Return both the queryHash and normalizedQueryHash as a tuple
    return [queryHash, queryFnArgs]
  },
}

function App() {
  return (
    <ReactQueryConfigProvider config={queryConfig}>
      ...
    </ReactQueryConfigProvider>
  )
}
```

- `userQueryKey: any`
  - This is the queryKey passed in `useQuery` and all other public methods and utilities exported by React Query.
  - It may be a string or an array of serializable values
  - If a string is passed, it must be wrapped in an array when returned as the `queryFnArgs`
- `queryHash: string`
  - This must be a unique `string` representing the entire query key.
  - It must be stable and deterministic and should not change if things like the order of variables are changed or shuffled.
- `queryFnArgs: Array<any>`
  - This array will be spread into the query function arguments and should be the same format as the queryKey but be deterministically stable and should not change structure if the variables of the query stay the same, but change order within array position.

> An additional `stableStringify` utility is also exported to help with stringifying objects to have sorted keys.

### URL Query Key Serializer Example

The example below shows how to build your own serializer for use with URLs and use it with React Query:

```js
import { ReactQueryConfigProvider, stableStringify } from 'react-query'

function urlQueryKeySerializer(queryKey) {
  // Deconstruct the url
  let [url, params = ''] = queryKey.split('?')

  // Remove trailing slashes from the url to make an ID
  url = url.replace(/\/{1,}$/, '')

  // Build the searchQuery object
  params.split('&').filter(Boolean)

  // If there are search params, return a different key
  if (Object.keys(params).length) {
    let searchQuery = {}

    params.forEach(param => {
      const [key, value] = param.split('=')
      searchQuery[key] = value
    })

    // Use stableStringify to turn searchQuery into a stable string
    const searchQueryHash = stableStringify(searchQuery)

    // Get the stable json object for the normalized key
    searchQuery = JSON.parse(searchQueryHash)

    return [`${url}_${searchQueryHash}`, [url, searchQuery]]
  }

  return [url, [url]]
}

const queryConfig = {
  queryKeySerializerFn: urlQueryKeySerializer,
}

function App() {
  return (
    <ReactQueryConfigProvider config={queryConfig}>
      ...
    </ReactQueryConfigProvider>
  )
}

// Heck, you can even make your own custom useQueryHook!

function useUrlQuery(url, options) {
  return useQuery(url, (url, params) =>
    axios
      .get(url, {
        params,
      })
      .then(res => res.data)
  )
}

// Use it in your app!

function Todos() {
  const todosQuery = useUrlQuery(`/todos`)
}

function FilteredTodos({ status = 'pending' }) {
  const todosQuery = useUrlQuery(`/todos?status=pending`)
}

function Todo({ id }) {
  const todoQuery = useUrlQuery(`/todos/${id}`)
}

refetchQuery('/todos')
refetchQuery('/todos?status=pending')
refetchQuery('/todos/5')
```

### Function Query Key Serializer Example

The example below shows how to you build your own functional serializer and use it with React Query:

```js
import { ReactQueryConfigProvider, stableStringify } from 'react-query'

// A map to keep track of our function pointers
const functionSerializerMap = new Map()

function functionQueryKeySerializer(queryKey) {
  if (!queryKey) {
    return []
  }

  let queryFn = queryKey
  let variables

  if (Array.isArray(queryKey)) {
    queryFn = queryKey[0]
    variables = queryKey[1]
  }

  // Get or create an ID for the function pointer
  const queryGroupId =
    functionSerializerMap.get(queryFn) ||
    (() => {
      const id = Date.now()
      functionSerializerMap.set(queryFn, id)
      return id
    })()

  const variablesIsObject = isObject(variables)

  const variablesHash = variablesIsObject ? stableStringify(variables) : ''

  const queryHash = `${queryGroupId}_${variablesHash}`

  return [queryHash, queryGroupId, variablesHash, variables]
}

const queryConfig = {
  queryKeySerializerFn: functionQueryKeySerializer,
}

function App() {
  return (
    <ReactQueryConfigProvider config={queryConfig}>
      ...
    </ReactQueryConfigProvider>
  )
}
// Heck, you can even make your own custom useQueryHook!

function useFunctionQuery(functionTuple, options) {
  const [queryFn, variables] = Array.isArray(functionTuple)
    ? functionTuple
    : [functionTuple]
  return useQuery(functionTuple, queryFn, options)
}

// Use it in your app!

function Todos() {
  const todosQuery = useFunctionQuery(getTodos)
}

function FilteredTodos({ status = 'pending' }) {
  const todosQuery = useFunctionQuery([getTodos, { status }])
}

function Todo({ id }) {
  const todoQuery = useFunctionQuery([getTodo, { id }])
}

refetchQuery(getTodos)
refetchQuery([getTodos, { type: 'pending' }])
refetchQuery([getTodo, { id: 5 }])
```

</details>

# React Query Devtools[⬆](#documentation)<!-- Link generated with jump2header -->

React query has dedicated devtools! Visit the [React Query Devtools Github Repo](https://github.com/tannerlinsley/react-query-devtools) for information on how to install and use them!

To see a demo, [check out the Sandbox example!](https://codesandbox.io/s/github/tannerlinsley/react-query/tree/master/examples/playground)

[![React Query Header](https://github.com/tannerlinsley/react-query-devtools/raw/master/media/header.png)](https://github.com/tannerlinsley/react-query-devtools)

# API[⬆](#documentation)<!-- Link generated with jump2header -->

## `useQuery`[⬆](#documentation)<!-- Link generated with jump2header -->

```js
const {
  status,
  data,
  error,
  isFetching,
  failureCount,
  refetch,
} = useQuery(queryKey, [, queryVariables], queryFn, {
  manual,
  retry,
  retryDelay,
  staleTime
  cacheTime,
  refetchInterval,
  refetchIntervalInBackground,
  refetchOnWindowFocus,
  onSuccess,
  onError,
  onSettled,
  suspense,
  initialData,
  refetchOnMount
})

// or using the object syntax

const queryInfo = useQuery({
  queryKey,
  queryFn,
  variables,
  config
})
```

### Options

- `queryKey: String | [String, Variables: Object] | falsy | Function => queryKey`
  - **Required**
  - The query key to use for this query.
  - If a string is passed, it will be used as the query key.
  - If a `[String, Object]` tuple is passed, they will be serialized into a stable query key. See [Query Keys](#query-keys) for more information.
  - If a falsy value is passed, the query will be disabled and not run automatically.
  - If a function is passed, it should resolve to any other valid query key type. If the function throws, the query will be disabled and not run automatically.
  - The query will automatically update when this key changes (if the key is not falsy and if `manual` is not set to `true`).
  - `Variables: Object`
    - If a tuple with variables is passed, this object should be **serializable**.
    - Nested arrays and objects are supported.
    - The order of object keys is sorted to be stable before being serialized into the query key.
- `queryFn: Function(variables) => Promise(data/error)`
  - **Required**
  - The function that the query will use to request data.
  - Receives the following variables in the order that they are provided:
    - Query Key Variables
    - Optional Query Variables passed after the key and before the query function
  - Must return a promise that will either resolves data or throws an error.
- `manual: Boolean`
  - Set this to `true` to disable automatic refetching when the query mounts or changes query keys.
  - To refetch the query, use the `refetch` method returned from the `useQuery` instance.
- `retry: Boolean | Int | Function(failureCount, error) => shouldRetry | Boolean`
  - If `false`, failed queries will not retry by default.
  - If `true`, failed queries will retry infinitely.
  - If set to an `Int`, e.g. `3`, failed queries will retry until the failed query count meets that number.
- `retryDelay: Function(retryAttempt: Int) => Int`
  - This function receives a `retryAttempt` integer and returns the delay to apply before the next attempt in milliseconds.
  - A function like `attempt => Math.min(attempt > 1 ? 2 ** attempt * 1000 : 1000, 30 * 1000)` applies exponential backoff.
  - A function like `attempt => attempt * 1000` applies linear backoff.
- `staleTime: Int | Infinity`
  - The time in milliseconds that cache data remains fresh. After a successful cache update, that cache data will become stale after this duration.
  - If set to `Infinity`, query will never go stale
- `cacheTime: Int | Infinity`
  - The time in milliseconds that unused/inactive cache data remains in memory. When a query's cache becomes unused or inactive, that cache data will be garbage collected after this duration.
  - If set to `Infinity`, will disable garbage collection
- `refetchInterval: false | Integer`
  - Optional
  - If set to a number, all queries will continuously refetch at this frequency in milliseconds
- `refetchIntervalInBackground: Boolean`
  - Optional
  - If set to `true`, queries that are set to continuously refetch with a `refetchInterval` will continue to refetch while their tab/window is in the background
- `refetchOnWindowFocus: Boolean`
  - Optional
  - Set this to `false` to disable automatic refetching on window focus (useful, when `refetchAllOnWindowFocus` is set to `true`).
  - Set this to `true` to enable automatic refetching on window focus (useful, when `refetchAllOnWindowFocus` is set to `false`.
- `onSuccess: Function(data) => data`
  - Optional
  - This function will fire any time the query successfully fetches new data.
- `onError: Function(err) => void`
  - Optional
  - This function will fire if the query encounters an error and will be passed the error.
- `onSettled: Function(data, error) => data`
  - Optional
  - This function will fire any time the query is either successfully fetched or errors and be passed either the data or error
- `suspense: Boolean`
  - Optional
  - Set this to `true` to enable suspense mode.
  - When `true`, `useQuery` will suspend when `status === 'loading'`
  - When `true`, `useQuery` will throw runtime errors when `status === 'error'`
- `initialData: any | Function() => any`
  - Optional
  - If set, this value will be used as the initial data for the query cache (as long as the query hasn't been created or cached yet)
  - If set to a function, the function will be called **once** during the shared/root query initialization, and be expected to synchronously return the initialData
- `refetchOnMount: Boolean`
  - Optional
  - Defaults to `true`
  - If set to `false`, will disable additional instances of a query to trigger background refetches

### Returns

- `status: String`
  - Will be:
    - `loading` if the query is in an initial loading state. This means there is no cached data and the query is currently fetching, eg `isFetching === true`)
    - `error` if the query attempt resulted in an error. The corresponding `error` property has the error received from the attempted fetch
    - `success` if the query has received a response with no errors and is ready to display its data. The corresponding `data` property on the query is the data received from the successful fetch or if the query is in `manual` mode and has not been fetched yet `data` is the first `initialData` supplied to the query on initialization.
- `data: Any`
  - Defaults to `undefined`.
  - The last successfully resolved data for the query.
- `error: null | Error`
  - Defaults to `null`
  - The error object for the query, if an error was thrown.
- `isFetching: Boolean`
  - Defaults to `true` so long as `manual` is set to `false`
  - Will be `true` if the query is currently fetching, including background fetching.
- `failureCount: Integer`
  - The failure count for the query.
  - Incremented every time the query fails.
  - Reset to `0` when the query succeeds.
- `refetch: Function({ force, throwOnError }) => void`
  - A function to manually refetch the query if it is stale.
  - To bypass the stale check, you can pass the `force: true` option and refetch it regardless of it's freshness
  - If the query errors, the error will only be logged. If you want an error to be thrown, pass the `throwOnError: true` option

## `usePaginatedQuery`[⬆](#documentation)<!-- Link generated with jump2header -->

```js
const {
  status,
  resolvedData,
  latestData,
  error,
  isFetching,
  failureCount,
  refetch,
} = usePaginatedQuery(queryKey, [, queryVariables], queryFn, {
  manual,
  retry,
  retryDelay,
  staleTime
  cacheTime,
  refetchInterval,
  refetchIntervalInBackground,
  refetchOnWindowFocus,
  onSuccess,
  onError,
  suspense,
  initialData,
  refetchOnMount
})
```

### Options

- `queryKey: String | [String, Variables: Object] | falsy | Function => queryKey`
  - **Required**
  - The query key to use for this query.
  - If a string is passed, it will be used as the query key.
  - If a `[String, Object]` tuple is passed, they will be serialized into a stable query key. See [Query Keys](#query-keys) for more information.
  - If a falsy value is passed, the query will be disabled and not run automatically.
  - If a function is passed, it should resolve to any other valid query key type. If the function throws, the query will be disabled and not run automatically.
  - The query will automatically update when this key changes (if the key is not falsy and if `manual` is not set to `true`).
  - `Variables: Object`
    - If a tuple with variables is passed, this object should be **serializable**.
    - Nested arrays and objects are supported.
    - The order of object keys is sorted to be stable before being serialized into the query key.
- `queryFn: Function(variables) => Promise(data/error)`
  - **Required**
  - The function that the query will use to request data.
  - Receives the following variables in the order that they are provided:
    - Query Key Variables
    - Optional Query Variables passed after the key and before the query function
  - Must return a promise that will either resolves data or throws an error.
- `manual: Boolean`
  - Set this to `true` to disable automatic refetching when the query mounts or changes query keys.
  - To refetch the query, use the `refetch` method returned from the `useQuery` instance.
- `retry: Boolean | Int | Function(failureCount, error) => shouldRetry | Boolean`
  - If `false`, failed queries will not retry by default.
  - If `true`, failed queries will retry infinitely.
  - If set to an `Int`, e.g. `3`, failed queries will retry until the failed query count meets that number.
- `retryDelay: Function(retryAttempt: Int) => Int`
  - This function receives a `retryAttempt` integer and returns the delay to apply before the next attempt in milliseconds.
  - A function like `attempt => Math.min(attempt > 1 ? 2 ** attempt * 1000 : 1000, 30 * 1000)` applies exponential backoff.
  - A function like `attempt => attempt * 1000` applies linear backoff.
- `staleTime: Int | Infinity`
  - The time in milliseconds that cache data remains fresh. After a successful cache update, that cache data will become stale after this duration.
  - If set to `Infinity`, query will never go stale
- `cacheTime: Int | Infinity`
  - The time in milliseconds that unused/inactive cache data remains in memory. When a query's cache becomes unused or inactive, that cache data will be garbage collected after this duration.
  - If set to `Infinity`, will disable garbage collection
- `refetchInterval: false | Integer`
  - Optional
  - If set to a number, all queries will continuously refetch at this frequency in milliseconds
- `refetchIntervalInBackground: Boolean`
  - Optional
  - If set to `true`, queries that are set to continuously refetch with a `refetchInterval` will continue to refetch while their tab/window is in the background
- `refetchOnWindowFocus: Boolean`
  - Optional
  - Set this to `false` to disable automatic refetching on window focus (useful, when `refetchAllOnWindowFocus` is set to `true`).
  - Set this to `true` to enable automatic refetching on window focus (useful, when `refetchAllOnWindowFocus` is set to `false`.
- `onSuccess: Function(data) => data`
  - Optional
  - This function will fire any time the query successfully fetches new data and will be passed the new data as a parameter
- `onError: Function(error) => void`
  - Optional
  - This function will fire if the query encounters an error and will be passed the error.
- `onSettled: Function(data, error) => data`
  - Optional
  - This function will fire any time the query is either successfully fetched or errors and be passed either the data or error
- `suspense: Boolean`
  - Optional
  - Set this to `true` to enable suspense mode.
  - When `true`, `useQuery` will suspend when `status === 'loading'`
  - When `true`, `useQuery` will throw runtime errors when `status === 'error'`
- `initialData: any`
  - Optional
  - If set, this value will be used as the initial data for the query cache (as long as the query hasn't been created or cached yet)
- `refetchOnMount: Boolean`
  - Optional
  - Defaults to `true`
  - If set to `false`, will disable additional instances of a query to trigger background refetches

### Returns

- `status: String`
  - Will be:
    - `loading` if the query is in an initial loading state. This means there is no cached data and the query is currently fetching, eg `isFetching === true`)
    - `error` if the query attempt resulted in an error. The corresponding `error` property has the error received from the attempted fetch
    - `success` if the query has received a response with no errors and is ready to display its data. The corresponding `data` property on the query is the data received from the successful fetch or if the query is in `manual` mode and has not been fetched yet `data` is the first `initialData` supplied to the query on initialization.
- `resolveData: Any`
  - Defaults to `undefined`.
  - The last successfully resolved data for the query.
  - When fetching based on a new query key, the value will resolve to the last known successful value, regardless of query key
- `latestData: Any`
  - Defaults to `undefined`.
  - The actual data object for this query and its specific query key
  - When fetching an uncached query, this value will be `undefined`
- `error: null | Error`
  - Defaults to `null`
  - The error object for the query, if an error was thrown.
- `isFetching: Boolean`
  - Defaults to `true` so long as `manual` is set to `false`
  - Will be `true` if the query is currently fetching, including background fetching.
- `failureCount: Integer`
  - The failure count for the query.
  - Incremented every time the query fails.
  - Reset to `0` when the query succeeds.
- `refetch: Function({ force, throwOnError }) => void`
  - A function to manually refetch the query if it is stale.
  - To bypass the stale check, you can pass the `force: true` option and refetch it regardless of it's freshness
  - If the query errors, the error will only be logged. If you want an error to be thrown, pass the `throwOnError: true` option

## `useInfiniteQuery`[⬆](#documentation)<!-- Link generated with jump2header -->

```js

const queryFn = (...queryKey, fetchMoreVariable) => Promise

const {
  status,
  data,
  error,
  isFetching,
  failureCount,
  refetch,
} = useInfiniteQuery(queryKey, [, queryVariables], queryFn, {
  getFetchMore: (lastPage, allPages) => fetchMoreVariable
  manual,
  retry,
  retryDelay,
  staleTime
  cacheTime,
  refetchInterval,
  refetchIntervalInBackground,
  refetchOnWindowFocus,
  onSuccess,
  onError,
  suspense,
  initialData,
  refetchOnMount
})
```

### Options

- `queryKey: String | [String, Variables: Object] | falsy | Function => queryKey`
  - **Required**
  - The query key to use for this query.
  - If a string is passed, it will be used as the query key.
  - If a `[String, Object]` tuple is passed, they will be serialized into a stable query key. See [Query Keys](#query-keys) for more information.
  - If a falsy value is passed, the query will be disabled and not run automatically.
  - If a function is passed, it should resolve to any other valid query key type. If the function throws, the query will be disabled and not run automatically.
  - The query will automatically update when this key changes (if the key is not falsy and if `manual` is not set to `true`).
  - `Variables: Object`
    - If a tuple with variables is passed, this object should be **serializable**.
    - Nested arrays and objects are supported.
    - The order of object keys is sorted to be stable before being serialized into the query key.
- `queryFn: Function(variables) => Promise(data/error)`
  - **Required**
  - The function that the query will use to request data.
  - Receives the following variables in the order that they are provided:
    - Query Key Variables
    - Optional Query Variables passed after the key and before the query function
    - Optionally, the single variable returned from the `getFetchMore` function, used to fetch the next page
  - Must return a promise that will either resolves data or throws an error.
- `getFetchMore: Function(lastPage, allPages) => fetchMoreVariable | Boolean`
  - When new data is received for this query, this function receives both the last page of the infinite list of data and the full array of all pages.
  - It should return a **single variable** that will be passed as the last optional parameter to your query function
- `manual: Boolean`
  - Set this to `true` to disable automatic refetching when the query mounts or changes query keys.
  - To refetch the query, use the `refetch` method returned from the `useQuery` instance.
- `retry: Boolean | Int | Function(failureCount, error) => shouldRetry | Boolean`
  - If `false`, failed queries will not retry by default.
  - If `true`, failed queries will retry infinitely.
  - If set to an `Int`, e.g. `3`, failed queries will retry until the failed query count meets that number.
- `retryDelay: Function(retryAttempt: Int) => Int`
  - This function receives a `retryAttempt` integer and returns the delay to apply before the next attempt in milliseconds.
  - A function like `attempt => Math.min(attempt > 1 ? 2 ** attempt * 1000 : 1000, 30 * 1000)` applies exponential backoff.
  - A function like `attempt => attempt * 1000` applies linear backoff.
- `staleTime: Int | Infinity`
  - The time in milliseconds that cache data remains fresh. After a successful cache update, that cache data will become stale after this duration.
  - If set to `Infinity`, query will never go stale
- `cacheTime: Int | Infinity`
  - The time in milliseconds that unused/inactive cache data remains in memory. When a query's cache becomes unused or inactive, that cache data will be garbage collected after this duration.
  - If set to `Infinity`, will disable garbage collection
- `refetchInterval: false | Integer`
  - Optional
  - If set to a number, all queries will continuously refetch at this frequency in milliseconds
- `refetchIntervalInBackground: Boolean`
  - Optional
  - If set to `true`, queries that are set to continuously refetch with a `refetchInterval` will continue to refetch while their tab/window is in the background
- `refetchOnWindowFocus: Boolean`
  - Optional
  - Set this to `false` to disable automatic refetching on window focus (useful, when `refetchAllOnWindowFocus` is set to `true`).
  - Set this to `true` to enable automatic refetching on window focus (useful, when `refetchAllOnWindowFocus` is set to `false`.
- `onSuccess: Function(data) => data`
  - Optional
  - This function will fire any time the query successfully fetches new data.
- `onError: Function(err) => void`
  - Optional
  - This function will fire if the query encounters an error and will be passed the error.
- `onSettled: Function(data, error) => data`
  - Optional
  - This function will fire any time the query is either successfully fetched or errors and be passed either the data or error
- `suspense: Boolean`
  - Optional
  - Set this to `true` to enable suspense mode.
  - When `true`, `useQuery` will suspend when `status === 'loading'`
  - When `true`, `useQuery` will throw runtime errors when `status === 'error'`
- `initialData: any`
  - Optional
  - If set, this value will be used as the initial data for the query cache (as long as the query hasn't been created or cached yet)
- `refetchOnMount: Boolean`
  - Optional
  - Defaults to `true`
  - If set to `false`, will disable additional instances of a query to trigger background refetches

### Returns

- `status: String`
  - Will be:
    - `loading` if the query is in an initial loading state. This means there is no cached data and the query is currently fetching, eg `isFetching === true`)
    - `error` if the query attempt resulted in an error. The corresponding `error` property has the error received from the attempted fetch
    - `success` if the query has received a response with no errors and is ready to display its data. The corresponding `data` property on the query is the data received from the successful fetch or if the query is in `manual` mode and has not been fetched yet `data` is the first `initialData` supplied to the query on initialization.
- `data: Any`
  - Defaults to `[]`.
  - This array contains each "page" of data that has been requested
- `error: null | Error`
  - Defaults to `null`
  - The error object for the query, if an error was thrown.
- `isFetching: Boolean`
  - Defaults to `true` so long as `manual` is set to `false`
  - Will be `true` if the query is currently fetching, including background fetching.
- `isFetchingMore: Boolean`
  - If using `paginated` mode, this will be `true` when fetching more results using the `fetchMore` function.
- `failureCount: Integer`
  - The failure count for the query.
  - Incremented every time the query fails.
  - Reset to `0` when the query succeeds.
- `refetch: Function({ force, throwOnError }) => void`
  - A function to manually refetch the query if it is stale.
  - To bypass the stale check, you can pass the `force: true` option and refetch it regardless of it's freshness
  - If the query errors, the error will only be logged. If you want an error to be thrown, pass the `throwOnError: true` option
- `fetchMore: Function(fetchMoreVariableOverride) => Promise`
  - This function allows you to fetch the next "page" of results.
  - `fetchMoreVariableOverride` allows you to optionally override the fetch more variable returned from your `getCanFetchMore` option to your query function to retrieve the next page of results.
- `canFetchMore: Boolean`
  - If using `paginated` mode, this will be `true` if there is more data to be fetched (known via the required `getFetchMore` option function).

## `useMutation`[⬆](#documentation)<!-- Link generated with jump2header -->

```js
const [mutate, { status, data, error, reset }] = useMutation(mutationFn, {
  onMutate
  onSuccess,
  onError,
  onSettled,
  throwOnError,
  useErrorBoundary,
})

const promise = mutate(variables, {
  onSuccess,
  onSettled,
  onError,
  throwOnError,
})
```

### Options

- `mutationFn: Function(variables) => Promise`
  - **Required**
  - A function that performs an asynchronous task and returns a promise.
  - `variables` is an object that `mutate` will pass to your `mutationFn`
- `onMutate: Function(variables) => Promise | snapshotValue`
  - Optional
  - This function will fire before the mutation function is fired and is passed the same variables the mutation function would receive
  - Useful to perform optimistic updates to a resource in hopes that the mutation succeeds
  - The value returned from this function will be passed to both the `onError` and `onSettled` functions and can be useful for rolling back optimistic updates in the event of a mutation failure.
- `onSuccess: Function(data, variables) => Promise | undefined`
  - Optional
  - This function will fire when the mutation is successful and will be passed the mutation's result.
  - Fires after the `mutate`-level `onSuccess` handler (if it is defined)
  - If a promise is returned, it will be awaited and resolved before proceeding
- `onError: Function(err, variables, onMutateValue) => Promise | undefined`
  - Optional
  - This function will fire if the mutation encounters an error and will be passed the error.
  - Fires after the `mutate`-level `onError` handerl (if it is defined)
  - If a promise is returned, it will be awaited and resolved before proceeding
- `onSettled: Function(data, error, variables, onMutateValue) => Promise | undefined`
  - Optional
  - This function will fire when the mutation is either successfully fetched or encounters an error and be passed either the data or error
  - Fires after the `mutate`-level `onSettled` handerl (if it is defined)
  - If a promise is returned, it will be awaited and resolved before proceeding
- `throwOnError`
  - Defaults to `false`
  - Set this to `true` if failed mutations should re-throw errors from the mutation function to the `mutate` function.
- `useErrorBoundary`
  - Defaults to the global query config's `useErrorBoundary` value, which is `false`
  - Set this to true if you want mutation errors to be thrown in the render phase and propagate to the nearest error boundary

### Returns

- `mutate: Function(variables, { onSuccess, onSettled, onError, throwOnError }) => Promise`
  - The mutation function you can call with variables to trigger the mutation and optionally override the original mutation options.
  - `variables: any`
    - Optional
    - The variables object to pass to the `mutationFn`.
  - Remaining options extend the same options described above in the `useMutation` hook.
  - Lifecycle callbacks defined here will fire **before** those of the same type defined in the `useMutation`-level options.
- `status: String`
  - Will be:
    - `idle` initial status prior to the mutation function executing.
    - `loading` if the mutation is currently executing.
    - `error` if the last mutation attempt resulted in an error.
    - `success' if the last mutation attempt was successful.
- `data: undefined | Any`
  - Defaults to `undefined`
  - The last successfully resolved data for the query.
- `error: null | Error`
  - The error object for the query, if an error was encountered.
- `promise: Promise`
  - The promise that is returned by the `mutationFn`.

## `queryCache`[⬆](#documentation)<!-- Link generated with jump2header -->

The `queryCache` instance is the backbone of React Query that manages all of the state, caching, lifecycle and magic of every query. It supports relatively unrestricted, but safe, access to manipulate query's as you need. Its available properties and methods are:

- [`prefetchQuery`](#querycacheprefetchquery)
- [`getQueryData`](#querycachegetquerydata)
- [`setQueryData`](#querycachesetquerydata)
- [`refetchQueries`](#querycacherefetchqueries)
- [`removeQueries`](#querycacheremovequeries)
- [`getQueries`](#querycachegetqueries)
- [`getQuery`](#querycachegetquery)
- [`subscribe`](#querycachesubscribe)
- [`isFetching`](#querycacheisfetching)
- [`clear`](#querycacheclear)

## `queryCache.prefetchQuery`[⬆](#documentation)<!-- Link generated with jump2header -->

`prefetchQuery` is an asynchronous function that can be used to fetch and cache a query response before it is needed or fetched with `useQuery`.

- If the query already exists and is fresh (not stale), the call will resolve immediately and no action will be taken.
  - If you want to force the query to prefetch again, you can pass the `force: true` option in the query config
- If the query does not exist, it will be created and immediately be marked as stale. **If this created query is not utilized by a query hook in the `cacheTime` (defaults to 5 minutes), the query will be garbage collected**.

> The difference between using `prefetchQuery` and `setQueryData` is that `prefetchQuery` is async and will ensure that duplicate requests for this query are not created with `useQuery` instances for the same query are rendered while the data is fetching.

```js
import { queryCache } from 'react-query'

const data = await queryCache.prefetchQuery(queryKey, queryFn)
```

For convenience in syntax, you can also pass optional query variables to `prefetchQuery` just like you can `useQuery`:

```js
import { queryCache } from 'react-query'

const data = await queryCache.prefetchQuery(
  queryKey,
  queryVariables,
  queryFn,
  config
)
```

### Options

The options for `prefetchQuery` are exactly the same as those of [`useQuery`](#usequery) with the exception of:

- `config.throwOnError: Boolean`
  - Set this `true` if you want `prefetchQuery` to throw an error when it encounters errors.

### Returns

- `promise: Promise`
  - A promise is returned that will either immediately resolve with the query's cached response data, or resolve to the data returned by the fetch function. It **will not** throw an error if the fetch fails. This can be configured by setting the `throwOnError` option to `true`.

## `queryCache.getQueryData`[⬆](#documentation)<!-- Link generated with jump2header -->

`getQueryData` is a synchronous function that can be used to get an existing query's cached data. If the query does not exist, `undefined` will be returned.

```js
import { queryCache } from 'react-query'

const data = queryCache.getQueryData(queryKey)
```

### Options

- `queryKey: QueryKey`
  - See [Query Keys](#query-keys) for more information on how to construct and use a query key

### Returns

- `data: any | undefined`
  - The data for the cached query, or `undefined` if the query does not exist.

## `queryCache.setQueryData`[⬆](#documentation)<!-- Link generated with jump2header -->

`setQueryData` is a synchronous function that can be used to immediately update a query's cached data. If the query does not exist, it will be created and immediately be marked as stale. **If the query is not utilized by a query hook in the default `cacheTime` of 5 minutes, the query will be garbage collected**.

> The difference between using `setQueryData` and `prefetchQuery` is that `setQueryData` is sync and assumes that you already synchronously have the data available. If you need to fetch the data asynchronously, it's suggested that you either refetch the query key or use `prefetchQuery` to handle the asynchronous fetch.

```js
import { queryCache } from 'react-query'

queryCache.setQueryData(queryKey, updater)
```

### Options

- `queryKey: QueryKey`
  - See [Query Keys](#query-keys) for more information on how to construct and use a query key
- `updater: Any | Function(oldData) => newData`
  - If non-function is passed, the data will be updated to this value
  - If a function is passed, it will receive the old data value and be expected to return a new one.

### Using an updater value

```js
setQueryData(queryKey, newData)
```

### Using an updater function

For convenience in syntax, you can also pass an updater function which receives the current data value and returns the new one:

```js
setQueryData(queryKey, oldData => newData)
```

## `queryCache.refetchQueries`[⬆](#documentation)<!-- Link generated with jump2header -->

The `refetchQueries` method can be used to refetch single or multiple queries in the cache based on their query keys or any other functionally accessible property/state of the query. By default, queries that are fresh (not stale) will not be refetched, but you can override this by passing the `force: true` option.

```js
import { queryCache } from 'react-query'

const queries = queryCache.refetchQueries(inclusiveQueryKeyOrPredicateFn, {
  exact,
  throwOnError,
  force,
})
```

### Options

- `queryKeyOrPredicateFn` can either be a [Query Key](#query-keys) or a `function`
  - `queryKey: QueryKey`
    - If a query key is passed, queries will be filtered to those where this query key is included in the existing query's query key. This means that if you passed a query key of `'todos'`, it would match queries with the `todos`, `['todos']`, and `['todos', 5]`. See [Query Keys](#query-keys) for more information.
  - `Function(query) => Boolean`
    - This predicate function will be called for every single query in the cache and be expected to return truthy for queries that are `found`.
    - The `exact` option has no effect with using a function
- `exact: Boolean`
  - If you don't want to search queries inclusively by query key, you can pass the `exact: true` option to return only the query with the exact query key you have passed. Don't remember to destructure it out of the array!
- `throwOnError: Boolean`
  - When set to `true`, this function will throw if any of the query refetch tasks fail.
- `force: Boolean`
  - When set to `true`, queries that match the refetch predicate will be refetched regardless if they are stale.

### Returns

This function returns a promise that will resolve when all of the queries are done being refetched. By default, it **will not** throw an error if any of those queries refetches fail, but this can be configured by setting the `throwOnError` option to `true`

## `queryCache.removeQueries`[⬆](#documentation)<!-- Link generated with jump2header -->

The `removeQueries` method can be used to remove queries from the cache based on their query keys or any other functionally accessible property/state of the query.

```js
import { queryCache } from 'react-query'

const queries = queryCache.removeQueries(queryKeyOrPredicateFn, {
  exact,
})
```

### Options

- `queryKeyOrPredicateFn` can either be a [Query Key](#query-keys) or a `function`
  - `queryKey`
    - If a query key is passed, queries will be filtered to those where this query key is included in the existing query's query key. This means that if you passed a query key of `'todos'`, it would match queries with the `todos`, `['todos']`, and `['todos', 5]`. See [Query Keys](#query-keys) for more information.
  - `Function(query) => Boolean`
    - This predicate function will be called for every single query in the cache and be expected to return truthy for queries that are `found`.
    - The `exact` option has no effect with using a function
- `exact: Boolean`
  - If you don't want to search queries inclusively by query key, you can pass the `exact: true` option to return only the query with the exact query key you have passed. Don't remember to destructure it out of the array!

### Returns

This function does not return anything

## `queryCache.getQuery`[⬆](#documentation)<!-- Link generated with jump2header -->

`getQuery` is a slightly more advanced synchronous function that can be used to get an existing query object from the cache. This object not only contains **all** the state for the query, but all of the instances, and underlying guts of the query as well. If the query does not exist, `undefined` will be returned.

> Note: This is not typically needed for most applications, but can come in handy when needing more information about a query in rare scenarios (eg. Looking at the query.updatedAt timestamp to decide whether a query is fresh enough to be used as an initial value)

```js
import { queryCache } from 'react-query'

const query = queryCache.getQuery(queryKey)
```

### Options

- `queryKey: QueryKey`
  - See [Query Keys](#query-keys) for more information on how to construct and use a query key

### Returns

- `query: QueryObject`
  - The query object from the cache

## `queryCache.getQueries`[⬆](#documentation)<!-- Link generated with jump2header -->

`getQueries` is even more advanced synchronous function that can be used to get existing query objects from the cache that partially match query key. If queries do not exist, empty array will be returned.

> Note: This is not typically needed for most applications, but can come in handy when needing more information about a query in rare scenarios

```js
import { queryCache } from 'react-query'

const queries = queryCache.getQueries(queryKey)
```

### Options

- `queryKey: QueryKey`
  - See [Query Keys](#query-keys) for more information on how to construct and use a query key

### Returns

- `queries: QueryObject[]`
  - Query objects from the cache

## `queryCache.isFetching`[⬆](#documentation)<!-- Link generated with jump2header -->

This `isFetching` property is an `integer` representing how many queries, if any, in the cache are currently fetching (including background-fetching, loading new pages, or loading more infinite query results)

```js
import { queryCache } from 'react-query'

if (queryCache.isFetching) {
  console.log('At least one query is fetching!')
}
```

React Query also exports a handy [`useIsFetching`](#useisfetching) hook that will let you subscribe to this state in your components without creating a manual subscription to the query cache.

## `queryCache.subscribe`[⬆](#documentation)<!-- Link generated with jump2header -->

The `subscribe` method can be used to subscribe to the query cache as a whole and be informed of safe/known updates to the cache like query states changing or queries being updated, added or removed

```js
import { queryCache } from 'react-query'

const callback = cache => {}

const unsubscribe = queryCache.subscribe(callback)
```

### Options

- `callback: Function(queryCache) => void`
  - This function will be called with the query cache any time it is updated via its tracked update mechanisms (eg, `query.setState`, `queryCache.removeQueries`, etc). Out of scope mutations to the queryCache are not encouraged and will not fire subscription callbacks

### Returns

- `unsubscribe: Function => void`
  - This function will unsubscribe the callback from the query cache.

## `queryCache.clear`[⬆](#documentation)<!-- Link generated with jump2header -->

The `clear` method can be used to clear the queryCache entirely and start fresh.

```js
import { queryCache } from 'react-query'

queryCache.clear()
```

### Returns

- `queries: Array<Query>`
  - This will be an array containing the queries that were found.

## `useIsFetching`[⬆](#documentation)<!-- Link generated with jump2header -->

`useIsFetching` is an optional hook that returns the `number` of the queries that your application is loading or fetching in the background (useful for app-wide loading indicators).

```js
import { useIsFetching } from 'react-query'

const isFetching = useIsFetching()
```

### Returns

- `isFetching: Int`
  - Will be the `number` of the queries that your application is currently loading or fetching in the background.

## `ReactQueryConfigProvider`[⬆](#documentation)<!-- Link generated with jump2header -->

`ReactQueryConfigProvider` is an optional provider component and can be used to define defaults for all instances of `useQuery` within it's sub-tree:

```js
import { ReactQueryConfigProvider } from 'react-query'

const queryConfig = {
  // Global
  suspense: false,
  useErrorBoundary: undefined, // Defaults to the value of `suspense` if not defined otherwise
  throwOnError: false,
  refetchAllOnWindowFocus: true,
  queryKeySerializerFn: queryKey => [queryHash, queryFnArgs],
  onMutate: () => {},
  onSuccess: () => {},
  onError: () => {},
  onSettled: () => {},

  // useQuery
  retry: 3,
  retryDelay: attemptIndex => Math.min(1000 * 2 ** attemptIndex, 30000),
  staleTime: 0,
  cacheTime: 5 * 60 * 1000,
  refetchInterval: false,
  queryFnParamsFilter: args => filteredArgs,
  refetchOnMount: true,
}

function App() {
  return (
    <ReactQueryConfigProvider config={queryConfig}>
      ...
    </ReactQueryConfigProvider>
  )
}
```

### Options

- `config: Object`
  - Must be **stable** or **memoized**. Do not create an inline object!
<<<<<<< HEAD
  - For a description of all config options, please see the [`useQuery` hook](#usequery).

## Contributors ✨

Thanks goes to these wonderful people ([emoji key](https://allcontributors.org/docs/en/emoji-key)):

<!-- ALL-CONTRIBUTORS-LIST:START - Do not remove or modify this section -->
<!-- prettier-ignore-start -->
<!-- markdownlint-disable -->
<table>
  <tr>
    <td align="center"><a href="https://tannerlinsley.com"><img src="https://avatars0.githubusercontent.com/u/5580297?v=4" width="100px;" alt=""/><br /><sub><b>Tanner Linsley</b></sub></a><br /><a href="https://github.com/tannerlinsley/react-query/commits?author=tannerlinsley" title="Code">💻</a> <a href="#ideas-tannerlinsley" title="Ideas, Planning, & Feedback">🤔</a> <a href="#example-tannerlinsley" title="Examples">💡</a> <a href="#maintenance-tannerlinsley" title="Maintenance">🚧</a> <a href="https://github.com/tannerlinsley/react-query/pulls?q=is%3Apr+reviewed-by%3Atannerlinsley" title="Reviewed Pull Requests">👀</a></td>
  </tr>
</table>

<!-- markdownlint-enable -->
<!-- prettier-ignore-end -->
<!-- ALL-CONTRIBUTORS-LIST:END -->

This project follows the [all-contributors](https://github.com/all-contributors/all-contributors) specification. Contributions of any kind welcome!
=======
  - For non-global properties please see their usage in both the [`useQuery` hook](#usequery) and the [`useMutation` hook](#usemutation).

## `setConsole`[⬆](#documentation)<!-- Link generated with jump2header -->

`setConsole` is an optional utility function that allows you to replace the `console` interface used to log errors. By default, the `window.console` object is used. If no global `console` object is found in the environment, nothing will be logged.

```js
import { setConsole } from 'react-query'
import { printLog, printWarn, printError } from 'custom-logger'

setConsole({
  log: printLog,
  warn: printWarn,
  error: printError,
})
```

### Options

- `console: Object`
  - Must implement the `log`, `warn`, and `error` methods.
>>>>>>> 8a6ec246
<|MERGE_RESOLUTION|>--- conflicted
+++ resolved
@@ -2558,8 +2558,28 @@
 
 - `config: Object`
   - Must be **stable** or **memoized**. Do not create an inline object!
-<<<<<<< HEAD
-  - For a description of all config options, please see the [`useQuery` hook](#usequery).
+  - For non-global properties please see their usage in both the [`useQuery` hook](#usequery) and the [`useMutation` hook](#usemutation).
+
+## `setConsole`[⬆](#documentation)<!-- Link generated with jump2header -->
+
+`setConsole` is an optional utility function that allows you to replace the `console` interface used to log errors. By default, the `window.console` object is used. If no global `console` object is found in the environment, nothing will be logged.
+
+```js
+import { setConsole } from 'react-query'
+import { printLog, printWarn, printError } from 'custom-logger'
+
+setConsole({
+  log: printLog,
+  warn: printWarn,
+  error: printError,
+})
+```
+
+### Options
+
+- `console: Object`
+  - Must implement the `log`, `warn`, and `error` methods.
+
 
 ## Contributors ✨
 
@@ -2578,27 +2598,4 @@
 <!-- prettier-ignore-end -->
 <!-- ALL-CONTRIBUTORS-LIST:END -->
 
-This project follows the [all-contributors](https://github.com/all-contributors/all-contributors) specification. Contributions of any kind welcome!
-=======
-  - For non-global properties please see their usage in both the [`useQuery` hook](#usequery) and the [`useMutation` hook](#usemutation).
-
-## `setConsole`[⬆](#documentation)<!-- Link generated with jump2header -->
-
-`setConsole` is an optional utility function that allows you to replace the `console` interface used to log errors. By default, the `window.console` object is used. If no global `console` object is found in the environment, nothing will be logged.
-
-```js
-import { setConsole } from 'react-query'
-import { printLog, printWarn, printError } from 'custom-logger'
-
-setConsole({
-  log: printLog,
-  warn: printWarn,
-  error: printError,
-})
-```
-
-### Options
-
-- `console: Object`
-  - Must implement the `log`, `warn`, and `error` methods.
->>>>>>> 8a6ec246
+This project follows the [all-contributors](https://github.com/all-contributors/all-contributors) specification. Contributions of any kind welcome!