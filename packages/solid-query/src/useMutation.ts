--- conflicted
+++ resolved
@@ -1,16 +1,7 @@
-<<<<<<< HEAD
-import { MutationObserver, noop } from '@tanstack/query-core'
+import { MutationObserver, noop, shouldThrowError } from '@tanstack/query-core'
 import { createComputed, createMemo, on, onCleanup } from 'solid-js'
 import { createStore } from 'solid-js/store'
 import { useQueryClient } from './QueryClientProvider'
-import { shouldThrowError } from './utils'
-=======
-import { MutationObserver, shouldThrowError } from '@tanstack/query-core'
-import { createComputed, createMemo, on, onCleanup } from 'solid-js'
-import { createStore } from 'solid-js/store'
-import { useQueryClient } from './QueryClientProvider'
-import { noop } from './utils'
->>>>>>> cb406612
 import type { DefaultError } from '@tanstack/query-core'
 import type { QueryClient } from './QueryClient'
 import type {
