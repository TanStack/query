{
  "name": "@tanstack/angular-query-persist-client",
  "version": "5.62.7",
  "description": "Angular bindings to work with persisters in TanStack/angular-query",
  "author": "Omer Gronich",
  "license": "MIT",
  "repository": {
    "type": "git",
    "url": "https://github.com/TanStack/query.git",
    "directory": "packages/angular-query-persist-client"
  },
  "homepage": "https://tanstack.com/query",
  "funding": {
    "type": "github",
    "url": "https://github.com/sponsors/tannerlinsley"
  },
  "scripts": {
    "clean": "premove ./build ./coverage ./dist-ts",
    "compile": "tsc --build",
    "test:eslint": "eslint ./src",
    "test:types": "npm-run-all --serial test:types:*",
    "test:types:ts50": "node ../../node_modules/typescript50/lib/tsc.js --build",
    "test:types:ts51": "node ../../node_modules/typescript51/lib/tsc.js --build",
    "test:types:ts52": "node ../../node_modules/typescript52/lib/tsc.js --build",
    "test:types:ts53": "node ../../node_modules/typescript53/lib/tsc.js --build",
    "test:types:ts54": "node ../../node_modules/typescript54/lib/tsc.js --build",
    "test:types:ts55": "node ../../node_modules/typescript55/lib/tsc.js --build",
    "test:types:ts56": "node ../../node_modules/typescript56/lib/tsc.js  --build",
    "test:types:ts57": "node ../../node_modules/typescript57/lib/tsc.js  --build",
    "test:types:tscurrent": "tsc --build",
    "test:lib": "vitest",
    "test:lib:dev": "pnpm run test:lib --watch",
    "test:build": "publint --strict && attw --pack",
    "build": "pnpm build:tsup",
    "build:tsup": "tsup --tsconfig tsconfig.prod.json"
  },
  "type": "module",
  "types": "build/index.d.ts",
  "module": "build/index.mjs",
  "exports": {
    ".": {
      "types": "./build/index.d.ts",
      "default": "./build/index.mjs"
    },
    "./package.json": {
      "default": "./package.json"
    }
  },
  "sideEffects": false,
  "files": [
    "build",
    "src",
    "!src/__tests__"
  ],
  "dependencies": {
    "@tanstack/query-persist-client-core": "workspace:*"
  },
  "devDependencies": {
<<<<<<< HEAD
    "@angular/compiler": "^19.2.4",
    "@angular/core": "^19.2.4",
    "@angular/platform-browser": "^19.2.4",
    "@angular/platform-browser-dynamic": "^19.2.4",
    "@tanstack/angular-query": "workspace:*",
    "@testing-library/angular": "^17.3.2",
=======
    "@angular/animations": "^20.0.0",
    "@angular/common": "^20.0.0",
    "@angular/compiler": "^20.0.0",
    "@angular/core": "^20.0.0",
    "@angular/platform-browser": "^20.0.0",
    "@tanstack/angular-query-experimental": "workspace:*",
    "@tanstack/query-test-utils": "workspace:*",
    "@testing-library/angular": "^17.3.7",
>>>>>>> 1599bb47
    "@testing-library/dom": "^10.4.0",
    "eslint-plugin-jsdoc": "^50.5.0",
    "npm-run-all2": "^5.0.0"
  },
  "peerDependencies": {
    "@angular/common": ">=16.0.0",
    "@angular/core": ">=16.0.0",
<<<<<<< HEAD
    "@tanstack/angular-query": "workspace:*"
=======
    "@tanstack/angular-query-experimental": "workspace:^"
>>>>>>> 1599bb47
  }
}<|MERGE_RESOLUTION|>--- conflicted
+++ resolved
@@ -56,23 +56,14 @@
     "@tanstack/query-persist-client-core": "workspace:*"
   },
   "devDependencies": {
-<<<<<<< HEAD
-    "@angular/compiler": "^19.2.4",
-    "@angular/core": "^19.2.4",
-    "@angular/platform-browser": "^19.2.4",
-    "@angular/platform-browser-dynamic": "^19.2.4",
-    "@tanstack/angular-query": "workspace:*",
-    "@testing-library/angular": "^17.3.2",
-=======
     "@angular/animations": "^20.0.0",
     "@angular/common": "^20.0.0",
     "@angular/compiler": "^20.0.0",
     "@angular/core": "^20.0.0",
     "@angular/platform-browser": "^20.0.0",
-    "@tanstack/angular-query-experimental": "workspace:*",
+    "@tanstack/angular-query": "workspace:*",
     "@tanstack/query-test-utils": "workspace:*",
     "@testing-library/angular": "^17.3.7",
->>>>>>> 1599bb47
     "@testing-library/dom": "^10.4.0",
     "eslint-plugin-jsdoc": "^50.5.0",
     "npm-run-all2": "^5.0.0"
@@ -80,10 +71,6 @@
   "peerDependencies": {
     "@angular/common": ">=16.0.0",
     "@angular/core": ">=16.0.0",
-<<<<<<< HEAD
-    "@tanstack/angular-query": "workspace:*"
-=======
-    "@tanstack/angular-query-experimental": "workspace:^"
->>>>>>> 1599bb47
+    "@tanstack/angular-query": "workspace:^"
   }
 }