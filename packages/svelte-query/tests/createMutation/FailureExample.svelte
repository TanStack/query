--- conflicted
+++ resolved
@@ -12,11 +12,7 @@
   const queryClient = new QueryClient()
   setQueryClientContext(queryClient)
 
-<<<<<<< HEAD
-  const mutation = createMutation(() => ({ mutationFn: mutationFn }))
-=======
   const mutation = createMutation(() => ({ mutationFn }))
->>>>>>> cc5a571e
 </script>
 
 <button onclick={() => mutation.mutate({ count: ++count })}>Mutate</button>
