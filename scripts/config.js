--- conflicted
+++ resolved
@@ -99,18 +99,13 @@
     entries: ['main', 'module', 'types'],
   },
   {
-<<<<<<< HEAD
-    name: '@tanstack/angular-query-experimental',
-    packageDir: 'packages/angular-query-experimental/build',
+    name: '@tanstack/vue-query-devtools',
+    packageDir: 'packages/vue-query-devtools',
     entries: ['main', 'module', 'types'],
   },
   {
     name: '@tanstack/angular-query-devtools-experimental',
     packageDir: 'packages/angular-query-devtools-experimental/build',
-=======
-    name: '@tanstack/vue-query-devtools',
-    packageDir: 'packages/vue-query-devtools',
->>>>>>> b384c4e2
     entries: ['main', 'module', 'types'],
   },
 ]
