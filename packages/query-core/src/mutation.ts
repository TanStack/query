--- conflicted
+++ resolved
@@ -146,18 +146,9 @@
     }
   }
 
-<<<<<<< HEAD
-  continue(): Promise<TData> {
-    if (this.#retryer) {
-      this.#retryer.continue()
-      return this.#retryer.promise
-    }
+  continue(): Promise<unknown> {
     // continuing a mutation assumes that variables are set, mutation must have been dehydrated before
-    return this.execute(this.state.variables!)
-=======
-  continue(): Promise<unknown> {
-    return this.#retryer?.continue() ?? this.execute()
->>>>>>> aee932b3
+    return this.#retryer?.continue() ?? this.execute(this.state.variables!)
   }
 
   async execute(variables: TVariables): Promise<TData> {
