--- conflicted
+++ resolved
@@ -1,10 +1,6 @@
 {
   "name": "@tanstack/query-async-storage-persister",
-<<<<<<< HEAD
-  "version": "5.85.5",
-=======
   "version": "5.85.6",
->>>>>>> b998f68a
   "description": "A persister for asynchronous storages, to be used with TanStack/Query",
   "author": "tannerlinsley",
   "license": "MIT",
