import { waitFor } from '@testing-library/react'
import '@testing-library/jest-dom'

import { sleep, queryKey, mockLogger, createQueryClient } from './utils'
import type {
  QueryCache,
  QueryClient,
  QueryFunction,
  QueryObserverOptions,
} from '..'
import { InfiniteQueryObserver, QueryObserver } from '..'
import { focusManager, onlineManager } from '..'

describe('queryClient', () => {
  let queryClient: QueryClient
  let queryCache: QueryCache

  beforeEach(() => {
    queryClient = createQueryClient()
    queryCache = queryClient.getQueryCache()
    queryClient.mount()
  })

  afterEach(() => {
    queryClient.clear()
  })

  describe('defaultOptions', () => {
    test('should merge defaultOptions', async () => {
      const key = queryKey()

      const queryFn = () => 'data'
      const testClient = createQueryClient({
        defaultOptions: { queries: { queryFn } },
      })

      expect(() => testClient.prefetchQuery({ queryKey: key })).not.toThrow()
    })

    test('should merge defaultOptions when query is added to cache', async () => {
      const key = queryKey()

      const testClient = createQueryClient({
        defaultOptions: {
          queries: { cacheTime: Infinity },
        },
      })

      const fetchData = () => Promise.resolve('data')
      await testClient.prefetchQuery({ queryKey: key, queryFn: fetchData })
      const newQuery = testClient.getQueryCache().find({ queryKey: key })
      expect(newQuery?.options.cacheTime).toBe(Infinity)
    })

    test('should get defaultOptions', async () => {
      const queryFn = () => 'data'
      const defaultOptions = { queries: { queryFn } }
      const testClient = createQueryClient({
        defaultOptions,
      })
      expect(testClient.getDefaultOptions()).toMatchObject(defaultOptions)
    })
  })

  describe('setQueryDefaults', () => {
    test('should not trigger a fetch', async () => {
      const key = queryKey()
      queryClient.setQueryDefaults(key, { queryFn: () => 'data' })
      await sleep(1)
      const data = queryClient.getQueryData(key)
      expect(data).toBeUndefined()
    })

    test('should be able to override defaults', async () => {
      const key = queryKey()
      queryClient.setQueryDefaults(key, { queryFn: () => 'data' })
      const observer = new QueryObserver(queryClient, { queryKey: key })
      const { data } = await observer.refetch()
      expect(data).toBe('data')
    })

    test('should match the query key partially', async () => {
      const key = queryKey()
      queryClient.setQueryDefaults([key], { queryFn: () => 'data' })
      const observer = new QueryObserver(queryClient, {
        queryKey: [key, 'a'],
      })
      const { data } = await observer.refetch()
      expect(data).toBe('data')
    })

    test('should not match if the query key is a subset', async () => {
      const key = queryKey()
      queryClient.setQueryDefaults([key, 'a'], {
        queryFn: () => 'data',
      })
      const observer = new QueryObserver(queryClient, {
        queryKey: [key],
        retry: false,
        enabled: false,
      })
      const { status } = await observer.refetch()
      expect(status).toBe('error')
    })

    test('should also set defaults for observers', async () => {
      const key = queryKey()
      queryClient.setQueryDefaults(key, {
        queryFn: () => 'data',
        enabled: false,
      })
      const observer = new QueryObserver(queryClient, {
        queryKey: [key],
      })
      expect(observer.getCurrentResult().status).toBe('loading')
      expect(observer.getCurrentResult().fetchStatus).toBe('idle')
    })

    test('should update existing query defaults', async () => {
      const key = queryKey()
      const queryOptions1 = { queryFn: () => 'data' }
      const queryOptions2 = { retry: false }
      queryClient.setQueryDefaults(key, { ...queryOptions1 })
      queryClient.setQueryDefaults(key, { ...queryOptions2 })
      expect(queryClient.getQueryDefaults(key)).toMatchObject(queryOptions2)
    })

    test('should warn in dev if several query defaults match a given key', () => {
      // Check discussion here: https://github.com/tannerlinsley/react-query/discussions/3199
      const keyABCD = [
        {
          a: 'a',
          b: 'b',
          c: 'c',
          d: 'd',
        },
      ]

      // The key below "contains" keyABCD => it is more generic
      const keyABC = [
        {
          a: 'a',
          b: 'b',
          c: 'c',
        },
      ]

      // The defaults for query matching key "ABCD" (least generic)
      const defaultsOfABCD = {
        queryFn: function ABCDQueryFn() {
          return 'ABCD'
        },
      }

      // The defaults for query matching key "ABC" (most generic)
      const defaultsOfABC = {
        queryFn: function ABCQueryFn() {
          return 'ABC'
        },
      }

      // No defaults, no warning
      const noDefaults = queryClient.getQueryDefaults(keyABCD)
      expect(noDefaults).toBeUndefined()
      expect(mockLogger.error).toHaveBeenCalledTimes(1)

      // If defaults for key ABCD are registered **before** the ones of key ABC (more generic)…
      queryClient.setQueryDefaults(keyABCD, defaultsOfABCD)
      queryClient.setQueryDefaults(keyABC, defaultsOfABC)
      // … then the "good" defaults are retrieved: we get the ones for key "ABCD"
      const goodDefaults = queryClient.getQueryDefaults(keyABCD)
      expect(goodDefaults).toBe(defaultsOfABCD)
      // The warning is still raised since several defaults are matching
      expect(mockLogger.error).toHaveBeenCalledTimes(2)

      // Let's create another queryClient and change the order of registration
      const newQueryClient = createQueryClient()
      // The defaults for key ABC (more generic) are registered **before** the ones of key ABCD…
      newQueryClient.setQueryDefaults(keyABC, defaultsOfABC)
      newQueryClient.setQueryDefaults(keyABCD, defaultsOfABCD)
      // … then the "wrong" defaults are retrieved: we get the ones for key "ABC"
      const badDefaults = newQueryClient.getQueryDefaults(keyABCD)
      expect(badDefaults).not.toBe(defaultsOfABCD)
      expect(badDefaults).toBe(defaultsOfABC)
      expect(mockLogger.error).toHaveBeenCalledTimes(4)
    })

    test('should warn in dev if several mutation defaults match a given key', () => {
      // Check discussion here: https://github.com/tannerlinsley/react-query/discussions/3199
      const keyABCD = [
        {
          a: 'a',
          b: 'b',
          c: 'c',
          d: 'd',
        },
      ]

      // The key below "contains" keyABCD => it is more generic
      const keyABC = [
        {
          a: 'a',
          b: 'b',
          c: 'c',
        },
      ]

      // The defaults for mutation matching key "ABCD" (least generic)
      const defaultsOfABCD = {
        mutationFn: Promise.resolve,
      }

      // The defaults for mutation matching key "ABC" (most generic)
      const defaultsOfABC = {
        mutationFn: Promise.resolve,
      }

      // No defaults, no warning
      const noDefaults = queryClient.getMutationDefaults(keyABCD)
      expect(noDefaults).toBeUndefined()
      expect(mockLogger.error).toHaveBeenNthCalledWith(
        1,
        'Passing a custom logger has been deprecated and will be removed in the next major version.',
      )

      // If defaults for key ABCD are registered **before** the ones of key ABC (more generic)…
      queryClient.setMutationDefaults(keyABCD, defaultsOfABCD)
      queryClient.setMutationDefaults(keyABC, defaultsOfABC)
      // … then the "good" defaults are retrieved: we get the ones for key "ABCD"
      const goodDefaults = queryClient.getMutationDefaults(keyABCD)
      expect(goodDefaults).toBe(defaultsOfABCD)
      // The warning is still raised since several defaults are matching
      expect(mockLogger.error).toHaveBeenCalledTimes(2)

      // Let's create another queryClient and change the order of registration
      const newQueryClient = createQueryClient()
      // The defaults for key ABC (more generic) are registered **before** the ones of key ABCD…
      newQueryClient.setMutationDefaults(keyABC, defaultsOfABC)
      newQueryClient.setMutationDefaults(keyABCD, defaultsOfABCD)
      // … then the "wrong" defaults are retrieved: we get the ones for key "ABC"
      const badDefaults = newQueryClient.getMutationDefaults(keyABCD)
      expect(badDefaults).not.toBe(defaultsOfABCD)
      expect(badDefaults).toBe(defaultsOfABC)
      expect(mockLogger.error).toHaveBeenCalledTimes(4)
    })
  })

  describe('setQueryData', () => {
    test('should not crash if query could not be found', () => {
      const key = queryKey()
      const user = { userId: 1 }
      expect(() => {
        queryClient.setQueryData([key, user], (prevUser?: typeof user) => ({
          ...prevUser!,
          name: 'Edvin',
        }))
      }).not.toThrow()
    })

    test('should not crash when variable is null', () => {
      const key = queryKey()
      queryClient.setQueryData([key, { userId: null }], 'Old Data')
      expect(() => {
        queryClient.setQueryData([key, { userId: null }], 'New Data')
      }).not.toThrow()
    })

    test('should use default options', () => {
      const key = queryKey()
      const testClient = createQueryClient({
        defaultOptions: { queries: { queryKeyHashFn: () => 'someKey' } },
      })
      const testCache = testClient.getQueryCache()
      testClient.setQueryData(key, 'data')
      expect(testClient.getQueryData(key)).toBe('data')
      expect(testCache.find({ queryKey: key })).toBe(testCache.get('someKey'))
    })

    test('should create a new query if query was not found', () => {
      const key = queryKey()
      queryClient.setQueryData(key, 'bar')
      expect(queryClient.getQueryData(key)).toBe('bar')
    })

    test('should create a new query if query was not found', () => {
      const key = queryKey()
      queryClient.setQueryData(key, 'qux')
      expect(queryClient.getQueryData(key)).toBe('qux')
    })

    test('should not create a new query if query was not found and data is undefined', () => {
      const key = queryKey()
      expect(queryClient.getQueryCache().find({ queryKey: key })).toBe(
        undefined,
      )
      queryClient.setQueryData(key, undefined)
      expect(queryClient.getQueryCache().find({ queryKey: key })).toBe(
        undefined,
      )
    })

    test('should not create a new query if query was not found and updater returns undefined', () => {
      const key = queryKey()
      expect(queryClient.getQueryCache().find({ queryKey: key })).toBe(
        undefined,
      )
      queryClient.setQueryData(key, () => undefined)
      expect(queryClient.getQueryCache().find({ queryKey: key })).toBe(
        undefined,
      )
    })

    test('should not update query data if data is undefined', () => {
      const key = queryKey()
      queryClient.setQueryData(key, 'qux')
      queryClient.setQueryData(key, undefined)
      expect(queryClient.getQueryData(key)).toBe('qux')
    })

    test('should not update query data if updater returns undefined', () => {
      const key = queryKey()
      queryClient.setQueryData<string>(key, 'qux')
      queryClient.setQueryData<string>(key, () => undefined)
      expect(queryClient.getQueryData(key)).toBe('qux')
    })

    test('should accept an update function', () => {
      const key = queryKey()

      const updater = jest.fn((oldData) => `new data + ${oldData}`)

      queryClient.setQueryData(key, 'test data')
      queryClient.setQueryData(key, updater)

      expect(updater).toHaveBeenCalled()
      expect(queryCache.find({ queryKey: key })!.state.data).toEqual(
        'new data + test data',
      )
    })

<<<<<<< HEAD
=======
    test('should use prev data if an isDataEqual function is defined and returns "true"', () => {
      const key = queryKey()

      queryClient.setDefaultOptions({
        queries: { isDataEqual: (_prev, data) => data === 'data' },
      })
      queryClient.setQueryData(key, 'prev data')
      queryClient.setQueryData(key, 'data')

      expect(queryCache.find({ queryKey: key })!.state.data).toEqual(
        'prev data',
      )
    })

>>>>>>> eeec5f77
    test('should set the new data without comparison if structuralSharing is set to false', () => {
      const key = queryKey()

      queryClient.setDefaultOptions({
        queries: {
          structuralSharing: false,
        },
      })

      const oldData = { value: true }
      const newData = { value: true }
      queryClient.setQueryData(key, oldData)
      queryClient.setQueryData(key, newData)

      expect(queryCache.find({ queryKey: key })!.state.data).toBe(newData)
    })

    test('should apply a custom structuralSharing function when provided', () => {
      const key = queryKey()

      const queryObserverOptions = {
        structuralSharing: (
          prevData: { value: Date } | undefined,
          newData: { value: Date },
        ) => {
          if (!prevData) {
            return newData
          }
          return newData.value.getTime() === prevData.value.getTime()
            ? prevData
            : newData
        },
      } as QueryObserverOptions

      queryClient.setDefaultOptions({ queries: queryObserverOptions })

      const oldData = { value: new Date(2022, 6, 19) }
      const newData = { value: new Date(2022, 6, 19) }
      queryClient.setQueryData(key, oldData)
      queryClient.setQueryData(key, newData)

      expect(queryCache.find({ queryKey: key })!.state.data).toBe(oldData)

      const distinctData = { value: new Date(2021, 11, 25) }
      queryClient.setQueryData(key, distinctData)

      expect(queryCache.find({ queryKey: key })!.state.data).toBe(distinctData)
    })

    test('should not set isFetching to false', async () => {
      const key = queryKey()
      queryClient.prefetchQuery({
        queryKey: key,
        queryFn: async () => {
          await sleep(10)
          return 23
        },
      })
      expect(queryClient.getQueryState(key)).toMatchObject({
        data: undefined,
        fetchStatus: 'fetching',
      })
      queryClient.setQueryData(key, 42)
      expect(queryClient.getQueryState(key)).toMatchObject({
        data: 42,
        fetchStatus: 'fetching',
      })
      await waitFor(() =>
        expect(queryClient.getQueryState(key)).toMatchObject({
          data: 23,
          fetchStatus: 'idle',
        }),
      )
    })
  })

  describe('setQueriesData', () => {
    test('should update all existing, matching queries', () => {
      queryClient.setQueryData(['key', 1], 1)
      queryClient.setQueryData(['key', 2], 2)

      const result = queryClient.setQueriesData<number>(
        { queryKey: ['key'] },
        (old) => (old ? old + 5 : undefined),
      )

      expect(result).toEqual([
        [['key', 1], 6],
        [['key', 2], 7],
      ])
      expect(queryClient.getQueryData(['key', 1])).toBe(6)
      expect(queryClient.getQueryData(['key', 2])).toBe(7)
    })

    test('should accept queryFilters', () => {
      queryClient.setQueryData(['key', 1], 1)
      queryClient.setQueryData(['key', 2], 2)
      const query1 = queryCache.find({ queryKey: ['key', 1] })!

      const result = queryClient.setQueriesData<number>(
        { predicate: (query) => query === query1 },
        (old) => old! + 5,
      )

      expect(result).toEqual([[['key', 1], 6]])
      expect(queryClient.getQueryData(['key', 1])).toBe(6)
      expect(queryClient.getQueryData(['key', 2])).toBe(2)
    })

    test('should not update non existing queries', () => {
      const result = queryClient.setQueriesData<string>(
        { queryKey: ['key'] },
        'data',
      )

      expect(result).toEqual([])
      expect(queryClient.getQueryData(['key'])).toBe(undefined)
    })
  })

  describe('getQueryData', () => {
    test('should return the query data if the query is found', () => {
      const key = queryKey()
      queryClient.setQueryData([key, 'id'], 'bar')
      expect(queryClient.getQueryData([key, 'id'])).toBe('bar')
    })

    test('should return undefined if the query is not found', () => {
      const key = queryKey()
      expect(queryClient.getQueryData(key)).toBeUndefined()
    })

    test('should match exact by default', () => {
      const key = queryKey()
      queryClient.setQueryData([key, 'id'], 'bar')
      expect(queryClient.getQueryData([key])).toBeUndefined()
    })
  })

  describe('ensureQueryData', () => {
    test('should return the cached query data if the query is found', async () => {
      const key = queryKey()
      const queryFn = () => Promise.resolve('data')

      queryClient.setQueryData([key, 'id'], 'bar')

      await expect(
        queryClient.ensureQueryData({ queryKey: [key, 'id'], queryFn }),
      ).resolves.toEqual('bar')
    })

    test('should call fetchQuery and return its results if the query is not found', async () => {
      const key = queryKey()
      const queryFn = () => Promise.resolve('data')

      await expect(
        queryClient.ensureQueryData({ queryKey: [key], queryFn }),
      ).resolves.toEqual('data')
    })
  })

  describe('getQueriesData', () => {
    test('should return the query data for all matched queries', () => {
      const key1 = queryKey()
      const key2 = queryKey()
      queryClient.setQueryData([key1, 1], 1)
      queryClient.setQueryData([key1, 2], 2)
      queryClient.setQueryData([key2, 2], 2)
      expect(queryClient.getQueriesData({ queryKey: [key1] })).toEqual([
        [[key1, 1], 1],
        [[key1, 2], 2],
      ])
    })

    test('should return empty array if queries are not found', () => {
      const key = queryKey()
      expect(queryClient.getQueriesData({ queryKey: key })).toEqual([])
    })

    test('should accept query filters', () => {
      queryClient.setQueryData(['key', 1], 1)
      queryClient.setQueryData(['key', 2], 2)
      const query1 = queryCache.find({ queryKey: ['key', 1] })!

      const result = queryClient.getQueriesData({
        predicate: (query) => query === query1,
      })

      expect(result).toEqual([[['key', 1], 1]])
    })
  })

  describe('fetchQuery', () => {
    test('should not type-error with strict query key', async () => {
      type StrictData = 'data'
      type StrictQueryKey = ['strict', ...ReturnType<typeof queryKey>]
      const key: StrictQueryKey = ['strict', ...queryKey()]

      const fetchFn: QueryFunction<StrictData, StrictQueryKey> = () =>
        Promise.resolve('data')

      await expect(
        queryClient.fetchQuery<StrictData, any, StrictData, StrictQueryKey>({
          queryKey: key,
          queryFn: fetchFn,
        }),
      ).resolves.toEqual('data')
    })

    // https://github.com/tannerlinsley/react-query/issues/652
    test('should not retry by default', async () => {
      const key = queryKey()

      await expect(
        queryClient.fetchQuery({
          queryKey: key,
          queryFn: async (): Promise<unknown> => {
            throw new Error('error')
          },
        }),
      ).rejects.toEqual(new Error('error'))
    })

    test('should return the cached data on cache hit', async () => {
      const key = queryKey()

      const fetchFn = () => Promise.resolve('data')
      const first = await queryClient.fetchQuery({
        queryKey: key,
        queryFn: fetchFn,
      })
      const second = await queryClient.fetchQuery({
        queryKey: key,
        queryFn: fetchFn,
      })

      expect(second).toBe(first)
    })

    test('should be able to fetch when cache time is set to 0 and then be removed', async () => {
      const key1 = queryKey()
      const result = await queryClient.fetchQuery({
        queryKey: key1,
        queryFn: async () => {
          await sleep(10)
          return 1
        },
        cacheTime: 0,
      })
      expect(result).toEqual(1)
      await waitFor(() =>
        expect(queryClient.getQueryData(key1)).toEqual(undefined),
      )
    })

    test('should keep a query in cache if cache time is Infinity', async () => {
      const key1 = queryKey()
      const result = await queryClient.fetchQuery({
        queryKey: key1,
        queryFn: async () => {
          await sleep(10)
          return 1
        },
        cacheTime: Infinity,
      })
      const result2 = queryClient.getQueryData(key1)
      expect(result).toEqual(1)
      expect(result2).toEqual(1)
    })

    test('should not force fetch', async () => {
      const key = queryKey()

      queryClient.setQueryData(key, 'og')
      const fetchFn = () => Promise.resolve('new')
      const first = await queryClient.fetchQuery({
        queryKey: key,
        queryFn: fetchFn,
        initialData: 'initial',
        staleTime: 100,
      })
      expect(first).toBe('og')
    })

    test('should only fetch if the data is older then the given stale time', async () => {
      const key = queryKey()

      let count = 0
      const fetchFn = () => ++count

      queryClient.setQueryData(key, count)
      const first = await queryClient.fetchQuery({
        queryKey: key,
        queryFn: fetchFn,
        staleTime: 100,
      })
      await sleep(11)
      const second = await queryClient.fetchQuery({
        queryKey: key,
        queryFn: fetchFn,
        staleTime: 10,
      })
      const third = await queryClient.fetchQuery({
        queryKey: key,
        queryFn: fetchFn,
        staleTime: 10,
      })
      await sleep(11)
      const fourth = await queryClient.fetchQuery({
        queryKey: key,
        queryFn: fetchFn,
        staleTime: 10,
      })
      expect(first).toBe(0)
      expect(second).toBe(1)
      expect(third).toBe(1)
      expect(fourth).toBe(2)
    })
  })

  describe('fetchInfiniteQuery', () => {
    test('should not type-error with strict query key', async () => {
      type StrictData = string
      type StrictQueryKey = ['strict', ...ReturnType<typeof queryKey>]
      const key: StrictQueryKey = ['strict', ...queryKey()]

      const data = {
        pages: ['data'],
        pageParams: [undefined],
      } as const

      const fetchFn: QueryFunction<StrictData, StrictQueryKey> = () =>
        Promise.resolve(data.pages[0])

      await expect(
        queryClient.fetchInfiniteQuery<
          StrictData,
          any,
          StrictData,
          StrictQueryKey
        >({ queryKey: key, queryFn: fetchFn }),
      ).resolves.toEqual(data)
    })

    test('should return infinite query data', async () => {
      const key = queryKey()
      const result = await queryClient.fetchInfiniteQuery({
        queryKey: key,
        queryFn: ({ pageParam = 10 }) => Number(pageParam),
      })
      const result2 = queryClient.getQueryData(key)

      const expected = {
        pages: [10],
        pageParams: [undefined],
      }

      expect(result).toEqual(expected)
      expect(result2).toEqual(expected)
    })
  })

  describe('prefetchInfiniteQuery', () => {
    test('should not type-error with strict query key', async () => {
      type StrictData = 'data'
      type StrictQueryKey = ['strict', ...ReturnType<typeof queryKey>]
      const key: StrictQueryKey = ['strict', ...queryKey()]

      const fetchFn: QueryFunction<StrictData, StrictQueryKey> = () =>
        Promise.resolve('data')

      await queryClient.prefetchInfiniteQuery<
        StrictData,
        any,
        StrictData,
        StrictQueryKey
      >({ queryKey: key, queryFn: fetchFn })

      const result = queryClient.getQueryData(key)

      expect(result).toEqual({
        pages: ['data'],
        pageParams: [undefined],
      })
    })

    test('should return infinite query data', async () => {
      const key = queryKey()

      await queryClient.prefetchInfiniteQuery({
        queryKey: key,
        queryFn: ({ pageParam = 10 }) => Number(pageParam),
      })

      const result = queryClient.getQueryData(key)

      expect(result).toEqual({
        pages: [10],
        pageParams: [undefined],
      })
    })
  })

  describe('prefetchQuery', () => {
    test('should not type-error with strict query key', async () => {
      type StrictData = 'data'
      type StrictQueryKey = ['strict', ...ReturnType<typeof queryKey>]
      const key: StrictQueryKey = ['strict', ...queryKey()]

      const fetchFn: QueryFunction<StrictData, StrictQueryKey> = () =>
        Promise.resolve('data')

      await queryClient.prefetchQuery<
        StrictData,
        any,
        StrictData,
        StrictQueryKey
      >({ queryKey: key, queryFn: fetchFn })

      const result = queryClient.getQueryData(key)

      expect(result).toEqual('data')
    })

    test('should return undefined when an error is thrown', async () => {
      const key = queryKey()

      const result = await queryClient.prefetchQuery({
        queryKey: key,
        queryFn: async (): Promise<unknown> => {
          throw new Error('error')
        },
        retry: false,
      })

      expect(result).toBeUndefined()
      expect(mockLogger.error).toHaveBeenCalled()
    })

    test('should be garbage collected after cacheTime if unused', async () => {
      const key = queryKey()

      await queryClient.prefetchQuery({
        queryKey: key,
        queryFn: async () => {
          return 'data'
        },
        cacheTime: 10,
      })
      expect(queryCache.find({ queryKey: key })).toBeDefined()
      await sleep(15)
      expect(queryCache.find({ queryKey: key })).not.toBeDefined()
    })
  })

  describe('removeQueries', () => {
    test('should not crash when exact is provided', async () => {
      const key = queryKey()

      const fetchFn = () => Promise.resolve('data')

      // check the query was added to the cache
      await queryClient.prefetchQuery({ queryKey: key, queryFn: fetchFn })
      expect(queryCache.find({ queryKey: key })).toBeTruthy()

      // check the error doesn't occur
      expect(() =>
        queryClient.removeQueries({ queryKey: key, exact: true }),
      ).not.toThrow()

      // check query was successful removed
      expect(queryCache.find({ queryKey: key })).toBeFalsy()
    })
  })

  describe('cancelQueries', () => {
    test('should revert queries to their previous state', async () => {
      const key1 = queryKey()
      const key2 = queryKey()
      const key3 = queryKey()
      await queryClient.fetchQuery({
        queryKey: key1,
        queryFn: async () => {
          return 'data'
        },
      })
      try {
        await queryClient.fetchQuery({
          queryKey: key2,
          queryFn: async () => {
            return Promise.reject<unknown>('err')
          },
        })
      } catch {}
      queryClient.fetchQuery({
        queryKey: key1,
        queryFn: async () => {
          await sleep(1000)
          return 'data2'
        },
      })
      try {
        queryClient.fetchQuery({
          queryKey: key2,
          queryFn: async () => {
            await sleep(1000)
            return Promise.reject<unknown>('err2')
          },
        })
      } catch {}
      queryClient.fetchQuery({
        queryKey: key3,
        queryFn: async () => {
          await sleep(1000)
          return 'data3'
        },
      })
      await sleep(10)
      await queryClient.cancelQueries()
      const state1 = queryClient.getQueryState(key1)
      const state2 = queryClient.getQueryState(key2)
      const state3 = queryClient.getQueryState(key3)
      expect(state1).toMatchObject({
        data: 'data',
        status: 'success',
      })
      expect(state2).toMatchObject({
        data: undefined,
        error: 'err',
        status: 'error',
      })
      expect(state3).toMatchObject({
        data: undefined,
        status: 'loading',
        fetchStatus: 'idle',
      })
    })

    test('should not revert if revert option is set to false', async () => {
      const key1 = queryKey()
      await queryClient.fetchQuery({
        queryKey: key1,
        queryFn: async () => {
          return 'data'
        },
      })
      queryClient.fetchQuery({
        queryKey: key1,
        queryFn: async () => {
          await sleep(1000)
          return 'data2'
        },
      })
      await sleep(10)
      await queryClient.cancelQueries({ queryKey: key1 }, { revert: false })
      const state1 = queryClient.getQueryState(key1)
      expect(state1).toMatchObject({
        status: 'error',
      })
    })
  })

  describe('refetchQueries', () => {
    test('should not refetch if all observers are disabled', async () => {
      const key = queryKey()
      const queryFn = jest.fn<string, unknown[]>().mockReturnValue('data')
      await queryClient.fetchQuery({ queryKey: key, queryFn })
      const observer1 = new QueryObserver(queryClient, {
        queryKey: key,
        queryFn,
        enabled: false,
      })
      observer1.subscribe(() => undefined)
      await queryClient.refetchQueries()
      observer1.destroy()
      expect(queryFn).toHaveBeenCalledTimes(1)
    })
    test('should refetch if at least one observer is enabled', async () => {
      const key = queryKey()
      const queryFn = jest.fn<string, unknown[]>().mockReturnValue('data')
      await queryClient.fetchQuery({ queryKey: key, queryFn })
      const observer1 = new QueryObserver(queryClient, {
        queryKey: key,
        queryFn,
        enabled: false,
      })
      const observer2 = new QueryObserver(queryClient, {
        queryKey: key,
        queryFn,
        refetchOnMount: false,
      })
      observer1.subscribe(() => undefined)
      observer2.subscribe(() => undefined)
      await queryClient.refetchQueries()
      observer1.destroy()
      observer2.destroy()
      expect(queryFn).toHaveBeenCalledTimes(2)
    })
    test('should refetch all queries when no arguments are given', async () => {
      const key1 = queryKey()
      const key2 = queryKey()
      const queryFn1 = jest.fn<string, unknown[]>().mockReturnValue('data1')
      const queryFn2 = jest.fn<string, unknown[]>().mockReturnValue('data2')
      await queryClient.fetchQuery({ queryKey: key1, queryFn: queryFn1 })
      await queryClient.fetchQuery({ queryKey: key2, queryFn: queryFn2 })
      const observer1 = new QueryObserver(queryClient, {
        queryKey: key1,
        staleTime: Infinity,
        initialData: 'initial',
      })
      const observer2 = new QueryObserver(queryClient, {
        queryKey: key1,
        staleTime: Infinity,
        initialData: 'initial',
      })
      observer1.subscribe(() => undefined)
      observer2.subscribe(() => undefined)
      await queryClient.refetchQueries()
      observer1.destroy()
      observer2.destroy()
      expect(queryFn1).toHaveBeenCalledTimes(2)
      expect(queryFn2).toHaveBeenCalledTimes(2)
    })

    test('should be able to refetch all fresh queries', async () => {
      const key1 = queryKey()
      const key2 = queryKey()
      const queryFn1 = jest.fn<string, unknown[]>().mockReturnValue('data1')
      const queryFn2 = jest.fn<string, unknown[]>().mockReturnValue('data2')
      await queryClient.fetchQuery({ queryKey: key1, queryFn: queryFn1 })
      await queryClient.fetchQuery({ queryKey: key2, queryFn: queryFn2 })
      const observer = new QueryObserver(queryClient, {
        queryKey: key1,
        queryFn: queryFn1,
        staleTime: Infinity,
      })
      const unsubscribe = observer.subscribe(() => undefined)
      await queryClient.refetchQueries({ type: 'active', stale: false })
      unsubscribe()
      expect(queryFn1).toHaveBeenCalledTimes(2)
      expect(queryFn2).toHaveBeenCalledTimes(1)
    })

    test('should be able to refetch all stale queries', async () => {
      const key1 = queryKey()
      const key2 = queryKey()
      const queryFn1 = jest.fn<string, unknown[]>().mockReturnValue('data1')
      const queryFn2 = jest.fn<string, unknown[]>().mockReturnValue('data2')
      await queryClient.fetchQuery({ queryKey: key1, queryFn: queryFn1 })
      await queryClient.fetchQuery({ queryKey: key2, queryFn: queryFn2 })
      const observer = new QueryObserver(queryClient, {
        queryKey: key1,
        queryFn: queryFn1,
      })
      const unsubscribe = observer.subscribe(() => undefined)
      queryClient.invalidateQueries({ queryKey: key1 })
      await queryClient.refetchQueries({ stale: true })
      unsubscribe()
      // fetchQuery, observer mount, invalidation (cancels observer mount) and refetch
      expect(queryFn1).toHaveBeenCalledTimes(4)
      expect(queryFn2).toHaveBeenCalledTimes(1)
    })

    test('should be able to refetch all stale and active queries', async () => {
      const key1 = queryKey()
      const key2 = queryKey()
      const queryFn1 = jest.fn<string, unknown[]>().mockReturnValue('data1')
      const queryFn2 = jest.fn<string, unknown[]>().mockReturnValue('data2')
      await queryClient.fetchQuery({ queryKey: key1, queryFn: queryFn1 })
      await queryClient.fetchQuery({ queryKey: key2, queryFn: queryFn2 })
      queryClient.invalidateQueries({ queryKey: key1 })
      const observer = new QueryObserver(queryClient, {
        queryKey: key1,
        queryFn: queryFn1,
      })
      const unsubscribe = observer.subscribe(() => undefined)
      await queryClient.refetchQueries(
        { type: 'active', stale: true },
        { cancelRefetch: false },
      )
      unsubscribe()
      expect(queryFn1).toHaveBeenCalledTimes(2)
      expect(queryFn2).toHaveBeenCalledTimes(1)
    })

    test('should be able to refetch all active and inactive queries', async () => {
      const key1 = queryKey()
      const key2 = queryKey()
      const queryFn1 = jest.fn<string, unknown[]>().mockReturnValue('data1')
      const queryFn2 = jest.fn<string, unknown[]>().mockReturnValue('data2')
      await queryClient.fetchQuery({ queryKey: key1, queryFn: queryFn1 })
      await queryClient.fetchQuery({ queryKey: key2, queryFn: queryFn2 })
      const observer = new QueryObserver(queryClient, {
        queryKey: key1,
        queryFn: queryFn1,
        staleTime: Infinity,
      })
      const unsubscribe = observer.subscribe(() => undefined)
      await queryClient.refetchQueries()
      unsubscribe()
      expect(queryFn1).toHaveBeenCalledTimes(2)
      expect(queryFn2).toHaveBeenCalledTimes(2)
    })

    test('should be able to refetch all active and inactive queries', async () => {
      const key1 = queryKey()
      const key2 = queryKey()
      const queryFn1 = jest.fn<string, unknown[]>().mockReturnValue('data1')
      const queryFn2 = jest.fn<string, unknown[]>().mockReturnValue('data2')
      await queryClient.fetchQuery({ queryKey: key1, queryFn: queryFn1 })
      await queryClient.fetchQuery({ queryKey: key2, queryFn: queryFn2 })
      const observer = new QueryObserver(queryClient, {
        queryKey: key1,
        queryFn: queryFn1,
        staleTime: Infinity,
      })
      const unsubscribe = observer.subscribe(() => undefined)
      await queryClient.refetchQueries({ type: 'all' })
      unsubscribe()
      expect(queryFn1).toHaveBeenCalledTimes(2)
      expect(queryFn2).toHaveBeenCalledTimes(2)
    })

    test('should be able to refetch only active queries', async () => {
      const key1 = queryKey()
      const key2 = queryKey()
      const queryFn1 = jest.fn<string, unknown[]>().mockReturnValue('data1')
      const queryFn2 = jest.fn<string, unknown[]>().mockReturnValue('data2')
      await queryClient.fetchQuery({ queryKey: key1, queryFn: queryFn1 })
      await queryClient.fetchQuery({ queryKey: key2, queryFn: queryFn2 })
      const observer = new QueryObserver(queryClient, {
        queryKey: key1,
        queryFn: queryFn1,
        staleTime: Infinity,
      })
      const unsubscribe = observer.subscribe(() => undefined)
      await queryClient.refetchQueries({ type: 'active' })
      unsubscribe()
      expect(queryFn1).toHaveBeenCalledTimes(2)
      expect(queryFn2).toHaveBeenCalledTimes(1)
    })

    test('should be able to refetch only inactive queries', async () => {
      const key1 = queryKey()
      const key2 = queryKey()
      const queryFn1 = jest.fn<string, unknown[]>().mockReturnValue('data1')
      const queryFn2 = jest.fn<string, unknown[]>().mockReturnValue('data2')
      await queryClient.fetchQuery({ queryKey: key1, queryFn: queryFn1 })
      await queryClient.fetchQuery({ queryKey: key2, queryFn: queryFn2 })
      const observer = new QueryObserver(queryClient, {
        queryKey: key1,
        queryFn: queryFn1,
        staleTime: Infinity,
      })
      const unsubscribe = observer.subscribe(() => undefined)
      await queryClient.refetchQueries({ type: 'inactive' })
      unsubscribe()
      expect(queryFn1).toHaveBeenCalledTimes(1)
      expect(queryFn2).toHaveBeenCalledTimes(2)
    })

    test('should throw an error if throwOnError option is set to true', async () => {
      const key1 = queryKey()
      const queryFnError = () => Promise.reject<unknown>('error')
      try {
        await queryClient.fetchQuery({
          queryKey: key1,
          queryFn: queryFnError,
          retry: false,
        })
      } catch {}
      let error: any
      try {
        await queryClient.refetchQueries(
          { queryKey: key1 },
          { throwOnError: true },
        )
      } catch (err) {
        error = err
      }
      expect(error).toEqual('error')
    })
  })

  describe('invalidateQueries', () => {
    test('should refetch active queries by default', async () => {
      const key1 = queryKey()
      const key2 = queryKey()
      const queryFn1 = jest.fn<string, unknown[]>().mockReturnValue('data1')
      const queryFn2 = jest.fn<string, unknown[]>().mockReturnValue('data2')
      await queryClient.fetchQuery({ queryKey: key1, queryFn: queryFn1 })
      await queryClient.fetchQuery({ queryKey: key2, queryFn: queryFn2 })
      const observer = new QueryObserver(queryClient, {
        queryKey: key1,
        queryFn: queryFn1,
        staleTime: Infinity,
      })
      const unsubscribe = observer.subscribe(() => undefined)
      queryClient.invalidateQueries({ queryKey: key1 })
      unsubscribe()
      expect(queryFn1).toHaveBeenCalledTimes(2)
      expect(queryFn2).toHaveBeenCalledTimes(1)
    })

    test('should not refetch inactive queries by default', async () => {
      const key1 = queryKey()
      const key2 = queryKey()
      const queryFn1 = jest.fn<string, unknown[]>().mockReturnValue('data1')
      const queryFn2 = jest.fn<string, unknown[]>().mockReturnValue('data2')
      await queryClient.fetchQuery({ queryKey: key1, queryFn: queryFn1 })
      await queryClient.fetchQuery({ queryKey: key2, queryFn: queryFn2 })
      const observer = new QueryObserver(queryClient, {
        queryKey: key1,
        enabled: false,
        staleTime: Infinity,
      })
      const unsubscribe = observer.subscribe(() => undefined)
      queryClient.invalidateQueries({ queryKey: key1 })
      unsubscribe()
      expect(queryFn1).toHaveBeenCalledTimes(1)
      expect(queryFn2).toHaveBeenCalledTimes(1)
    })

    test('should not refetch active queries when "refetch" is "none"', async () => {
      const key1 = queryKey()
      const key2 = queryKey()
      const queryFn1 = jest.fn<string, unknown[]>().mockReturnValue('data1')
      const queryFn2 = jest.fn<string, unknown[]>().mockReturnValue('data2')
      await queryClient.fetchQuery({ queryKey: key1, queryFn: queryFn1 })
      await queryClient.fetchQuery({ queryKey: key2, queryFn: queryFn2 })
      const observer = new QueryObserver(queryClient, {
        queryKey: key1,
        queryFn: queryFn1,
        staleTime: Infinity,
      })
      const unsubscribe = observer.subscribe(() => undefined)
      queryClient.invalidateQueries({
        queryKey: key1,
        refetchType: 'none',
      })
      unsubscribe()
      expect(queryFn1).toHaveBeenCalledTimes(1)
      expect(queryFn2).toHaveBeenCalledTimes(1)
    })

    test('should refetch inactive queries when "refetch" is "inactive"', async () => {
      const key1 = queryKey()
      const key2 = queryKey()
      const queryFn1 = jest.fn<string, unknown[]>().mockReturnValue('data1')
      const queryFn2 = jest.fn<string, unknown[]>().mockReturnValue('data2')
      await queryClient.fetchQuery({ queryKey: key1, queryFn: queryFn1 })
      await queryClient.fetchQuery({ queryKey: key2, queryFn: queryFn2 })
      const observer = new QueryObserver(queryClient, {
        queryKey: key1,
        queryFn: queryFn1,
        staleTime: Infinity,
        refetchOnMount: false,
      })
      const unsubscribe = observer.subscribe(() => undefined)
      unsubscribe()

      await queryClient.invalidateQueries({
        queryKey: key1,
        refetchType: 'inactive',
      })
      expect(queryFn1).toHaveBeenCalledTimes(2)
      expect(queryFn2).toHaveBeenCalledTimes(1)
    })

    test('should refetch active and inactive queries when "refetch" is "all"', async () => {
      const key1 = queryKey()
      const key2 = queryKey()
      const queryFn1 = jest.fn<string, unknown[]>().mockReturnValue('data1')
      const queryFn2 = jest.fn<string, unknown[]>().mockReturnValue('data2')
      await queryClient.fetchQuery({ queryKey: key1, queryFn: queryFn1 })
      await queryClient.fetchQuery({ queryKey: key2, queryFn: queryFn2 })
      const observer = new QueryObserver(queryClient, {
        queryKey: key1,
        queryFn: queryFn1,
        staleTime: Infinity,
      })
      const unsubscribe = observer.subscribe(() => undefined)
      queryClient.invalidateQueries({
        refetchType: 'all',
      })
      unsubscribe()
      expect(queryFn1).toHaveBeenCalledTimes(2)
      expect(queryFn2).toHaveBeenCalledTimes(2)
    })

    test('should cancel ongoing fetches if cancelRefetch option is set (default value)', async () => {
      const key = queryKey()
      const abortFn = jest.fn()
      let fetchCount = 0
      const observer = new QueryObserver(queryClient, {
        queryKey: key,
        queryFn: ({ signal }) => {
          return new Promise((resolve) => {
            fetchCount++
            setTimeout(() => resolve(5), 10)
            if (signal) {
              signal.addEventListener('abort', abortFn)
            }
          })
        },
        initialData: 1,
      })
      observer.subscribe(() => undefined)

      await queryClient.refetchQueries()
      observer.destroy()
      expect(abortFn).toHaveBeenCalledTimes(1)
      expect(fetchCount).toBe(2)
    })

    test('should not cancel ongoing fetches if cancelRefetch option is set to false', async () => {
      const key = queryKey()
      const abortFn = jest.fn()
      let fetchCount = 0
      const observer = new QueryObserver(queryClient, {
        queryKey: key,
        queryFn: ({ signal }) => {
          return new Promise((resolve) => {
            fetchCount++
            setTimeout(() => resolve(5), 10)
            if (signal) {
              signal.addEventListener('abort', abortFn)
            }
          })
        },
        initialData: 1,
      })
      observer.subscribe(() => undefined)

      await queryClient.refetchQueries(undefined, { cancelRefetch: false })
      observer.destroy()
      expect(abortFn).toHaveBeenCalledTimes(0)
      expect(fetchCount).toBe(1)
    })
  })

  describe('resetQueries', () => {
    test('should notify listeners when a query is reset', async () => {
      const key = queryKey()

      const callback = jest.fn()

      await queryClient.prefetchQuery({ queryKey: key, queryFn: () => 'data' })

      queryCache.subscribe(callback)

      queryClient.resetQueries({ queryKey: key })

      expect(callback).toHaveBeenCalled()
    })

    test('should reset query', async () => {
      const key = queryKey()

      await queryClient.prefetchQuery({ queryKey: key, queryFn: () => 'data' })

      let state = queryClient.getQueryState(key)
      expect(state?.data).toEqual('data')
      expect(state?.status).toEqual('success')

      queryClient.resetQueries({ queryKey: key })

      state = queryClient.getQueryState(key)

      expect(state).toBeTruthy()
      expect(state?.data).toBeUndefined()
      expect(state?.status).toEqual('loading')
      expect(state?.fetchStatus).toEqual('idle')
    })

    test('should reset query data to initial data if set', async () => {
      const key = queryKey()

      await queryClient.prefetchQuery({
        queryKey: key,
        queryFn: () => 'data',
        initialData: 'initial',
      })

      let state = queryClient.getQueryState(key)
      expect(state?.data).toEqual('data')

      queryClient.resetQueries({ queryKey: key })

      state = queryClient.getQueryState(key)

      expect(state).toBeTruthy()
      expect(state?.data).toEqual('initial')
    })

    test('should refetch all active queries', async () => {
      const key1 = queryKey()
      const key2 = queryKey()
      const queryFn1 = jest.fn<string, unknown[]>().mockReturnValue('data1')
      const queryFn2 = jest.fn<string, unknown[]>().mockReturnValue('data2')
      const observer1 = new QueryObserver(queryClient, {
        queryKey: key1,
        queryFn: queryFn1,
        enabled: true,
      })
      const observer2 = new QueryObserver(queryClient, {
        queryKey: key2,
        queryFn: queryFn2,
        enabled: false,
      })
      observer1.subscribe(() => undefined)
      observer2.subscribe(() => undefined)
      await queryClient.resetQueries()
      observer2.destroy()
      observer1.destroy()
      expect(queryFn1).toHaveBeenCalledTimes(2)
      expect(queryFn2).toHaveBeenCalledTimes(0)
    })
  })

  describe('refetch only certain pages of an infinite query', () => {
    test('refetchQueries', async () => {
      const key = queryKey()
      let multiplier = 1
      const observer = new InfiniteQueryObserver<number>(queryClient, {
        queryKey: key,
        queryFn: ({ pageParam = 10 }) => Number(pageParam) * multiplier,
        getNextPageParam: (lastPage) => lastPage + 1,
      })

      await observer.fetchNextPage()
      await observer.fetchNextPage()

      expect(queryClient.getQueryData(key)).toMatchObject({
        pages: [10, 11],
      })

      multiplier = 2

      await queryClient.refetchQueries({
        queryKey: key,
        refetchPage: (_, index) => index === 0,
      })

      expect(queryClient.getQueryData(key)).toMatchObject({
        pages: [20, 11],
      })
    })
    test('invalidateQueries', async () => {
      const key = queryKey()
      let multiplier = 1
      const observer = new InfiniteQueryObserver<number>(queryClient, {
        queryKey: key,
        queryFn: ({ pageParam = 10 }) => Number(pageParam) * multiplier,
        getNextPageParam: (lastPage) => lastPage + 1,
      })

      await observer.fetchNextPage()
      await observer.fetchNextPage()

      expect(queryClient.getQueryData(key)).toMatchObject({
        pages: [10, 11],
      })

      multiplier = 2

      await queryClient.invalidateQueries({
        queryKey: key,
        refetchType: 'all',
        refetchPage: (page, _, allPages) => {
          return page === allPages[0]
        },
      })

      expect(queryClient.getQueryData(key)).toMatchObject({
        pages: [20, 11],
      })
    })

    test('resetQueries', async () => {
      const key = queryKey()
      let multiplier = 1
      new InfiniteQueryObserver<number>(queryClient, {
        queryKey: key,
        queryFn: ({ pageParam = 10 }) => Number(pageParam) * multiplier,
        getNextPageParam: (lastPage) => lastPage + 1,
        initialData: () => ({
          pages: [10, 11],
          pageParams: [10, 11],
        }),
      })

      expect(queryClient.getQueryData(key)).toMatchObject({
        pages: [10, 11],
      })

      multiplier = 2

      await queryClient.resetQueries({
        queryKey: key,
        type: 'inactive',
        refetchPage: (page, _, allPages) => {
          return page === allPages[0]
        },
      })

      expect(queryClient.getQueryData(key)).toMatchObject({
        pages: [20, 11],
      })
    })
  })

  describe('focusManager and onlineManager', () => {
    test('should notify queryCache and mutationCache if focused', async () => {
      const testClient = createQueryClient()
      testClient.mount()

      const queryCacheOnFocusSpy = jest.spyOn(
        testClient.getQueryCache(),
        'onFocus',
      )
      const queryCacheOnOnlineSpy = jest.spyOn(
        testClient.getQueryCache(),
        'onOnline',
      )
      const mutationCacheResumePausedMutationsSpy = jest.spyOn(
        testClient.getMutationCache(),
        'resumePausedMutations',
      )

      focusManager.setFocused(false)
      expect(queryCacheOnFocusSpy).not.toHaveBeenCalled()
      expect(mutationCacheResumePausedMutationsSpy).not.toHaveBeenCalled()

      focusManager.setFocused(true)
      expect(queryCacheOnFocusSpy).toHaveBeenCalledTimes(1)
      expect(mutationCacheResumePausedMutationsSpy).toHaveBeenCalledTimes(1)

      expect(queryCacheOnOnlineSpy).not.toHaveBeenCalled()

      queryCacheOnFocusSpy.mockRestore()
      mutationCacheResumePausedMutationsSpy.mockRestore()
      queryCacheOnOnlineSpy.mockRestore()
      focusManager.setFocused(undefined)
    })

    test('should notify queryCache and mutationCache if online', async () => {
      const testClient = createQueryClient()
      testClient.mount()

      const queryCacheOnFocusSpy = jest.spyOn(
        testClient.getQueryCache(),
        'onFocus',
      )
      const queryCacheOnOnlineSpy = jest.spyOn(
        testClient.getQueryCache(),
        'onOnline',
      )
      const mutationCacheResumePausedMutationsSpy = jest.spyOn(
        testClient.getMutationCache(),
        'resumePausedMutations',
      )

      onlineManager.setOnline(false)
      expect(queryCacheOnOnlineSpy).not.toHaveBeenCalled()
      expect(mutationCacheResumePausedMutationsSpy).not.toHaveBeenCalled()

      onlineManager.setOnline(true)
      expect(queryCacheOnOnlineSpy).toHaveBeenCalledTimes(1)
      expect(mutationCacheResumePausedMutationsSpy).toHaveBeenCalledTimes(1)

      expect(queryCacheOnFocusSpy).not.toHaveBeenCalled()

      queryCacheOnFocusSpy.mockRestore()
      queryCacheOnOnlineSpy.mockRestore()
      mutationCacheResumePausedMutationsSpy.mockRestore()
      onlineManager.setOnline(undefined)
    })
  })

  describe('setMutationDefaults', () => {
    test('should update existing mutation defaults', () => {
      const key = queryKey()
      const mutationOptions1 = { mutationFn: async () => 'data' }
      const mutationOptions2 = { retry: false }
      queryClient.setMutationDefaults(key, mutationOptions1)
      queryClient.setMutationDefaults(key, mutationOptions2)
      expect(queryClient.getMutationDefaults(key)).toMatchObject(
        mutationOptions2,
      )
    })
  })
})<|MERGE_RESOLUTION|>--- conflicted
+++ resolved
@@ -338,23 +338,6 @@
       )
     })
 
-<<<<<<< HEAD
-=======
-    test('should use prev data if an isDataEqual function is defined and returns "true"', () => {
-      const key = queryKey()
-
-      queryClient.setDefaultOptions({
-        queries: { isDataEqual: (_prev, data) => data === 'data' },
-      })
-      queryClient.setQueryData(key, 'prev data')
-      queryClient.setQueryData(key, 'data')
-
-      expect(queryCache.find({ queryKey: key })!.state.data).toEqual(
-        'prev data',
-      )
-    })
-
->>>>>>> eeec5f77
     test('should set the new data without comparison if structuralSharing is set to false', () => {
       const key = queryKey()
 
