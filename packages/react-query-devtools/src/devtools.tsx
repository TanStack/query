'use client'
import * as React from 'react'
import { useSyncExternalStore } from './useSyncExternalStore'
import type {
  QueryCache,
  QueryClient,
  QueryKey as QueryKeyType,
  ContextOptions,
  Query,
} from '@tanstack/react-query'
import {
  useQueryClient,
  onlineManager,
  notifyManager,
} from '@tanstack/react-query'
import { rankItem } from '@tanstack/match-sorter-utils'
import useLocalStorage from './useLocalStorage'
import {
  isVerticalSide,
  sortFns,
  useIsMounted,
  getSidePanelStyle,
  minPanelSize,
  getResizeHandleStyle,
  getSidedProp,
  defaultPanelSize,
  displayValue,
} from './utils'
import type { Corner, Side } from './utils'
import {
  Panel,
  QueryKeys,
  QueryKey,
  Button,
  Code,
  Input,
  Select,
  ActiveQueryPanel,
} from './styledComponents'
import ScreenReader from './screenreader'
import { ThemeProvider, defaultTheme as theme } from './theme'
import { getQueryStatusLabel, getQueryStatusColor } from './utils'
import Explorer from './Explorer'
import Logo from './Logo'
import { useMemo } from 'react'

export interface DevToolsErrorType {
  /**
   * The name of the error.
   */
  name: string
  /**
   * How the error is initialized. Whatever it returns MUST implement toString() so
   * we can check against the current error.
   */
  initializer: (query: Query) => { toString(): string }
}

export interface DevtoolsOptions extends ContextOptions {
  /**
   * Set this true if you want the dev tools to default to being open
   */
  initialIsOpen?: boolean
  /**
   * Use this to add props to the panel. For example, you can add className, style (merge and override default style), etc.
   */
  panelProps?: React.ComponentPropsWithoutRef<'div'>
  /**
   * Use this to add props to the close button. For example, you can add className, style (merge and override default style), onClick (extend default handler), etc.
   */
  closeButtonProps?: React.ComponentPropsWithoutRef<'button'>
  /**
   * Use this to add props to the toggle button. For example, you can add className, style (merge and override default style), onClick (extend default handler), etc.
   */
  toggleButtonProps?: React.ComponentPropsWithoutRef<'button'>
  /**
   * The position of the React Query logo to open and close the devtools panel.
   * Defaults to 'bottom-left'.
   */
  position?: Corner
  /**
   * The position of the React Query devtools panel.
   * Defaults to 'bottom'.
   */
  panelPosition?: Side
  /**
   * Use this to render the devtools inside a different type of container element for a11y purposes.
   * Any string which corresponds to a valid intrinsic JSX element is allowed.
   * Defaults to 'aside'.
   */
  containerElement?: string | any
  /**
   * nonce for style element for CSP
   */
  styleNonce?: string
  /**
   * Use this so you can define custom errors that can be shown in the devtools.
   */
  errorTypes?: DevToolsErrorType[]
}

interface DevtoolsPanelOptions extends ContextOptions {
  /**
   * The standard React style object used to style a component with inline styles
   */
  style?: React.CSSProperties
  /**
   * The standard React className property used to style a component with classes
   */
  className?: string
  /**
   * A boolean variable indicating whether the panel is open or closed
   */
  isOpen?: boolean
  /**
   * nonce for style element for CSP
   */
  styleNonce?: string
  /**
   * A function that toggles the open and close state of the panel
   */
  setIsOpen: (isOpen: boolean) => void
  /**
   * Handles the opening and closing the devtools panel
   */
  onDragStart: (e: React.MouseEvent<HTMLDivElement, MouseEvent>) => void
  /**
   * The position of the React Query devtools panel.
   * Defaults to 'bottom'.
   */
  position?: Side
  /**
   * Handles the panel position select change
   */
  onPositionChange?: (side: Side) => void
  /**
   * Show a close button inside the panel
   */
  showCloseButton?: boolean
  /**
   * Use this to add props to the close button. For example, you can add className, style (merge and override default style), onClick (extend default handler), etc.
   */
  closeButtonProps?: React.ComponentPropsWithoutRef<'button'>
  /**
   * Use this so you can define custom errors that can be shown in the devtools.
   */
  errorTypes?: DevToolsErrorType[]
}

export function ReactQueryDevtools({
  initialIsOpen,
  panelProps = {},
  closeButtonProps = {},
  toggleButtonProps = {},
  position = 'bottom-left',
  containerElement: Container = 'aside',
  context,
  styleNonce,
  panelPosition: initialPanelPosition = 'bottom',
  errorTypes = [],
}: DevtoolsOptions): React.ReactElement | null {
  const rootRef = React.useRef<HTMLDivElement>(null)
  const panelRef = React.useRef<HTMLDivElement>(null)
  const [isOpen, setIsOpen] = useLocalStorage(
    'reactQueryDevtoolsOpen',
    initialIsOpen,
  )
  const [devtoolsHeight, setDevtoolsHeight] = useLocalStorage<number>(
    'reactQueryDevtoolsHeight',
    defaultPanelSize,
  )
  const [devtoolsWidth, setDevtoolsWidth] = useLocalStorage<number>(
    'reactQueryDevtoolsWidth',
    defaultPanelSize,
  )

  const [panelPosition = 'bottom', setPanelPosition] = useLocalStorage<Side>(
    'reactQueryDevtoolsPanelPosition',
    initialPanelPosition,
  )

  const [isResolvedOpen, setIsResolvedOpen] = React.useState(false)
  const [isResizing, setIsResizing] = React.useState(false)
  const isMounted = useIsMounted()

  const handleDragStart = (
    panelElement: HTMLDivElement | null,
    startEvent: React.MouseEvent<HTMLDivElement, MouseEvent>,
  ) => {
    if (!panelElement) return
    if (startEvent.button !== 0) return // Only allow left click for drag
    const isVertical = isVerticalSide(panelPosition)
    setIsResizing(true)

    const { height, width } = panelElement.getBoundingClientRect()
    const startX = startEvent.clientX
    const startY = startEvent.clientY
    let newSize = 0

    const run = (moveEvent: MouseEvent) => {
      // prevent mouse selecting stuff with mouse drag
      moveEvent.preventDefault()

      // calculate the correct size based on mouse position and current panel position
      // hint: it is different formula for the opposite sides
      if (isVertical) {
        newSize =
          width +
          (panelPosition === 'right'
            ? startX - moveEvent.clientX
            : moveEvent.clientX - startX)
        setDevtoolsWidth(newSize)
      } else {
        newSize =
          height +
          (panelPosition === 'bottom'
            ? startY - moveEvent.clientY
            : moveEvent.clientY - startY)
        setDevtoolsHeight(newSize)
      }

      if (newSize < minPanelSize) {
        setIsOpen(false)
      } else {
        setIsOpen(true)
      }
    }

    const unsub = () => {
      if (isResizing) {
        setIsResizing(false)
      }

      document.removeEventListener('mousemove', run, false)
      document.removeEventListener('mouseUp', unsub, false)
    }

    document.addEventListener('mousemove', run, false)
    document.addEventListener('mouseup', unsub, false)
  }

  React.useEffect(() => {
    setIsResolvedOpen(isOpen ?? false)
  }, [isOpen, isResolvedOpen, setIsResolvedOpen])

  // Toggle panel visibility before/after transition (depending on direction).
  // Prevents focusing in a closed panel.
  React.useEffect(() => {
    const ref = panelRef.current
    if (ref) {
      const handlePanelTransitionStart = () => {
        if (isResolvedOpen) {
          ref.style.visibility = 'visible'
        }
      }

      const handlePanelTransitionEnd = () => {
        if (!isResolvedOpen) {
          ref.style.visibility = 'hidden'
        }
      }

      ref.addEventListener('transitionstart', handlePanelTransitionStart)
      ref.addEventListener('transitionend', handlePanelTransitionEnd)

      return () => {
        ref.removeEventListener('transitionstart', handlePanelTransitionStart)
        ref.removeEventListener('transitionend', handlePanelTransitionEnd)
      }
    }
    return
  }, [isResolvedOpen])

  React.useEffect(() => {
    if (isResolvedOpen && rootRef.current?.parentElement) {
      const { parentElement } = rootRef.current
      const styleProp = getSidedProp('padding', panelPosition)
      const isVertical = isVerticalSide(panelPosition)

      const previousPaddings = (({
        padding,
        paddingTop,
        paddingBottom,
        paddingLeft,
        paddingRight,
      }) => ({
        padding,
        paddingTop,
        paddingBottom,
        paddingLeft,
        paddingRight,
      }))(parentElement.style)

      const run = () => {
        // reset the padding
        parentElement.style.padding = '0px'
        parentElement.style.paddingTop = '0px'
        parentElement.style.paddingBottom = '0px'
        parentElement.style.paddingLeft = '0px'
        parentElement.style.paddingRight = '0px'
        // set the new padding based on the new panel position

        parentElement.style[styleProp] = `${
          isVertical ? devtoolsWidth : devtoolsHeight
        }px`
      }

      run()

      if (typeof window !== 'undefined') {
        window.addEventListener('resize', run)

        return () => {
          window.removeEventListener('resize', run)
          Object.entries(previousPaddings).forEach(
            ([property, previousValue]) => {
              parentElement.style[property as keyof typeof previousPaddings] =
                previousValue
            },
          )
        }
      }
    }
    return
  }, [isResolvedOpen, panelPosition, devtoolsHeight, devtoolsWidth])

  const { style: panelStyle = {}, ...otherPanelProps } = panelProps

  const {
    style: toggleButtonStyle = {},
    onClick: onToggleClick,
    ...otherToggleButtonProps
  } = toggleButtonProps

  // get computed style based on panel position
  const style = getSidePanelStyle({
    position: panelPosition,
    devtoolsTheme: theme,
    isOpen: isResolvedOpen,
    height: devtoolsHeight,
    width: devtoolsWidth,
    isResizing,
    panelStyle,
  })

  // Do not render on the server
  if (!isMounted()) return null

  return (
    <Container
      ref={rootRef}
      className="ReactQueryDevtools"
      aria-label="React Query Devtools"
    >
      <ThemeProvider theme={theme}>
        <ReactQueryDevtoolsPanel
          ref={panelRef as any}
          context={context}
          styleNonce={styleNonce}
          position={panelPosition}
          onPositionChange={setPanelPosition}
          showCloseButton
          closeButtonProps={closeButtonProps}
          {...otherPanelProps}
          style={style}
          isOpen={isResolvedOpen}
          setIsOpen={setIsOpen}
          onDragStart={(e) => handleDragStart(panelRef.current, e)}
          errorTypes={errorTypes}
        />
      </ThemeProvider>
      {!isResolvedOpen ? (
        <button
          type="button"
          {...otherToggleButtonProps}
          aria-label="Open React Query Devtools"
          aria-controls="ReactQueryDevtoolsPanel"
          aria-haspopup="true"
          aria-expanded="false"
          onClick={(e) => {
            setIsOpen(true)
            onToggleClick?.(e)
          }}
          style={{
            background: 'none',
            border: 0,
            padding: 0,
            position: 'fixed',
            zIndex: 99999,
            display: 'inline-flex',
            fontSize: '1.5em',
            margin: '.5em',
            cursor: 'pointer',
            width: 'fit-content',
            ...(position === 'top-right'
              ? {
                  top: '0',
                  right: '0',
                }
              : position === 'top-left'
              ? {
                  top: '0',
                  left: '0',
                }
              : position === 'bottom-right'
              ? {
                  bottom: '0',
                  right: '0',
                }
              : {
                  bottom: '0',
                  left: '0',
                }),
            ...toggleButtonStyle,
          }}
        >
          <Logo aria-hidden />
          <ScreenReader text="Open React Query Devtools" />
        </button>
      ) : null}
    </Container>
  )
}

const useSubscribeToQueryCache = <T,>(
  queryCache: QueryCache,
  getSnapshot: () => T,
  skip: boolean = false,
): T => {
  return useSyncExternalStore(
    React.useCallback(
      (onStoreChange) => {
        if (!skip)
          return queryCache.subscribe(notifyManager.batchCalls(onStoreChange))
        return () => {
          return
        }
      },
      [queryCache, skip],
    ),
    getSnapshot,
    getSnapshot,
  )
}

export const ReactQueryDevtoolsPanel = React.forwardRef<
  HTMLDivElement,
  DevtoolsPanelOptions
>(function ReactQueryDevtoolsPanel(props, ref): React.ReactElement {
  const {
    isOpen = true,
    styleNonce,
    setIsOpen,
    context,
    onDragStart,
    onPositionChange,
    showCloseButton,
    position,
    closeButtonProps = {},
    errorTypes = [],
    ...panelProps
  } = props

  const { onClick: onCloseClick, ...otherCloseButtonProps } = closeButtonProps

  const queryClient = useQueryClient({ context })
  const queryCache = queryClient.getQueryCache()

  const [sort, setSort] = useLocalStorage(
    'reactQueryDevtoolsSortFn',
    Object.keys(sortFns)[0],
  )

  const [filter, setFilter] = useLocalStorage('reactQueryDevtoolsFilter', '')

  const [baseSort, setBaseSort] = useLocalStorage(
    'reactQueryDevtoolsBaseSort',
    1,
  )

  const sortFn = React.useMemo(() => sortFns[sort as string], [sort])

  const queriesCount = useSubscribeToQueryCache(
    queryCache,
    () => queryCache.getAll().length,
    !isOpen,
  )

  const [activeQueryHash, setActiveQueryHash] = useLocalStorage(
    'reactQueryDevtoolsActiveQueryHash',
    '',
  )

  const queries = React.useMemo(() => {
    const unsortedQueries = queryCache.getAll()

    if (queriesCount === 0) {
      return []
    }

    const filtered = filter
      ? unsortedQueries.filter(
          (item) => rankItem(item.queryHash, filter).passed,
        )
      : [...unsortedQueries]

    const sorted = sortFn
      ? filtered.sort((a, b) => sortFn(a, b) * (baseSort as number))
      : filtered

    return sorted
  }, [baseSort, sortFn, filter, queriesCount, queryCache])

  const [isMockOffline, setMockOffline] = React.useState(false)

  return (
    <ThemeProvider theme={theme}>
      <Panel
        ref={ref}
        className="ReactQueryDevtoolsPanel"
        aria-label="React Query Devtools Panel"
        id="ReactQueryDevtoolsPanel"
        {...panelProps}
        style={{
          height: defaultPanelSize,
          position: 'relative',
          ...panelProps.style,
        }}
      >
        <style
          nonce={styleNonce}
          dangerouslySetInnerHTML={{
            __html: `
            .ReactQueryDevtoolsPanel * {
              scrollbar-color: ${theme.backgroundAlt} ${theme.gray};
            }

            .ReactQueryDevtoolsPanel *::-webkit-scrollbar, .ReactQueryDevtoolsPanel scrollbar {
              width: 1em;
              height: 1em;
            }

            .ReactQueryDevtoolsPanel *::-webkit-scrollbar-track, .ReactQueryDevtoolsPanel scrollbar-track {
              background: ${theme.backgroundAlt};
            }

            .ReactQueryDevtoolsPanel *::-webkit-scrollbar-thumb, .ReactQueryDevtoolsPanel scrollbar-thumb {
              background: ${theme.gray};
              border-radius: .5em;
              border: 3px solid ${theme.backgroundAlt};
            }
          `,
          }}
        />
        <div
          style={getResizeHandleStyle(position)}
          onMouseDown={onDragStart}
        ></div>

        {isOpen && (
          <div
            style={{
              flex: '1 1 500px',
              minHeight: '40%',
              maxHeight: '100%',
              overflow: 'auto',
              borderRight: `1px solid ${theme.grayAlt}`,
              display: 'flex',
              flexDirection: 'column',
            }}
          >
            <div
              style={{
                padding: '.5em',
                background: theme.backgroundAlt,
                display: 'flex',
                justifyContent: 'space-between',
                alignItems: 'center',
              }}
            >
              <button
                type="button"
                aria-label="Close React Query Devtools"
                aria-controls="ReactQueryDevtoolsPanel"
                aria-haspopup="true"
                aria-expanded="true"
                onClick={() => setIsOpen(false)}
                style={{
                  display: 'inline-flex',
                  background: 'none',
                  border: 0,
                  padding: 0,
                  marginRight: '.5em',
                  cursor: 'pointer',
                }}
              >
                <Logo aria-hidden />
                <ScreenReader text="Close React Query Devtools" />
              </button>
              <div
                style={{
                  display: 'flex',
                  flexDirection: 'column',
                }}
              >
                <div
                  style={{
                    display: 'flex',
                    justifyContent: 'space-between',
                    alignItems: 'center',
                    marginBottom: '.5em',
                  }}
                >
                  <QueryStatusCount queryCache={queryCache} />
                  {position && onPositionChange ? (
                    <Select
                      aria-label="Panel position"
                      value={position}
                      style={{ marginInlineStart: '.5em' }}
                      onChange={(e) => onPositionChange(e.target.value as Side)}
                    >
                      <option value="left">Left</option>
                      <option value="right">Right</option>
                      <option value="top">Top</option>
                      <option value="bottom">Bottom</option>
                    </Select>
                  ) : null}
                </div>
                <div
                  style={{
                    display: 'flex',
                    alignItems: 'center',
                    flexWrap: 'wrap',
                    gap: '0.5em',
                  }}
                >
                  <Input
                    placeholder="Filter"
                    aria-label="Filter by queryhash"
                    value={filter ?? ''}
                    onChange={(e) => setFilter(e.target.value)}
                    onKeyDown={(e) => {
                      if (e.key === 'Escape') setFilter('')
                    }}
                    style={{
                      flex: '1',
                      width: '100%',
                    }}
                  />
                  <Select
                    aria-label="Sort queries"
                    value={sort}
                    onChange={(e) => setSort(e.target.value)}
                    style={{
                      flex: '1',
                      minWidth: 75,
<<<<<<< HEAD
=======
                      marginRight: '.5em',
>>>>>>> 33338ad1
                    }}
                  >
                    {Object.keys(sortFns).map((key) => (
                      <option key={key} value={key}>
                        Sort by {key}
                      </option>
                    ))}
                  </Select>
                  <Button
                    type="button"
                    onClick={() => setBaseSort((old) => old * -1)}
                    style={{
                      padding: '.3em .4em',
<<<<<<< HEAD
=======
                      marginRight: '.5em',
>>>>>>> 33338ad1
                    }}
                  >
                    {baseSort === 1 ? '⬆ Asc' : '⬇ Desc'}
                  </Button>
                  <Button
                    type="button"
                    onClick={() => {
                      if (isMockOffline) {
                        onlineManager.setOnline(undefined)
                        setMockOffline(false)
                        window.dispatchEvent(new Event('online'))
                      } else {
                        onlineManager.setOnline(false)
                        setMockOffline(true)
                      }
                    }}
                    aria-label={
                      isMockOffline
                        ? 'Restore offline mock'
                        : 'Mock offline behavior'
                    }
                    title={
                      isMockOffline
                        ? 'Restore offline mock'
                        : 'Mock offline behavior'
                    }
                    style={{
                      padding: '0',
                      height: '2em',
                    }}
                  >
                    <svg
                      xmlns="http://www.w3.org/2000/svg"
                      width="2em"
                      height="2em"
                      viewBox="0 0 24 24"
                      stroke={isMockOffline ? theme.danger : 'currentColor'}
                      fill="none"
                    >
                      {isMockOffline ? (
                        <>
                          <path stroke="none" d="M0 0h24v24H0z" fill="none" />
                          <line x1="12" y1="18" x2="12.01" y2="18" />
                          <path d="M9.172 15.172a4 4 0 0 1 5.656 0" />
                          <path d="M6.343 12.343a7.963 7.963 0 0 1 3.864 -2.14m4.163 .155a7.965 7.965 0 0 1 3.287 2" />
                          <path d="M3.515 9.515a12 12 0 0 1 3.544 -2.455m3.101 -.92a12 12 0 0 1 10.325 3.374" />
                          <line x1="3" y1="3" x2="21" y2="21" />
                        </>
                      ) : (
                        <>
                          <path stroke="none" d="M0 0h24v24H0z" fill="none" />
                          <line x1="12" y1="18" x2="12.01" y2="18" />
                          <path d="M9.172 15.172a4 4 0 0 1 5.656 0" />
                          <path d="M6.343 12.343a8 8 0 0 1 11.314 0" />
                          <path d="M3.515 9.515c4.686 -4.687 12.284 -4.687 17 0" />
                        </>
                      )}
                    </svg>
                    <ScreenReader
                      text={
                        isMockOffline
                          ? 'Restore offline mock'
                          : 'Mock offline behavior'
                      }
                    />
                  </Button>
                </div>
              </div>
            </div>
            <div
              style={{
                overflowY: 'auto',
                flex: '1',
              }}
            >
              {queries.map((query) => {
                return (
                  <QueryRow
                    queryKey={query.queryKey}
                    activeQueryHash={activeQueryHash}
                    setActiveQueryHash={setActiveQueryHash}
                    key={query.queryHash}
                    queryCache={queryCache}
                  />
                )
              })}
            </div>
          </div>
        )}

        {activeQueryHash && isOpen ? (
          <ActiveQuery
            activeQueryHash={activeQueryHash}
            queryCache={queryCache}
            queryClient={queryClient}
            errorTypes={errorTypes}
          />
        ) : null}

        {showCloseButton ? (
          <Button
            type="button"
            aria-controls="ReactQueryDevtoolsPanel"
            aria-haspopup="true"
            aria-expanded="true"
            {...(otherCloseButtonProps as Record<string, unknown>)}
            style={{
              position: 'absolute',
              zIndex: 99999,
              margin: '.5em',
              bottom: 0,
              left: 0,
              ...otherCloseButtonProps.style,
            }}
            onClick={(e) => {
              setIsOpen(false)
              onCloseClick?.(e)
            }}
          >
            Close
          </Button>
        ) : null}
      </Panel>
    </ThemeProvider>
  )
})

const ActiveQuery = ({
  queryCache,
  activeQueryHash,
  queryClient,
  errorTypes,
}: {
  queryCache: QueryCache
  activeQueryHash: string
  queryClient: QueryClient
  errorTypes: DevToolsErrorType[]
}) => {
  const activeQuery = useSubscribeToQueryCache(queryCache, () =>
    queryCache.getAll().find((query) => query.queryHash === activeQueryHash),
  )

  const activeQueryState = useSubscribeToQueryCache(
    queryCache,
    () =>
      queryCache.getAll().find((query) => query.queryHash === activeQueryHash)
        ?.state,
  )

  const isStale =
    useSubscribeToQueryCache(queryCache, () =>
      queryCache
        .getAll()
        .find((query) => query.queryHash === activeQueryHash)
        ?.isStale(),
    ) ?? false

  const observerCount =
    useSubscribeToQueryCache(queryCache, () =>
      queryCache
        .getAll()
        .find((query) => query.queryHash === activeQueryHash)
        ?.getObserversCount(),
    ) ?? 0

  const handleRefetch = () => {
    const promise = activeQuery?.fetch()
    promise?.catch(noop)
  }

  const currentErrorTypeName = useMemo(() => {
    if (activeQuery && activeQueryState?.error) {
      const errorType = errorTypes.find(
        (type) =>
          type.initializer(activeQuery).toString() ===
          activeQueryState.error?.toString(),
      )
      return errorType?.name
    }
    return undefined
  }, [activeQuery, activeQueryState?.error, errorTypes])

  if (!activeQuery || !activeQueryState) {
    return null
  }

  const triggerError = (errorType?: DevToolsErrorType) => {
    const error =
      errorType?.initializer(activeQuery) ??
      new Error('Unknown error from devtools')

    const __previousQueryOptions = activeQuery.options

    activeQuery.setState({
      status: 'error',
      error,
      fetchMeta: {
        ...activeQuery.state.fetchMeta,
        __previousQueryOptions,
      },
    })
  }

  const restoreQueryAfterLoadingOrError = () => {
    activeQuery.fetch(activeQuery.state.fetchMeta.__previousQueryOptions, {
      // Make sure this fetch will cancel the previous one
      cancelRefetch: true,
    })
  }

  return (
    <ActiveQueryPanel>
      <div
        style={{
          padding: '.5em',
          background: theme.backgroundAlt,
          position: 'sticky',
          top: 0,
          zIndex: 1,
        }}
      >
        Query Details
      </div>
      <div
        style={{
          padding: '.5em',
        }}
      >
        <div
          style={{
            marginBottom: '.5em',
            display: 'flex',
            alignItems: 'flex-start',
            justifyContent: 'space-between',
          }}
        >
          <Code
            style={{
              lineHeight: '1.8em',
            }}
          >
            <pre
              style={{
                margin: 0,
                padding: 0,
                overflow: 'auto',
              }}
            >
              {displayValue(activeQuery.queryKey, true)}
            </pre>
          </Code>
          <span
            style={{
              padding: '0.3em .6em',
              borderRadius: '0.4em',
              fontWeight: 'bold',
              textShadow: '0 2px 10px black',
              background: getQueryStatusColor({
                queryState: activeQueryState,
                isStale: isStale,
                observerCount: observerCount,
                theme,
              }),
              flexShrink: 0,
            }}
          >
            {getQueryStatusLabel(activeQuery)}
          </span>
        </div>
        <div
          style={{
            marginBottom: '.5em',
            display: 'flex',
            alignItems: 'center',
            justifyContent: 'space-between',
          }}
        >
          Observers: <Code>{observerCount}</Code>
        </div>
        <div
          style={{
            display: 'flex',
            alignItems: 'center',
            justifyContent: 'space-between',
          }}
        >
          Last Updated:{' '}
          <Code>
            {new Date(activeQueryState.dataUpdatedAt).toLocaleTimeString()}
          </Code>
        </div>
      </div>
      <div
        style={{
          background: theme.backgroundAlt,
          padding: '.5em',
          position: 'sticky',
          top: 0,
          zIndex: 1,
        }}
      >
        Actions
      </div>
      <div
        style={{
          padding: '0.5em',
          display: 'flex',
          flexWrap: 'wrap',
          gap: '0.5em',
          alignItems: 'flex-end',
        }}
      >
        <Button
          type="button"
          onClick={handleRefetch}
          disabled={activeQueryState.fetchStatus === 'fetching'}
          style={{
            background: theme.active,
          }}
        >
          Refetch
        </Button>{' '}
        <Button
          type="button"
          onClick={() => queryClient.invalidateQueries(activeQuery)}
          style={{
            background: theme.warning,
            color: theme.inputTextColor,
          }}
        >
          Invalidate
        </Button>{' '}
        <Button
          type="button"
          onClick={() => queryClient.resetQueries(activeQuery)}
          style={{
            background: theme.gray,
          }}
        >
          Reset
        </Button>{' '}
        <Button
          type="button"
          onClick={() => queryClient.removeQueries(activeQuery)}
          style={{
            background: theme.danger,
          }}
        >
          Remove
        </Button>{' '}
        <Button
          type="button"
          onClick={() => {
            if (activeQuery.state.data === undefined) {
              restoreQueryAfterLoadingOrError()
            } else {
              const __previousQueryOptions = activeQuery.options
              // Trigger a fetch in order to trigger suspense as well.
              activeQuery.fetch({
                ...__previousQueryOptions,
                queryFn: () => {
                  return new Promise(() => {
                    // Never resolve
                  })
                },
                cacheTime: -1,
              })
              activeQuery.setState({
                data: undefined,
                status: 'loading',
                fetchMeta: {
                  ...activeQuery.state.fetchMeta,
                  __previousQueryOptions,
                },
              })
            }
          }}
          style={{
            background: theme.paused,
          }}
        >
          {activeQuery.state.status === 'loading' ? 'Restore' : 'Trigger'}{' '}
          loading
        </Button>{' '}
        {errorTypes.length === 0 || activeQuery.state.status === 'error' ? (
          <Button
            type="button"
            onClick={() => {
              if (!activeQuery.state.error) {
                triggerError()
              } else {
                queryClient.resetQueries(activeQuery)
              }
            }}
            style={{
              background: theme.danger,
            }}
          >
            {activeQuery.state.status === 'error' ? 'Restore' : 'Trigger'} error
          </Button>
        ) : (
          <label>
            Trigger error:
            <Select
              value={currentErrorTypeName ?? ''}
              style={{ marginInlineStart: '.5em' }}
              onChange={(e) => {
                const errorType = errorTypes.find(
                  (t) => t.name === e.target.value,
                )

                triggerError(errorType)
              }}
            >
              <option key="" value="" />
              {errorTypes.map((errorType) => (
                <option key={errorType.name} value={errorType.name}>
                  {errorType.name}
                </option>
              ))}
            </Select>
          </label>
        )}
      </div>
      <div
        style={{
          background: theme.backgroundAlt,
          padding: '.5em',
          position: 'sticky',
          top: 0,
          zIndex: 1,
        }}
      >
        Data Explorer
      </div>
      <div
        style={{
          padding: '.5em',
        }}
      >
        <Explorer
          label="Data"
          value={activeQueryState.data}
          defaultExpanded={{}}
          copyable
        />
      </div>
      <div
        style={{
          background: theme.backgroundAlt,
          padding: '.5em',
          position: 'sticky',
          top: 0,
          zIndex: 1,
        }}
      >
        Query Explorer
      </div>
      <div
        style={{
          padding: '.5em',
        }}
      >
        <Explorer
          label="Query"
          value={activeQuery}
          defaultExpanded={{
            queryKey: true,
          }}
        />
      </div>
    </ActiveQueryPanel>
  )
}

const QueryStatusCount = ({ queryCache }: { queryCache: QueryCache }) => {
  const hasFresh = useSubscribeToQueryCache(
    queryCache,
    () =>
      queryCache.getAll().filter((q) => getQueryStatusLabel(q) === 'fresh')
        .length,
  )
  const hasFetching = useSubscribeToQueryCache(
    queryCache,
    () =>
      queryCache.getAll().filter((q) => getQueryStatusLabel(q) === 'fetching')
        .length,
  )
  const hasPaused = useSubscribeToQueryCache(
    queryCache,
    () =>
      queryCache.getAll().filter((q) => getQueryStatusLabel(q) === 'paused')
        .length,
  )
  const hasStale = useSubscribeToQueryCache(
    queryCache,
    () =>
      queryCache.getAll().filter((q) => getQueryStatusLabel(q) === 'stale')
        .length,
  )
  const hasInactive = useSubscribeToQueryCache(
    queryCache,
    () =>
      queryCache.getAll().filter((q) => getQueryStatusLabel(q) === 'inactive')
        .length,
  )
  return (
    <QueryKeys>
      <QueryKey
        style={{
          background: theme.success,
          opacity: hasFresh ? 1 : 0.3,
        }}
      >
        fresh <Code>({hasFresh})</Code>
      </QueryKey>{' '}
      <QueryKey
        style={{
          background: theme.active,
          opacity: hasFetching ? 1 : 0.3,
        }}
      >
        fetching <Code>({hasFetching})</Code>
      </QueryKey>{' '}
      <QueryKey
        style={{
          background: theme.paused,
          opacity: hasPaused ? 1 : 0.3,
        }}
      >
        paused <Code>({hasPaused})</Code>
      </QueryKey>{' '}
      <QueryKey
        style={{
          background: theme.warning,
          color: 'black',
          textShadow: '0',
          opacity: hasStale ? 1 : 0.3,
        }}
      >
        stale <Code>({hasStale})</Code>
      </QueryKey>{' '}
      <QueryKey
        style={{
          background: theme.gray,
          opacity: hasInactive ? 1 : 0.3,
        }}
      >
        inactive <Code>({hasInactive})</Code>
      </QueryKey>
    </QueryKeys>
  )
}

interface QueryRowProps {
  queryKey: QueryKeyType
  setActiveQueryHash: (hash: string) => void
  activeQueryHash?: string
  queryCache: QueryCache
}

const QueryRow = React.memo(
  ({
    queryKey,
    setActiveQueryHash,
    activeQueryHash,
    queryCache,
  }: QueryRowProps) => {
    const queryHash =
      useSubscribeToQueryCache(
        queryCache,
        () => queryCache.find(queryKey)?.queryHash,
      ) ?? ''

    const queryState = useSubscribeToQueryCache(
      queryCache,
      () => queryCache.find(queryKey)?.state,
    )

    const isStale =
      useSubscribeToQueryCache(queryCache, () =>
        queryCache.find(queryKey)?.isStale(),
      ) ?? false

    const isDisabled =
      useSubscribeToQueryCache(queryCache, () =>
        queryCache.find(queryKey)?.isDisabled(),
      ) ?? false

    const observerCount =
      useSubscribeToQueryCache(queryCache, () =>
        queryCache.find(queryKey)?.getObserversCount(),
      ) ?? 0

    if (!queryState) {
      return null
    }

    return (
      <div
        role="button"
        aria-label={`Open query details for ${queryHash}`}
        onClick={() =>
          setActiveQueryHash(activeQueryHash === queryHash ? '' : queryHash)
        }
        style={{
          display: 'flex',
          borderBottom: `solid 1px ${theme.grayAlt}`,
          cursor: 'pointer',
          background:
            queryHash === activeQueryHash ? 'rgba(255,255,255,.1)' : undefined,
        }}
      >
        <div
          style={{
            flex: '0 0 auto',
            width: '2em',
            height: '2em',
            background: getQueryStatusColor({
              queryState,
              isStale,
              observerCount,
              theme,
            }),
            display: 'flex',
            alignItems: 'center',
            justifyContent: 'center',
            fontWeight: 'bold',
            textShadow: isStale ? '0' : '0 0 10px black',
            color: isStale ? 'black' : 'white',
          }}
        >
          {observerCount}
        </div>
        {isDisabled ? (
          <div
            style={{
              flex: '0 0 auto',
              height: '2em',
              background: theme.gray,
              display: 'flex',
              alignItems: 'center',
              fontWeight: 'bold',
              padding: '0 0.5em',
            }}
          >
            disabled
          </div>
        ) : null}
        <Code
          style={{
            padding: '.5em',
          }}
        >
          {`${queryHash}`}
        </Code>
      </div>
    )
  },
)

// eslint-disable-next-line @typescript-eslint/no-empty-function
function noop() {}<|MERGE_RESOLUTION|>--- conflicted
+++ resolved
@@ -654,10 +654,7 @@
                     style={{
                       flex: '1',
                       minWidth: 75,
-<<<<<<< HEAD
-=======
                       marginRight: '.5em',
->>>>>>> 33338ad1
                     }}
                   >
                     {Object.keys(sortFns).map((key) => (
@@ -671,10 +668,7 @@
                     onClick={() => setBaseSort((old) => old * -1)}
                     style={{
                       padding: '.3em .4em',
-<<<<<<< HEAD
-=======
                       marginRight: '.5em',
->>>>>>> 33338ad1
                     }}
                   >
                     {baseSort === 1 ? '⬆ Asc' : '⬇ Desc'}
