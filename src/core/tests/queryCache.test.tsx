import { sleep, queryKey, mockConsoleError } from '../../reactjs/tests/utils'
import { QueryCache, QueryClient } from '../..'
import { Query } from '.././query'

describe('queryCache', () => {
  let queryClient: QueryClient
  let queryCache: QueryCache

  beforeEach(() => {
    queryClient = new QueryClient()
    queryCache = queryClient.getQueryCache()
  })

  afterEach(() => {
    queryClient.clear()
  })

  describe('subscribe', () => {
    test('should pass the correct query', async () => {
      const key = queryKey()
      const subscriber = jest.fn()
      const unsubscribe = queryCache.subscribe(subscriber)
      queryClient.setQueryData(key, 'foo')
      const query = queryCache.find(key)
      await sleep(1)
      expect(subscriber).toHaveBeenCalledWith({ query, type: 'added' })
      unsubscribe()
    })

    test('should notify listeners when new query is added', async () => {
      const key = queryKey()
      const callback = jest.fn()
      queryCache.subscribe(callback)
      queryClient.prefetchQuery(key, () => 'data')
      await sleep(100)
      expect(callback).toHaveBeenCalled()
    })

    test('should include the queryCache and query when notifying listeners', async () => {
      const key = queryKey()
      const callback = jest.fn()
      queryCache.subscribe(callback)
      queryClient.prefetchQuery(key, () => 'data')
      const query = queryCache.find(key)
      await sleep(100)
      expect(callback).toHaveBeenCalledWith({ query, type: 'added' })
    })

    test('should notify subscribers when new query with initialData is added', async () => {
      const key = queryKey()
      const callback = jest.fn()
      queryCache.subscribe(callback)
      queryClient.prefetchQuery(key, () => 'data', {
        initialData: 'initial',
      })
      await sleep(100)
      expect(callback).toHaveBeenCalled()
    })
  })

  describe('find', () => {
    test('find should filter correctly', async () => {
      const key = queryKey()
      await queryClient.prefetchQuery(key, () => 'data1')
      const query = queryCache.find(key)!
      expect(query).toBeDefined()
    })

    test('find should filter correctly with exact set to false', async () => {
      const key = queryKey()
      await queryClient.prefetchQuery(key, () => 'data1')
      const query = queryCache.find(key, { exact: false })!
      expect(query).toBeDefined()
    })
  })

  describe('findAll', () => {
    test('should filter correctly', async () => {
      const key1 = queryKey()
      const key2 = queryKey()
      const keyFetching = queryKey()
      await queryClient.prefetchQuery(key1, () => 'data1')
      await queryClient.prefetchQuery(key2, () => 'data2')
      await queryClient.prefetchQuery([{ a: 'a', b: 'b' }], () => 'data3')
      await queryClient.prefetchQuery(['posts', 1], () => 'data4')
      queryClient.invalidateQueries(key2)
      const query1 = queryCache.find(key1)!
      const query2 = queryCache.find(key2)!
      const query3 = queryCache.find([{ a: 'a', b: 'b' }])!
      const query4 = queryCache.find(['posts', 1])!

      expect(queryCache.findAll(key1)).toEqual([query1])
      // wrapping in an extra array doesn't yield the same results anymore since v4 because keys need to be an array
      expect(queryCache.findAll([key1])).toEqual([])
      expect(queryCache.findAll()).toEqual([query1, query2, query3, query4])
      expect(queryCache.findAll({})).toEqual([query1, query2, query3, query4])
      expect(queryCache.findAll(key1, { type: 'inactive' })).toEqual([query1])
      expect(queryCache.findAll(key1, { type: 'active' })).toEqual([])
      expect(queryCache.findAll(key1, { stale: true })).toEqual([])
      expect(queryCache.findAll(key1, { stale: false })).toEqual([query1])
      expect(
        queryCache.findAll(key1, { stale: false, type: 'active' })
      ).toEqual([])
      expect(
        queryCache.findAll(key1, { stale: false, type: 'inactive' })
      ).toEqual([query1])
      expect(
        queryCache.findAll(key1, {
          stale: false,
          type: 'inactive',
          exact: true,
        })
      ).toEqual([query1])

      expect(queryCache.findAll(key2)).toEqual([query2])
      expect(queryCache.findAll(key2, { stale: undefined })).toEqual([query2])
      expect(queryCache.findAll(key2, { stale: true })).toEqual([query2])
      expect(queryCache.findAll(key2, { stale: false })).toEqual([])
      expect(queryCache.findAll([{ b: 'b' }])).toEqual([query3])
      expect(queryCache.findAll([{ a: 'a' }], { exact: false })).toEqual([
        query3,
      ])
      expect(queryCache.findAll([{ a: 'a' }], { exact: true })).toEqual([])
      expect(
        queryCache.findAll([{ a: 'a', b: 'b' }], { exact: true })
      ).toEqual([query3])
      expect(queryCache.findAll([{ a: 'a', b: 'b' }])).toEqual([query3])
      expect(queryCache.findAll([{ a: 'a', b: 'b', c: 'c' }])).toEqual([])
      expect(queryCache.findAll([{ a: 'a' }], { stale: false })).toEqual([
        query3,
      ])
      expect(queryCache.findAll([{ a: 'a' }], { stale: true })).toEqual([])
      expect(queryCache.findAll([{ a: 'a' }], { type: 'active' })).toEqual([])
      expect(queryCache.findAll([{ a: 'a' }], { type: 'inactive' })).toEqual([
        query3,
      ])
      expect(
        queryCache.findAll({ predicate: query => query === query3 })
      ).toEqual([query3])
      expect(queryCache.findAll(['posts'])).toEqual([query4])
<<<<<<< HEAD
=======

      expect(queryCache.findAll({ fetchStatus: 'idle' })).toEqual([
        query1,
        query2,
        query3,
        query4,
      ])
      expect(queryCache.findAll(key2, { fetchStatus: undefined })).toEqual([
        query2,
      ])

      const promise = queryClient.prefetchQuery(keyFetching, async () => {
        await sleep(20)
        return 'dataFetching'
      })
      expect(queryCache.findAll({ fetchStatus: 'fetching' })).toEqual([
        queryCache.find(keyFetching),
      ])
      await promise
      expect(queryCache.findAll({ fetchStatus: 'fetching' })).toEqual([])
>>>>>>> b84681fd
    })

    test('should return all the queries when no filters are defined', async () => {
      const key1 = queryKey()
      const key2 = queryKey()
      await queryClient.prefetchQuery(key1, () => 'data1')
      await queryClient.prefetchQuery(key2, () => 'data2')
      expect(queryCache.findAll().length).toBe(2)
    })
  })

  describe('QueryCacheConfig.onError', () => {
    test('should be called when a query errors', async () => {
      const consoleMock = mockConsoleError()
      const key = queryKey()
      const onError = jest.fn()
      const testCache = new QueryCache({ onError })
      const testClient = new QueryClient({ queryCache: testCache })
      await testClient.prefetchQuery(key, () => Promise.reject('error'))
      consoleMock.mockRestore()
      const query = testCache.find(key)
      expect(onError).toHaveBeenCalledWith('error', query)
    })
  })

  describe('QueryCacheConfig.onSuccess', () => {
    test('should be called when a query is successful', async () => {
      const consoleMock = mockConsoleError()
      const key = queryKey()
      const onSuccess = jest.fn()
      const testCache = new QueryCache({ onSuccess })
      const testClient = new QueryClient({ queryCache: testCache })
      await testClient.prefetchQuery(key, () => Promise.resolve({ data: 5 }))
      consoleMock.mockRestore()
      const query = testCache.find(key)
      expect(onSuccess).toHaveBeenCalledWith({ data: 5 }, query)
    })
  })

  describe('QueryCache.add', () => {
    test('should not try to add a query already added to the cache', async () => {
      const key = queryKey()
      const hash = `["${key}"]`

      await queryClient.prefetchQuery(key, () => 'data1')

      // Directly add the query from the cache
      // to simulate a race condition
      const query = queryCache['queriesMap'][hash] as Query
      const queryClone = Object.assign({}, query)

      // No error should be thrown when trying to add the query
      queryCache.add(queryClone)
      expect(queryCache['queries'].length).toEqual(1)

      // Clean-up to avoid an error when queryClient.clear()
      delete queryCache['queriesMap'][hash]
    })

    describe('QueryCache.remove', () => {
      test('should not try to remove a query already removed from the cache', async () => {
        const key = queryKey()
        const hash = `["${key}"]`

        await queryClient.prefetchQuery(key, () => 'data1')

        // Directly remove the query from the cache
        // to simulate a race condition
        const query = queryCache['queriesMap'][hash] as Query
        const queryClone = Object.assign({}, query)
        delete queryCache['queriesMap'][hash]

        // No error should be thrown when trying to remove the query
        expect(() => queryCache.remove(queryClone)).not.toThrow()
      })
    })
  })
})<|MERGE_RESOLUTION|>--- conflicted
+++ resolved
@@ -138,8 +138,6 @@
         queryCache.findAll({ predicate: query => query === query3 })
       ).toEqual([query3])
       expect(queryCache.findAll(['posts'])).toEqual([query4])
-<<<<<<< HEAD
-=======
 
       expect(queryCache.findAll({ fetchStatus: 'idle' })).toEqual([
         query1,
@@ -160,7 +158,6 @@
       ])
       await promise
       expect(queryCache.findAll({ fetchStatus: 'fetching' })).toEqual([])
->>>>>>> b84681fd
     })
 
     test('should return all the queries when no filters are defined', async () => {
