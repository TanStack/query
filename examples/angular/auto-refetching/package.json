{
  "name": "@tanstack/query-example-angular-auto-refetching",
  "type": "module",
  "scripts": {
    "ng": "ng",
    "start": "ng serve",
    "build": "ng build",
    "watch": "ng build --watch --configuration development"
  },
  "private": true,
  "dependencies": {
    "@angular/common": "^19.2.4",
    "@angular/compiler": "^19.2.4",
    "@angular/core": "^19.2.4",
    "@angular/platform-browser": "^19.2.4",
    "@angular/platform-browser-dynamic": "^19.2.4",
<<<<<<< HEAD
    "@tanstack/angular-query": "^5.72.3",
=======
    "@tanstack/angular-query-experimental": "^5.74.0",
>>>>>>> 572e2a5b
    "rxjs": "^7.8.2",
    "tslib": "^2.8.1",
    "zone.js": "0.15.0"
  },
  "devDependencies": {
    "@angular/build": "^19.2.5",
    "@angular/cli": "^19.2.5",
    "@angular/compiler-cli": "^19.2.4",
    "typescript": "5.8.3"
  }
}<|MERGE_RESOLUTION|>--- conflicted
+++ resolved
@@ -14,11 +14,7 @@
     "@angular/core": "^19.2.4",
     "@angular/platform-browser": "^19.2.4",
     "@angular/platform-browser-dynamic": "^19.2.4",
-<<<<<<< HEAD
-    "@tanstack/angular-query": "^5.72.3",
-=======
-    "@tanstack/angular-query-experimental": "^5.74.0",
->>>>>>> 572e2a5b
+    "@tanstack/angular-query": "^5.74.0",
     "rxjs": "^7.8.2",
     "tslib": "^2.8.1",
     "zone.js": "0.15.0"
