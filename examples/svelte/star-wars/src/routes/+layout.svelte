--- conflicted
+++ resolved
@@ -27,12 +27,8 @@
     <a class="uppercase hover:underline" href="/films">Films</a>
     <a class="uppercase hover:underline" href="/characters">Characters</a>
   </nav>
-<<<<<<< HEAD
-  {@render children()}
-=======
   <div class="p-2">
-    <slot />
+    {@render children()}
   </div>
->>>>>>> b01be850
   <SvelteQueryDevtools />
 </QueryClientProvider>