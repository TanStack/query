--- conflicted
+++ resolved
@@ -18,61 +18,6 @@
   TContext = unknown,
 >(
   options: UseMutationOptions<TData, TError, TVariables, TContext>,
-<<<<<<< HEAD
-): UseMutationResult<TData, TError, TVariables, TContext>
-export function useMutation<
-  TData = unknown,
-  TError = Error,
-  TVariables = void,
-  TContext = unknown,
->(
-  mutationFn: MutationFunction<TData, TVariables>,
-  options?: Omit<
-    UseMutationOptions<TData, TError, TVariables, TContext>,
-    'mutationFn'
-  >,
-): UseMutationResult<TData, TError, TVariables, TContext>
-export function useMutation<
-  TData = unknown,
-  TError = Error,
-  TVariables = void,
-  TContext = unknown,
->(
-  mutationKey: MutationKey,
-  options?: Omit<
-    UseMutationOptions<TData, TError, TVariables, TContext>,
-    'mutationKey'
-  >,
-): UseMutationResult<TData, TError, TVariables, TContext>
-export function useMutation<
-  TData = unknown,
-  TError = Error,
-  TVariables = void,
-  TContext = unknown,
->(
-  mutationKey: MutationKey,
-  mutationFn?: MutationFunction<TData, TVariables>,
-  options?: Omit<
-    UseMutationOptions<TData, TError, TVariables, TContext>,
-    'mutationKey' | 'mutationFn'
-  >,
-): UseMutationResult<TData, TError, TVariables, TContext>
-export function useMutation<
-  TData = unknown,
-  TError = Error,
-  TVariables = void,
-  TContext = unknown,
->(
-  arg1:
-    | MutationKey
-    | MutationFunction<TData, TVariables>
-    | UseMutationOptions<TData, TError, TVariables, TContext>,
-  arg2?:
-    | MutationFunction<TData, TVariables>
-    | UseMutationOptions<TData, TError, TVariables, TContext>,
-  arg3?: UseMutationOptions<TData, TError, TVariables, TContext>,
-=======
->>>>>>> 22be6d5e
 ): UseMutationResult<TData, TError, TVariables, TContext> {
   const queryClient = useQueryClient({ context: options.context })
 
