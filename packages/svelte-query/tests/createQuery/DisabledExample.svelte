<script lang="ts">
  import { QueryClient } from '@tanstack/query-core'
<<<<<<< HEAD
  import { createQuery } from '../../src/index'
  import { queryKey, sleep } from '../utils.svelte'

  const queryClient = new QueryClient()
  const key = queryKey()
  let count = $state(-1)

  const options = $derived({
    queryKey: () => [key, count],
=======
  import { derived, writable } from 'svelte/store'
  import { createQuery } from '../../src/createQuery'
  import { sleep } from '../utils'
  import type { QueryObserverResult } from '@tanstack/query-core'
  import type { Writable } from 'svelte/store'

  export let states: Writable<Array<QueryObserverResult>>

  const queryClient = new QueryClient()
  const count = writable(0)

  const options = derived(count, ($count) => ({
    queryKey: ['test', $count],
>>>>>>> 01212de2
    queryFn: async () => {
      console.log('enabled')
      await sleep(5)
      return count
    },
    enabled: () => count === 0,
  })

<<<<<<< HEAD
  const query = createQuery(() => options, queryClient)
</script>

<button onclick={() => (count += 1)}>Increment</button>
<div>Data: {query.data ?? 'undefined'}</div>
<div>Count: {count}</div>
=======
  const query = createQuery(options, queryClient)

  $: states.update((prev) => [...prev, $query])
</script>

<button on:click={() => ($count += 1)}>Increment</button>

<div>Data: {$query.data ?? 'undefined'}</div>
<div>Count: {$count}</div>
>>>>>>> 01212de2
<|MERGE_RESOLUTION|>--- conflicted
+++ resolved
@@ -1,30 +1,21 @@
 <script lang="ts">
+  import { untrack } from 'svelte'
   import { QueryClient } from '@tanstack/query-core'
-<<<<<<< HEAD
-  import { createQuery } from '../../src/index'
-  import { queryKey, sleep } from '../utils.svelte'
+  import { createQuery } from '../../src/createQuery'
+  import { sleep } from '../utils.svelte'
+  import type { QueryObserverResult } from '@tanstack/query-core'
+
+  let {
+    states,
+  }: {
+    states: { value: Array<QueryObserverResult> }
+  } = $props()
 
   const queryClient = new QueryClient()
-  const key = queryKey()
-  let count = $state(-1)
+  let count = $state(0)
 
   const options = $derived({
-    queryKey: () => [key, count],
-=======
-  import { derived, writable } from 'svelte/store'
-  import { createQuery } from '../../src/createQuery'
-  import { sleep } from '../utils'
-  import type { QueryObserverResult } from '@tanstack/query-core'
-  import type { Writable } from 'svelte/store'
-
-  export let states: Writable<Array<QueryObserverResult>>
-
-  const queryClient = new QueryClient()
-  const count = writable(0)
-
-  const options = derived(count, ($count) => ({
-    queryKey: ['test', $count],
->>>>>>> 01212de2
+    queryKey: () => ['test', count],
     queryFn: async () => {
       console.log('enabled')
       await sleep(5)
@@ -33,21 +24,14 @@
     enabled: () => count === 0,
   })
 
-<<<<<<< HEAD
-  const query = createQuery(() => options, queryClient)
+  const query = createQuery(options, queryClient)
+
+  $effect(() => {
+    states.value = [...untrack(() => states.value), $state.snapshot(query)]
+  })
 </script>
 
 <button onclick={() => (count += 1)}>Increment</button>
+
 <div>Data: {query.data ?? 'undefined'}</div>
-<div>Count: {count}</div>
-=======
-  const query = createQuery(options, queryClient)
-
-  $: states.update((prev) => [...prev, $query])
-</script>
-
-<button on:click={() => ($count += 1)}>Increment</button>
-
-<div>Data: {$query.data ?? 'undefined'}</div>
-<div>Count: {$count}</div>
->>>>>>> 01212de2
+<div>Count: {count}</div>