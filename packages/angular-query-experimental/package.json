{
  "name": "@tanstack/angular-query-experimental",
  "version": "5.87.4",
  "description": "Signals for managing, caching and syncing asynchronous and remote data in Angular",
  "author": "Arnoud de Vries",
  "license": "MIT",
  "repository": {
    "type": "git",
    "url": "git+https://github.com/TanStack/query.git",
    "directory": "packages/angular-query-experimental"
  },
  "homepage": "https://tanstack.com/query",
  "funding": {
    "type": "github",
    "url": "https://github.com/sponsors/tannerlinsley"
  },
  "keywords": [
    "angular query",
    "angular",
    "cache",
    "performance",
    "reactive",
    "rxjs",
    "signals",
    "state management",
    "state",
    "tanstack"
  ],
  "scripts": {
    "clean": "premove ./dist ./coverage ./dist-ts",
    "compile": "tsc --build",
    "test:eslint": "eslint ./src",
    "test:types": "npm-run-all --serial test:types:*",
    "test:types:ts50": "node ../../node_modules/typescript50/lib/tsc.js --build",
    "test:types:ts51": "node ../../node_modules/typescript51/lib/tsc.js --build",
    "test:types:ts52": "node ../../node_modules/typescript52/lib/tsc.js --build",
    "test:types:ts53": "node ../../node_modules/typescript53/lib/tsc.js --build",
    "test:types:ts54": "node ../../node_modules/typescript54/lib/tsc.js --build",
    "test:types:ts55": "node ../../node_modules/typescript55/lib/tsc.js --build",
    "test:types:ts56": "node ../../node_modules/typescript56/lib/tsc.js --build",
    "test:types:ts57": "node ../../node_modules/typescript57/lib/tsc.js --build",
    "test:types:tscurrent": "tsc --build",
    "test:lib": "vitest",
    "test:lib:dev": "pnpm run test:lib --watch",
    "test:build": "pnpm pack && publint ./dist/*.tgz --strict && attw ./dist/*.tgz; premove ./dist/*.tgz",
    "build": "vite build",
    "prepack": "node scripts/prepack.js"
  },
  "type": "module",
  "types": "dist/index.d.ts",
  "module": "dist/index.mjs",
  "exports": {
    ".": {
      "@tanstack/custom-condition": "./src/index.ts",
      "types": "./dist/index.d.ts",
      "default": "./dist/index.mjs"
    },
    "./package.json": "./package.json"
  },
  "sideEffects": false,
  "files": [
    "**/*.d.ts",
    "**/*.mjs",
    "**/*.mjs.map"
  ],
  "dependencies": {
    "@tanstack/query-core": "workspace:*",
    "@tanstack/query-devtools": "workspace:*"
  },
  "devDependencies": {
<<<<<<< HEAD
    "@angular/compiler": "^19.1.0-next.0",
    "@angular/core": "^19.1.0-next.0",
    "@angular/platform-browser": "^19.1.0-next.0",
    "@angular/platform-browser-dynamic": "^19.1.0-next.0",
    "@microsoft/api-extractor": "^7.48.1",
    "@testing-library/angular": "^17.3.6",
=======
    "@angular/common": "^20.0.0",
    "@angular/compiler": "^20.0.0",
    "@angular/core": "^20.0.0",
    "@angular/platform-browser": "^20.0.0",
    "@tanstack/query-test-utils": "workspace:*",
>>>>>>> 94ee0ebe
    "eslint-plugin-jsdoc": "^50.5.0",
    "npm-run-all2": "^5.0.0",
    "vite-plugin-dts": "4.2.3",
    "vite-plugin-externalize-deps": "^0.9.0",
    "vite-tsconfig-paths": "^5.1.4"
  },
  "peerDependencies": {
    "@angular/common": ">=16.0.0",
    "@angular/core": ">=16.0.0"
  },
  "publishConfig": {
    "directory": "dist",
    "linkDirectory": false
  }
}<|MERGE_RESOLUTION|>--- conflicted
+++ resolved
@@ -68,21 +68,13 @@
     "@tanstack/query-devtools": "workspace:*"
   },
   "devDependencies": {
-<<<<<<< HEAD
-    "@angular/compiler": "^19.1.0-next.0",
-    "@angular/core": "^19.1.0-next.0",
-    "@angular/platform-browser": "^19.1.0-next.0",
-    "@angular/platform-browser-dynamic": "^19.1.0-next.0",
-    "@microsoft/api-extractor": "^7.48.1",
-    "@testing-library/angular": "^17.3.6",
-=======
     "@angular/common": "^20.0.0",
     "@angular/compiler": "^20.0.0",
     "@angular/core": "^20.0.0",
     "@angular/platform-browser": "^20.0.0",
     "@tanstack/query-test-utils": "workspace:*",
->>>>>>> 94ee0ebe
     "eslint-plugin-jsdoc": "^50.5.0",
+    "@testing-library/angular": "^17.3.6",
     "npm-run-all2": "^5.0.0",
     "vite-plugin-dts": "4.2.3",
     "vite-plugin-externalize-deps": "^0.9.0",
