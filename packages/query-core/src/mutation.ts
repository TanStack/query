--- conflicted
+++ resolved
@@ -83,16 +83,9 @@
   options: MutationOptions<TData, TError, TVariables, TContext>
   mutationId: number
 
-<<<<<<< HEAD
-  private observers: MutationObserver<TData, TError, TVariables, TContext>[]
-  private mutationCache: MutationCache
-  private retryer?: Retryer<TData>
-=======
   #observers: MutationObserver<TData, TError, TVariables, TContext>[]
   #mutationCache: MutationCache
-  #logger: Logger
   #retryer?: Retryer<TData>
->>>>>>> 6d94cbdd
 
   constructor(config: MutationConfig<TData, TError, TVariables, TContext>) {
     super()
@@ -102,14 +95,8 @@
       ...config.options,
     }
     this.mutationId = config.mutationId
-<<<<<<< HEAD
-    this.mutationCache = config.mutationCache
-    this.observers = []
-=======
     this.#mutationCache = config.mutationCache
-    this.#logger = config.logger || defaultLogger
     this.#observers = []
->>>>>>> 6d94cbdd
     this.state = config.state || getDefaultState()
 
     this.updateCacheTime(this.options.cacheTime)
@@ -245,11 +232,7 @@
         )
 
         if (process.env.NODE_ENV !== 'production') {
-<<<<<<< HEAD
           console.error(error)
-=======
-          this.#logger.error(error)
->>>>>>> 6d94cbdd
         }
 
         await this.options.onError?.(
