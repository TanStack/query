import React from 'react'
import { useSyncExternalStore } from 'use-sync-external-store/shim'

<<<<<<< HEAD
import { QueryKey, notifyManager } from '../core'
=======
import { notifyManager } from '../core/notifyManager'
import { QueryKey } from '../core/types'
import { ContextOptions } from '../reactjs/types'
>>>>>>> 3ed5e483
import { parseFilterArgs, QueryFilters } from '../core/utils'
import { QueryClient } from '../core'
import { useQueryClient } from './QueryClientProvider'

interface Options extends ContextOptions {}

const checkIsFetching = (
  queryClient: QueryClient,
  filters: QueryFilters,
  isFetching: number,
  setIsFetching: React.Dispatch<React.SetStateAction<number>>
) => {
  const newIsFetching = queryClient.isFetching(filters)
  if (isFetching !== newIsFetching) {
    setIsFetching(newIsFetching)
  }
}

export function useIsFetching(filters?: QueryFilters, options?: Options): number
export function useIsFetching(
  queryKey?: QueryKey,
  filters?: QueryFilters,
  options?: Options
): number
export function useIsFetching(
  arg1?: QueryKey | QueryFilters,
  arg2?: QueryFilters | Options,
  arg3?: Options
): number {
<<<<<<< HEAD
  const queryClient = useQueryClient()
  const queryCache = queryClient.getQueryCache()

  const [filters] = parseFilterArgs(arg1, arg2)

  return useSyncExternalStore(
    React.useCallback(
      onStoreChange =>
        queryCache.subscribe(notifyManager.batchCalls(onStoreChange)),
      [queryCache]
    ),
    () => queryClient.isFetching(filters),
    () => queryClient.isFetching(filters)
  )
=======
  const mountedRef = React.useRef(false)

  const [filters, options = {}] = parseFilterArgs(arg1, arg2, arg3)

  const queryClient = useQueryClient({ context: options.context })

  const [isFetching, setIsFetching] = React.useState(
    queryClient.isFetching(filters)
  )

  const filtersRef = React.useRef(filters)
  filtersRef.current = filters
  const isFetchingRef = React.useRef(isFetching)
  isFetchingRef.current = isFetching

  React.useEffect(() => {
    mountedRef.current = true

    checkIsFetching(
      queryClient,
      filtersRef.current,
      isFetchingRef.current,
      setIsFetching
    )

    const unsubscribe = queryClient.getQueryCache().subscribe(
      notifyManager.batchCalls(() => {
        if (mountedRef.current) {
          checkIsFetching(
            queryClient,
            filtersRef.current,
            isFetchingRef.current,
            setIsFetching
          )
        }
      })
    )

    return () => {
      mountedRef.current = false
      unsubscribe()
    }
  }, [queryClient])

  return isFetching
>>>>>>> 3ed5e483
}<|MERGE_RESOLUTION|>--- conflicted
+++ resolved
@@ -1,30 +1,12 @@
 import React from 'react'
 import { useSyncExternalStore } from 'use-sync-external-store/shim'
 
-<<<<<<< HEAD
+import { ContextOptions } from './types'
 import { QueryKey, notifyManager } from '../core'
-=======
-import { notifyManager } from '../core/notifyManager'
-import { QueryKey } from '../core/types'
-import { ContextOptions } from '../reactjs/types'
->>>>>>> 3ed5e483
 import { parseFilterArgs, QueryFilters } from '../core/utils'
-import { QueryClient } from '../core'
 import { useQueryClient } from './QueryClientProvider'
 
 interface Options extends ContextOptions {}
-
-const checkIsFetching = (
-  queryClient: QueryClient,
-  filters: QueryFilters,
-  isFetching: number,
-  setIsFetching: React.Dispatch<React.SetStateAction<number>>
-) => {
-  const newIsFetching = queryClient.isFetching(filters)
-  if (isFetching !== newIsFetching) {
-    setIsFetching(newIsFetching)
-  }
-}
 
 export function useIsFetching(filters?: QueryFilters, options?: Options): number
 export function useIsFetching(
@@ -37,11 +19,9 @@
   arg2?: QueryFilters | Options,
   arg3?: Options
 ): number {
-<<<<<<< HEAD
-  const queryClient = useQueryClient()
+  const [filters, options = {}] = parseFilterArgs(arg1, arg2, arg3)
+  const queryClient = useQueryClient({ context: options.context })
   const queryCache = queryClient.getQueryCache()
-
-  const [filters] = parseFilterArgs(arg1, arg2)
 
   return useSyncExternalStore(
     React.useCallback(
@@ -52,51 +32,4 @@
     () => queryClient.isFetching(filters),
     () => queryClient.isFetching(filters)
   )
-=======
-  const mountedRef = React.useRef(false)
-
-  const [filters, options = {}] = parseFilterArgs(arg1, arg2, arg3)
-
-  const queryClient = useQueryClient({ context: options.context })
-
-  const [isFetching, setIsFetching] = React.useState(
-    queryClient.isFetching(filters)
-  )
-
-  const filtersRef = React.useRef(filters)
-  filtersRef.current = filters
-  const isFetchingRef = React.useRef(isFetching)
-  isFetchingRef.current = isFetching
-
-  React.useEffect(() => {
-    mountedRef.current = true
-
-    checkIsFetching(
-      queryClient,
-      filtersRef.current,
-      isFetchingRef.current,
-      setIsFetching
-    )
-
-    const unsubscribe = queryClient.getQueryCache().subscribe(
-      notifyManager.batchCalls(() => {
-        if (mountedRef.current) {
-          checkIsFetching(
-            queryClient,
-            filtersRef.current,
-            isFetchingRef.current,
-            setIsFetching
-          )
-        }
-      })
-    )
-
-    return () => {
-      mountedRef.current = false
-      unsubscribe()
-    }
-  }, [queryClient])
-
-  return isFetching
->>>>>>> 3ed5e483
 }