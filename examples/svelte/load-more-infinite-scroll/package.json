--- conflicted
+++ resolved
@@ -14,13 +14,8 @@
   "devDependencies": {
     "@sveltejs/adapter-auto": "^3.3.1",
     "@sveltejs/kit": "^2.14.0",
-<<<<<<< HEAD
-    "@sveltejs/vite-plugin-svelte": "^4.0.0",
-    "svelte": "^5.20.1",
-=======
     "@sveltejs/vite-plugin-svelte": "^5.0.3",
     "svelte": "^5.0.0",
->>>>>>> 8b1eff18
     "svelte-check": "^4.0.0",
     "typescript": "5.8.2",
     "vite": "^6.2.4"
