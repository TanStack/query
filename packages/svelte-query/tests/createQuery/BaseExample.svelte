<script lang="ts">
  import { untrack } from 'svelte'
  import { createQuery } from '../../src'
  import type { QueryClient, QueryObserverResult } from '@tanstack/query-core'
  import type { CreateQueryOptions } from '../../src/types'

  let {
    options,
    queryClient,
    states,
  }: {
    options: CreateQueryOptions<any>
    queryClient: QueryClient
    states: { value: Array<QueryObserverResult> }
  } = $props()

  const query = createQuery(options, queryClient)

  $effect(() => {
    states.value = [...untrack(() => states.value), $state.snapshot(query)]
  })
</script>

<<<<<<< HEAD
<div>Status: {query.status}</div>
<div>Failure Count: {query.failureCount}</div>

{#if query.isPending}
  <div>Loading</div>
{:else if query.isError}
  <div>Error</div>
{:else if query.isSuccess}
  <div>{query.data}</div>
{/if}
=======
<div>Status: {$query.status}</div>
<div>Failure Count: {$query.failureCount}</div>
<div>Data: {$query.data ?? 'undefined'}</div>
>>>>>>> 01212de2
<|MERGE_RESOLUTION|>--- conflicted
+++ resolved
@@ -21,19 +21,6 @@
   })
 </script>
 
-<<<<<<< HEAD
 <div>Status: {query.status}</div>
 <div>Failure Count: {query.failureCount}</div>
-
-{#if query.isPending}
-  <div>Loading</div>
-{:else if query.isError}
-  <div>Error</div>
-{:else if query.isSuccess}
-  <div>{query.data}</div>
-{/if}
-=======
-<div>Status: {$query.status}</div>
-<div>Failure Count: {$query.failureCount}</div>
-<div>Data: {$query.data ?? 'undefined'}</div>
->>>>>>> 01212de2
+<div>Data: {query.data ?? 'undefined'}</div>