--- conflicted
+++ resolved
@@ -1,11 +1,6 @@
-<<<<<<< HEAD
 import { waitFor } from '@testing-library/react'
-import { queryKey, mockConsoleError, sleep } from '../../react/tests/utils'
+import { queryKey, mockConsoleError } from '../../reactjs/tests/utils'
 import { MutationCache, MutationObserver, QueryClient } from '../..'
-=======
-import { queryKey, mockConsoleError } from '../../reactjs/tests/utils'
-import { MutationCache, QueryClient } from '../..'
->>>>>>> d1a75203
 
 describe('mutationCache', () => {
   describe('MutationCacheConfig.onError', () => {
