--- conflicted
+++ resolved
@@ -1,28 +1,22 @@
 <script lang="ts">
   import { createQuery } from '@tanstack/svelte-query'
   import { sleep } from '../utils'
-  import type { Writable } from 'svelte/store'
 
   export let key: Array<string>
-  export let states: Writable<Array<string>>
+  export let states: Array<string>
 
   const state = createQuery({
     queryKey: key,
     queryFn: async () => {
-      states.update((s) => [...s, 'fetching'])
+      states = [...states, 'fetching']
       await sleep(10)
-      states.update((s) => [...s, 'fetched'])
+      states = [...states, 'fetched']
       return 'fetched'
     },
   })
 </script>
 
 <div>
-<<<<<<< HEAD
   <h1>{state.data}</h1>
   <h2>fetchStatus: {state.fetchStatus}</h2>
-=======
-  <h1>{$state.data}</h1>
-  <h2>fetchStatus: {$state.fetchStatus}</h2>
->>>>>>> 38e5c4b8
 </div>