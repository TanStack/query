--- conflicted
+++ resolved
@@ -1,26 +1,14 @@
 import * as React from 'react'
-<<<<<<< HEAD
 import { ContextOptions } from '@tanstack/react-query'
-=======
-import { useSyncExternalStore } from 'use-sync-external-store/shim'
-import {
-  useQueryClient,
-  onlineManager,
-  notifyManager,
-  QueryCache,
-  QueryClient,
-  QueryKey as QueryKeyType,
-  ContextOptions,
-} from '@tanstack/react-query'
-import { rankItem, compareItems } from '@tanstack/match-sorter-utils'
->>>>>>> 7ae67bb3
 import useLocalStorage from './useLocalStorage'
-import { sortFns, useIsMounted } from './utils'
+import { useIsMounted } from './utils'
 
 import { Button } from './styledComponents'
 import { ThemeProvider, defaultTheme as theme } from './theme'
 import Logo from './Logo'
 import ReactQueryDevtoolsPanel from './panel'
+
+export { default as ReactQueryDevtoolsPanel } from './panel'
 
 export interface DevtoolsOptions extends ContextOptions {
   /**
@@ -339,739 +327,4 @@
       ) : null}
     </Container>
   )
-<<<<<<< HEAD
-}
-=======
-}
-
-const useSubscribeToQueryCache = <T,>(
-  queryCache: QueryCache,
-  getSnapshot: () => T,
-): T => {
-  return useSyncExternalStore(
-    React.useCallback(
-      (onStoreChange) =>
-        queryCache.subscribe(notifyManager.batchCalls(onStoreChange)),
-      [queryCache],
-    ),
-    getSnapshot,
-    getSnapshot,
-  )
-}
-
-export const ReactQueryDevtoolsPanel = React.forwardRef<
-  HTMLDivElement,
-  DevtoolsPanelOptions
->(function ReactQueryDevtoolsPanel(props, ref): React.ReactElement {
-  const {
-    isOpen = true,
-    styleNonce,
-    setIsOpen,
-    handleDragStart,
-    context,
-    ...panelProps
-  } = props
-
-  const queryClient = useQueryClient({ context })
-  const queryCache = queryClient.getQueryCache()
-
-  const [sort, setSort] = useLocalStorage(
-    'reactQueryDevtoolsSortFn',
-    Object.keys(sortFns)[0],
-  )
-
-  const [filter, setFilter] = useLocalStorage('reactQueryDevtoolsFilter', '')
-
-  const [sortDesc, setSortDesc] = useLocalStorage(
-    'reactQueryDevtoolsSortDesc',
-    false,
-  )
-
-  const sortFn = React.useMemo(() => sortFns[sort as string], [sort])
-
-  const queriesCount = useSubscribeToQueryCache(
-    queryCache,
-    () => queryCache.getAll().length,
-  )
-
-  const [activeQueryHash, setActiveQueryHash] = useLocalStorage(
-    'reactQueryDevtoolsActiveQueryHash',
-    '',
-  )
-
-  const queries = React.useMemo(() => {
-    const unsortedQueries = queryCache.getAll()
-    const sorted = queriesCount > 0 ? [...unsortedQueries].sort(sortFn) : []
-
-    if (sortDesc) {
-      sorted.reverse()
-    }
-
-    if (!filter) {
-      return sorted
-    }
-
-    let ranked = sorted.map(
-      (item) => [item, rankItem(item.queryHash, filter)] as const,
-    )
-
-    ranked = ranked.filter((d) => d[1].passed)
-
-    ranked = ranked.sort((a, b) => compareItems(a[1], b[1]))
-
-    return ranked.map((d) => d[0])
-  }, [sortDesc, sortFn, filter, queriesCount, queryCache])
-
-  const [isMockOffline, setMockOffline] = React.useState(false)
-
-  return (
-    <ThemeProvider theme={theme}>
-      <Panel
-        ref={ref}
-        className="ReactQueryDevtoolsPanel"
-        aria-label="React Query Devtools Panel"
-        id="ReactQueryDevtoolsPanel"
-        {...panelProps}
-      >
-        <style
-          nonce={styleNonce}
-          dangerouslySetInnerHTML={{
-            __html: `
-            .ReactQueryDevtoolsPanel * {
-              scrollbar-color: ${theme.backgroundAlt} ${theme.gray};
-            }
-
-            .ReactQueryDevtoolsPanel *::-webkit-scrollbar, .ReactQueryDevtoolsPanel scrollbar {
-              width: 1em;
-              height: 1em;
-            }
-
-            .ReactQueryDevtoolsPanel *::-webkit-scrollbar-track, .ReactQueryDevtoolsPanel scrollbar-track {
-              background: ${theme.backgroundAlt};
-            }
-
-            .ReactQueryDevtoolsPanel *::-webkit-scrollbar-thumb, .ReactQueryDevtoolsPanel scrollbar-thumb {
-              background: ${theme.gray};
-              border-radius: .5em;
-              border: 3px solid ${theme.backgroundAlt};
-            }
-          `,
-          }}
-        />
-        <div
-          style={{
-            position: 'absolute',
-            left: 0,
-            top: 0,
-            width: '100%',
-            height: '4px',
-            marginBottom: '-4px',
-            cursor: 'row-resize',
-            zIndex: 100000,
-          }}
-          onMouseDown={handleDragStart}
-        ></div>
-        <div
-          style={{
-            flex: '1 1 500px',
-            minHeight: '40%',
-            maxHeight: '100%',
-            overflow: 'auto',
-            borderRight: `1px solid ${theme.grayAlt}`,
-            display: isOpen ? 'flex' : 'none',
-            flexDirection: 'column',
-          }}
-        >
-          <div
-            style={{
-              padding: '.5em',
-              background: theme.backgroundAlt,
-              display: 'flex',
-              justifyContent: 'space-between',
-              alignItems: 'center',
-            }}
-          >
-            <button
-              type="button"
-              aria-label="Close React Query Devtools"
-              aria-controls="ReactQueryDevtoolsPanel"
-              aria-haspopup="true"
-              aria-expanded="true"
-              onClick={() => setIsOpen(false)}
-              style={{
-                display: 'inline-flex',
-                background: 'none',
-                border: 0,
-                padding: 0,
-                marginRight: '.5em',
-                cursor: 'pointer',
-              }}
-            >
-              <Logo aria-hidden />
-            </button>
-            <div
-              style={{
-                display: 'flex',
-                flexDirection: 'column',
-              }}
-            >
-              <QueryStatusCount queryCache={queryCache} />
-              <div
-                style={{
-                  display: 'flex',
-                  alignItems: 'center',
-                }}
-              >
-                <Input
-                  placeholder="Filter"
-                  aria-label="Filter by queryhash"
-                  value={filter ?? ''}
-                  onChange={(e) => setFilter(e.target.value)}
-                  onKeyDown={(e) => {
-                    if (e.key === 'Escape') setFilter('')
-                  }}
-                  style={{
-                    flex: '1',
-                    marginRight: '.5em',
-                    width: '100%',
-                  }}
-                />
-                {!filter ? (
-                  <>
-                    <Select
-                      aria-label="Sort queries"
-                      value={sort}
-                      onChange={(e) => setSort(e.target.value)}
-                      style={{
-                        flex: '1',
-                        minWidth: 75,
-                        marginRight: '.5em',
-                      }}
-                    >
-                      {Object.keys(sortFns).map((key) => (
-                        <option key={key} value={key}>
-                          Sort by {key}
-                        </option>
-                      ))}
-                    </Select>
-                    <Button
-                      type="button"
-                      onClick={() => setSortDesc((old) => !old)}
-                      style={{
-                        padding: '.3em .4em',
-                        marginRight: '.5em',
-                      }}
-                    >
-                      {sortDesc ? '⬇ Desc' : '⬆ Asc'}
-                    </Button>
-                    <Button
-                      type="button"
-                      onClick={() => {
-                        if (isMockOffline) {
-                          onlineManager.setOnline(undefined)
-                          setMockOffline(false)
-                          window.dispatchEvent(new Event('online'))
-                        } else {
-                          onlineManager.setOnline(false)
-                          setMockOffline(true)
-                        }
-                      }}
-                      aria-label={
-                        isMockOffline
-                          ? 'Restore offline mock'
-                          : 'Mock offline behavior'
-                      }
-                      title={
-                        isMockOffline
-                          ? 'Restore offline mock'
-                          : 'Mock offline behavior'
-                      }
-                      style={{
-                        padding: '0',
-                        height: '2em',
-                      }}
-                    >
-                      <svg
-                        xmlns="http://www.w3.org/2000/svg"
-                        width="2em"
-                        height="2em"
-                        viewBox="0 0 24 24"
-                        stroke={isMockOffline ? theme.danger : 'currentColor'}
-                        fill="none"
-                      >
-                        {isMockOffline ? (
-                          <>
-                            <path stroke="none" d="M0 0h24v24H0z" fill="none" />
-                            <line x1="12" y1="18" x2="12.01" y2="18" />
-                            <path d="M9.172 15.172a4 4 0 0 1 5.656 0" />
-                            <path d="M6.343 12.343a7.963 7.963 0 0 1 3.864 -2.14m4.163 .155a7.965 7.965 0 0 1 3.287 2" />
-                            <path d="M3.515 9.515a12 12 0 0 1 3.544 -2.455m3.101 -.92a12 12 0 0 1 10.325 3.374" />
-                            <line x1="3" y1="3" x2="21" y2="21" />
-                          </>
-                        ) : (
-                          <>
-                            <path stroke="none" d="M0 0h24v24H0z" fill="none" />
-                            <line x1="12" y1="18" x2="12.01" y2="18" />
-                            <path d="M9.172 15.172a4 4 0 0 1 5.656 0" />
-                            <path d="M6.343 12.343a8 8 0 0 1 11.314 0" />
-                            <path d="M3.515 9.515c4.686 -4.687 12.284 -4.687 17 0" />
-                          </>
-                        )}
-                      </svg>
-                    </Button>
-                  </>
-                ) : null}
-              </div>
-            </div>
-          </div>
-          <div
-            style={{
-              overflowY: 'auto',
-              flex: '1',
-            }}
-          >
-            {queries.map((query) => {
-              return (
-                <QueryRow
-                  queryKey={query.queryKey}
-                  activeQueryHash={activeQueryHash}
-                  setActiveQueryHash={setActiveQueryHash}
-                  key={query.queryHash}
-                  queryCache={queryCache}
-                />
-              )
-            })}
-          </div>
-        </div>
-
-        {activeQueryHash ? (
-          <ActiveQuery
-            activeQueryHash={activeQueryHash}
-            queryCache={queryCache}
-            queryClient={queryClient}
-          />
-        ) : null}
-      </Panel>
-    </ThemeProvider>
-  )
-})
-
-const ActiveQuery = ({
-  queryCache,
-  activeQueryHash,
-  queryClient,
-}: {
-  queryCache: QueryCache
-  activeQueryHash: string
-  queryClient: QueryClient
-}) => {
-  const activeQuery = useSubscribeToQueryCache(queryCache, () =>
-    queryCache.getAll().find((query) => query.queryHash === activeQueryHash),
-  )
-
-  const activeQueryState = useSubscribeToQueryCache(
-    queryCache,
-    () =>
-      queryCache.getAll().find((query) => query.queryHash === activeQueryHash)
-        ?.state,
-  )
-
-  const isStale =
-    useSubscribeToQueryCache(queryCache, () =>
-      queryCache
-        .getAll()
-        .find((query) => query.queryHash === activeQueryHash)
-        ?.isStale(),
-    ) ?? false
-
-  const observerCount =
-    useSubscribeToQueryCache(queryCache, () =>
-      queryCache
-        .getAll()
-        .find((query) => query.queryHash === activeQueryHash)
-        ?.getObserversCount(),
-    ) ?? 0
-
-  const handleRefetch = () => {
-    const promise = activeQuery?.fetch()
-    promise?.catch(noop)
-  }
-
-  if (!activeQuery || !activeQueryState) {
-    return null
-  }
-
-  return (
-    <ActiveQueryPanel>
-      <div
-        style={{
-          padding: '.5em',
-          background: theme.backgroundAlt,
-          position: 'sticky',
-          top: 0,
-          zIndex: 1,
-        }}
-      >
-        Query Details
-      </div>
-      <div
-        style={{
-          padding: '.5em',
-        }}
-      >
-        <div
-          style={{
-            marginBottom: '.5em',
-            display: 'flex',
-            alignItems: 'stretch',
-            justifyContent: 'space-between',
-          }}
-        >
-          <Code
-            style={{
-              lineHeight: '1.8em',
-            }}
-          >
-            <pre
-              style={{
-                margin: 0,
-                padding: 0,
-                overflow: 'auto',
-              }}
-            >
-              {JSON.stringify(activeQuery.queryKey, null, 2)}
-            </pre>
-          </Code>
-          <span
-            style={{
-              padding: '0.3em .6em',
-              borderRadius: '0.4em',
-              fontWeight: 'bold',
-              textShadow: '0 2px 10px black',
-              background: getQueryStatusColor({
-                queryState: activeQueryState,
-                isStale: isStale,
-                observerCount: observerCount,
-                theme,
-              }),
-              flexShrink: 0,
-            }}
-          >
-            {getQueryStatusLabel(activeQuery)}
-          </span>
-        </div>
-        <div
-          style={{
-            marginBottom: '.5em',
-            display: 'flex',
-            alignItems: 'center',
-            justifyContent: 'space-between',
-          }}
-        >
-          Observers: <Code>{observerCount}</Code>
-        </div>
-        <div
-          style={{
-            display: 'flex',
-            alignItems: 'center',
-            justifyContent: 'space-between',
-          }}
-        >
-          Last Updated:{' '}
-          <Code>
-            {new Date(activeQueryState.dataUpdatedAt).toLocaleTimeString()}
-          </Code>
-        </div>
-      </div>
-      <div
-        style={{
-          background: theme.backgroundAlt,
-          padding: '.5em',
-          position: 'sticky',
-          top: 0,
-          zIndex: 1,
-        }}
-      >
-        Actions
-      </div>
-      <div
-        style={{
-          padding: '0.5em',
-        }}
-      >
-        <Button
-          type="button"
-          onClick={handleRefetch}
-          disabled={activeQueryState.fetchStatus === 'fetching'}
-          style={{
-            background: theme.active,
-          }}
-        >
-          Refetch
-        </Button>{' '}
-        <Button
-          type="button"
-          onClick={() => queryClient.invalidateQueries(activeQuery)}
-          style={{
-            background: theme.warning,
-            color: theme.inputTextColor,
-          }}
-        >
-          Invalidate
-        </Button>{' '}
-        <Button
-          type="button"
-          onClick={() => queryClient.resetQueries(activeQuery)}
-          style={{
-            background: theme.gray,
-          }}
-        >
-          Reset
-        </Button>{' '}
-        <Button
-          type="button"
-          onClick={() => queryClient.removeQueries(activeQuery)}
-          style={{
-            background: theme.danger,
-          }}
-        >
-          Remove
-        </Button>
-      </div>
-      <div
-        style={{
-          background: theme.backgroundAlt,
-          padding: '.5em',
-          position: 'sticky',
-          top: 0,
-          zIndex: 1,
-        }}
-      >
-        Data Explorer
-      </div>
-      <div
-        style={{
-          padding: '.5em',
-        }}
-      >
-        <Explorer
-          label="Data"
-          value={activeQueryState.data}
-          defaultExpanded={{}}
-        />
-      </div>
-      <div
-        style={{
-          background: theme.backgroundAlt,
-          padding: '.5em',
-          position: 'sticky',
-          top: 0,
-          zIndex: 1,
-        }}
-      >
-        Query Explorer
-      </div>
-      <div
-        style={{
-          padding: '.5em',
-        }}
-      >
-        <Explorer
-          label="Query"
-          value={activeQuery}
-          defaultExpanded={{
-            queryKey: true,
-          }}
-        />
-      </div>
-    </ActiveQueryPanel>
-  )
-}
-
-const QueryStatusCount = ({ queryCache }: { queryCache: QueryCache }) => {
-  const hasFresh = useSubscribeToQueryCache(
-    queryCache,
-    () =>
-      queryCache.getAll().filter((q) => getQueryStatusLabel(q) === 'fresh')
-        .length,
-  )
-  const hasFetching = useSubscribeToQueryCache(
-    queryCache,
-    () =>
-      queryCache.getAll().filter((q) => getQueryStatusLabel(q) === 'fetching')
-        .length,
-  )
-  const hasPaused = useSubscribeToQueryCache(
-    queryCache,
-    () =>
-      queryCache.getAll().filter((q) => getQueryStatusLabel(q) === 'paused')
-        .length,
-  )
-  const hasStale = useSubscribeToQueryCache(
-    queryCache,
-    () =>
-      queryCache.getAll().filter((q) => getQueryStatusLabel(q) === 'stale')
-        .length,
-  )
-  const hasInactive = useSubscribeToQueryCache(
-    queryCache,
-    () =>
-      queryCache.getAll().filter((q) => getQueryStatusLabel(q) === 'inactive')
-        .length,
-  )
-  return (
-    <QueryKeys style={{ marginBottom: '.5em' }}>
-      <QueryKey
-        style={{
-          background: theme.success,
-          opacity: hasFresh ? 1 : 0.3,
-        }}
-      >
-        fresh <Code>({hasFresh})</Code>
-      </QueryKey>{' '}
-      <QueryKey
-        style={{
-          background: theme.active,
-          opacity: hasFetching ? 1 : 0.3,
-        }}
-      >
-        fetching <Code>({hasFetching})</Code>
-      </QueryKey>{' '}
-      <QueryKey
-        style={{
-          background: theme.paused,
-          opacity: hasPaused ? 1 : 0.3,
-        }}
-      >
-        paused <Code>({hasPaused})</Code>
-      </QueryKey>{' '}
-      <QueryKey
-        style={{
-          background: theme.warning,
-          color: 'black',
-          textShadow: '0',
-          opacity: hasStale ? 1 : 0.3,
-        }}
-      >
-        stale <Code>({hasStale})</Code>
-      </QueryKey>{' '}
-      <QueryKey
-        style={{
-          background: theme.gray,
-          opacity: hasInactive ? 1 : 0.3,
-        }}
-      >
-        inactive <Code>({hasInactive})</Code>
-      </QueryKey>
-    </QueryKeys>
-  )
-}
-
-interface QueryRowProps {
-  queryKey: QueryKeyType
-  setActiveQueryHash: (hash: string) => void
-  activeQueryHash?: string
-  queryCache: QueryCache
-}
-
-const QueryRow = ({
-  queryKey,
-  setActiveQueryHash,
-  activeQueryHash,
-  queryCache,
-}: QueryRowProps) => {
-  const queryHash =
-    useSubscribeToQueryCache(
-      queryCache,
-      () => queryCache.find(queryKey)?.queryHash,
-    ) ?? ''
-
-  const queryState = useSubscribeToQueryCache(
-    queryCache,
-    () => queryCache.find(queryKey)?.state,
-  )
-
-  const isStale =
-    useSubscribeToQueryCache(queryCache, () =>
-      queryCache.find(queryKey)?.isStale(),
-    ) ?? false
-
-  const isDisabled =
-    useSubscribeToQueryCache(queryCache, () =>
-      queryCache.find(queryKey)?.isDisabled(),
-    ) ?? false
-
-  const observerCount =
-    useSubscribeToQueryCache(queryCache, () =>
-      queryCache.find(queryKey)?.getObserversCount(),
-    ) ?? 0
-
-  if (!queryState) {
-    return null
-  }
-
-  return (
-    <div
-      role="button"
-      aria-label={`Open query details for ${queryHash}`}
-      onClick={() =>
-        setActiveQueryHash(activeQueryHash === queryHash ? '' : queryHash)
-      }
-      style={{
-        display: 'flex',
-        borderBottom: `solid 1px ${theme.grayAlt}`,
-        cursor: 'pointer',
-        background:
-          queryHash === activeQueryHash ? 'rgba(255,255,255,.1)' : undefined,
-      }}
-    >
-      <div
-        style={{
-          flex: '0 0 auto',
-          width: '2em',
-          height: '2em',
-          background: getQueryStatusColor({
-            queryState,
-            isStale,
-            observerCount,
-            theme,
-          }),
-          display: 'flex',
-          alignItems: 'center',
-          justifyContent: 'center',
-          fontWeight: 'bold',
-          textShadow: isStale ? '0' : '0 0 10px black',
-          color: isStale ? 'black' : 'white',
-        }}
-      >
-        {observerCount}
-      </div>
-      {isDisabled ? (
-        <div
-          style={{
-            flex: '0 0 auto',
-            height: '2em',
-            background: theme.gray,
-            display: 'flex',
-            alignItems: 'center',
-            fontWeight: 'bold',
-            padding: '0 0.5em',
-          }}
-        >
-          disabled
-        </div>
-      ) : null}
-      <Code
-        style={{
-          padding: '.5em',
-        }}
-      >
-        {`${queryHash}`}
-      </Code>
-    </div>
-  )
-}
-
-// eslint-disable-next-line @typescript-eslint/no-empty-function
-function noop() {}
->>>>>>> 7ae67bb3
+}