--- conflicted
+++ resolved
@@ -28,24 +28,18 @@
   const errorMutation = createMutation(errorMutationOpts)
 
   const mutationState = useMutationState(mutationStateOpts)
-<<<<<<< HEAD
-  let statuses = $derived(mutationState.map((state) => state.status))
-=======
->>>>>>> 8e429262
 </script>
 
 <button on:click={() => $successMutation.mutate()}>Success</button>
 <button on:click={() => $errorMutation.mutate()}>Error</button>
 
-<<<<<<< HEAD
+<div>
+  Data: {JSON.stringify($mutationState.map((state) => state.status))}
+</div>
+
 <button data-testid="success" onclick={() => successMutation.mutate()}>
   Click
 </button>
 <button data-testid="error" onclick={() => errorMutation.mutate()}>
   Click
-</button>
-=======
-<div>
-  Data: {JSON.stringify($mutationState.map((state) => state.status))}
-</div>
->>>>>>> 8e429262
+</button>