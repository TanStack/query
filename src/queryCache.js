--- conflicted
+++ resolved
@@ -126,14 +126,8 @@
         query.scheduleGarbageCollection()
       }
 
-<<<<<<< HEAD
-      if (!isServer) {
-        // See https://github.com/tannerlinsley/react-query/issues/137
-        if (typeof queryHash !== 'undefined') {
-=======
       if (query.queryHash) {
         if (!isServer) {
->>>>>>> 0488c9f0
           cache.queries[queryHash] = query
         }
       }
