--- conflicted
+++ resolved
@@ -3,13 +3,10 @@
   "compilerOptions": {
     "jsx": "preserve",
     "jsxImportSource": "solid-js",
-<<<<<<< HEAD
+    "moduleResolution": "Bundler"
     "paths": {
       "@tanstack/query-core": ["../query-core/src"]
     }
-=======
-    "moduleResolution": "Bundler"
->>>>>>> bd3296bf
   },
   "include": ["src", "eslint.config.js", "tsup.config.js", "vite.config.ts"]
 }