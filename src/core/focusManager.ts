import { Subscribable } from './subscribable'
import { isServer } from './utils'

type SetupFn = (
  setFocused: (focused?: boolean) => void
) => (() => void) | undefined

export class FocusManager extends Subscribable {
  private focused?: boolean
  private cleanup?: () => void

  private setup: SetupFn

  constructor() {
    super()
    this.setup = onFocus => {
      if (!isServer && window?.addEventListener) {
        const listener = () => onFocus()
        // Listen to visibillitychange and focus
        window.addEventListener('visibilitychange', listener, false)
        window.addEventListener('focus', listener, false)

        return () => {
          // Be sure to unsubscribe if a new handler is set
          window.removeEventListener('visibilitychange', listener)
          window.removeEventListener('focus', listener)
        }
      }
    }
  }

  protected onSubscribe(): void {
    if (!this.cleanup) {
      this.setEventListener(this.setup)
    }
  }

  protected onUnsubscribe() {
    if (!this.hasListeners()) {
      this.cleanup?.()
      this.cleanup = undefined
    }
  }

  setEventListener(setup: SetupFn): void {
    this.setup = setup
    this.cleanup?.()
    this.cleanup = setup(focused => {
      if (typeof focused === 'boolean') {
        this.setFocused(focused)
      } else {
        this.onFocus()
      }
    })
  }

  setFocused(focused?: boolean): void {
    this.focused = focused

    if (focused) {
      this.onFocus()
    }
  }

  onFocus(): void {
    this.listeners.forEach(listener => {
      listener()
    })
  }

  isFocused(): boolean {
    if (typeof this.focused === 'boolean') {
      return this.focused
    }

    // document global can be unavailable in react native
    if (typeof document === 'undefined') {
      return true
    }

    return [undefined, 'visible', 'prerender'].includes(
      document.visibilityState
    )
  }
<<<<<<< HEAD

  private setDefaultEventListener() {
    if (!isServer) {
      this.setEventListener(onFocus => {
        const listener = () => onFocus()
        // Listen to visibillitychange and focus
        window.addEventListener('visibilitychange', listener, false)
        window.addEventListener('focus', listener, false)

        return () => {
          // Be sure to unsubscribe if a new handler is set
          window.removeEventListener('visibilitychange', listener)
          window.removeEventListener('focus', listener)
        }
      })
    }
  }
=======
>>>>>>> 61fd5397
}

export const focusManager = new FocusManager()<|MERGE_RESOLUTION|>--- conflicted
+++ resolved
@@ -82,26 +82,6 @@
       document.visibilityState
     )
   }
-<<<<<<< HEAD
-
-  private setDefaultEventListener() {
-    if (!isServer) {
-      this.setEventListener(onFocus => {
-        const listener = () => onFocus()
-        // Listen to visibillitychange and focus
-        window.addEventListener('visibilitychange', listener, false)
-        window.addEventListener('focus', listener, false)
-
-        return () => {
-          // Be sure to unsubscribe if a new handler is set
-          window.removeEventListener('visibilitychange', listener)
-          window.removeEventListener('focus', listener)
-        }
-      })
-    }
-  }
-=======
->>>>>>> 61fd5397
 }
 
 export const focusManager = new FocusManager()