--- conflicted
+++ resolved
@@ -1,12 +1,5 @@
 import {
   getAbortController,
-<<<<<<< HEAD
-  Updater,
-  functionalUpdate,
-  isServer,
-  isValidTimeout,
-=======
->>>>>>> 1b91f3fe
   noop,
   replaceEqualDeep,
   timeUntilStale,
@@ -193,21 +186,7 @@
 
     this.meta = options?.meta
 
-<<<<<<< HEAD
-    // Default to 5 minutes (Infinity for server-side) if not cache time is set
-    this.cacheTime = Math.max(
-      this.cacheTime || 0,
-      this.options.cacheTime ?? (isServer ? Infinity : 5 * 60 * 1000)
-    )
-  }
-
-  setDefaultOptions(
-    options: QueryOptions<TQueryFnData, TError, TData, TQueryKey>
-  ): void {
-    this.defaultOptions = options
-=======
     this.updateCacheTime(this.options.cacheTime)
->>>>>>> 1b91f3fe
   }
 
   protected optionalRemove() {
