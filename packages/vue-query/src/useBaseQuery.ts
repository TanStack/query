import {
  onScopeDispose,
  toRefs,
  readonly,
  reactive,
  watch,
  ref,
  computed,
} from 'vue-demi'
import type { ToRefs } from 'vue-demi'
import type {
  QueryObserver,
  QueryKey,
  QueryObserverResult,
  DefaultedQueryObserverOptions,
} from '@tanstack/query-core'
import { isServer } from '@tanstack/query-core'
import { useQueryClient } from './useQueryClient'
<<<<<<< HEAD
import { updateState, cloneDeepUnref } from './utils'
import type { QueryClient } from './queryClient'
=======
import { updateState, isQueryKey, cloneDeepUnref, noop } from './utils'
import type { MaybeRef, WithQueryClientKey } from './types'
>>>>>>> 61bc58de
import type { UseQueryOptions } from './useQuery'
import type { UseInfiniteQueryOptions } from './useInfiniteQuery'

export type UseBaseQueryReturnType<
  TData,
  TError,
  Result = QueryObserverResult<TData, TError>,
> = ToRefs<Readonly<Result>> & {
  suspense: () => Promise<Result>
}

type UseQueryOptionsGeneric<
  TQueryFnData,
  TError,
  TData,
  TQueryData,
  TQueryKey extends QueryKey = QueryKey,
  TPageParam = unknown,
> =
  | UseQueryOptions<TQueryFnData, TError, TData, TQueryData, TQueryKey>
  | UseInfiniteQueryOptions<
      TQueryFnData,
      TError,
      TData,
      TQueryData,
      TQueryKey,
      TPageParam
    >

export function useBaseQuery<
  TQueryFnData,
  TError,
  TData,
  TQueryData,
  TQueryKey extends QueryKey,
  TPageParam,
>(
  Observer: typeof QueryObserver,
  options: UseQueryOptionsGeneric<
    TQueryFnData,
    TError,
    TData,
    TQueryData,
    TQueryKey,
    TPageParam
  >,
  queryClient?: QueryClient,
): UseBaseQueryReturnType<TData, TError> {
  const client = queryClient || useQueryClient()

  const defaultedOptions = computed(() => {
    const defaulted: DefaultedQueryObserverOptions<
      TQueryFnData,
      TError,
      TData,
      TQueryData,
      TQueryKey
    > = client.defaultQueryOptions(cloneDeepUnref(options as any))

    defaulted._optimisticResults = client.isRestoring.value
      ? 'isRestoring'
      : 'optimistic'

    return defaulted
  })

  const observer = new Observer(client, defaultedOptions.value)
  const state = reactive(observer.getCurrentResult())

  const unsubscribe = ref(noop)

  watch(
    client.isRestoring,
    (isRestoring) => {
      // eslint-disable-next-line @typescript-eslint/no-unnecessary-condition
      if (!isRestoring) {
        unsubscribe.value()
        // Nuxt2 memory leak fix - do not subscribe on server
        if (!isServer) {
          unsubscribe.value = observer.subscribe((result) => {
            updateState(state, result)
          })
        }
      }
    },
    { immediate: true },
  )

  watch(
    defaultedOptions,
    () => {
      observer.setOptions(defaultedOptions.value)
      updateState(state, observer.getCurrentResult())
    },
    { deep: true },
  )

  onScopeDispose(() => {
    unsubscribe.value()
  })

  const suspense = () => {
    return new Promise<QueryObserverResult<TData, TError>>((resolve) => {
      let stopWatch = noop
      const run = () => {
        if (defaultedOptions.value.enabled !== false) {
          const optimisticResult = observer.getOptimisticResult(
            defaultedOptions.value,
          )
          if (optimisticResult.isStale) {
            stopWatch()
            resolve(observer.fetchOptimistic(defaultedOptions.value))
          } else {
            stopWatch()
            resolve(optimisticResult)
          }
        }
      }

      run()

      stopWatch = watch(defaultedOptions, run, { deep: true })
    })
  }

  return {
    ...(toRefs(readonly(state)) as ToRefs<
      Readonly<QueryObserverResult<TData, TError>>
    >),
    suspense,
  }
}<|MERGE_RESOLUTION|>--- conflicted
+++ resolved
@@ -16,13 +16,8 @@
 } from '@tanstack/query-core'
 import { isServer } from '@tanstack/query-core'
 import { useQueryClient } from './useQueryClient'
-<<<<<<< HEAD
-import { updateState, cloneDeepUnref } from './utils'
+import { updateState, cloneDeepUnref, noop } from './utils'
 import type { QueryClient } from './queryClient'
-=======
-import { updateState, isQueryKey, cloneDeepUnref, noop } from './utils'
-import type { MaybeRef, WithQueryClientKey } from './types'
->>>>>>> 61bc58de
 import type { UseQueryOptions } from './useQuery'
 import type { UseInfiniteQueryOptions } from './useInfiniteQuery'
 
