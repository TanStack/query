--- conflicted
+++ resolved
@@ -172,97 +172,6 @@
     expect(isFetchings).toEqual(expect.not.arrayContaining([2]))
   })
 
-<<<<<<< HEAD
-  describe('with custom context', () => {
-    it('should update as queries start and stop fetching', async () => {
-      const context = React.createContext<QueryClient | undefined>(undefined)
-
-      const queryCache = new QueryCache()
-      const queryClient = createQueryClient({ queryCache })
-      const key = queryKey()
-
-      function Page() {
-        const [ready, setReady] = React.useState(false)
-
-        const isFetching = useIsFetching(undefined, { context: context })
-
-        useQuery({
-          queryKey: key,
-          queryFn: async () => {
-            await sleep(50)
-            return 'test'
-          },
-          enabled: ready,
-          context,
-        })
-
-        return (
-          <div>
-            <div>isFetching: {isFetching}</div>
-            <button onClick={() => setReady(true)}>setReady</button>
-          </div>
-        )
-      }
-
-      const { findByText, getByRole } = renderWithClient(
-        queryClient,
-        <Page />,
-        {
-          context,
-        },
-      )
-
-      await findByText('isFetching: 0')
-      fireEvent.click(getByRole('button', { name: /setReady/i }))
-      await findByText('isFetching: 1')
-      await findByText('isFetching: 0')
-    })
-
-    it('should throw if the context is not passed to useIsFetching', async () => {
-      const consoleMock = jest
-        .spyOn(console, 'error')
-        .mockImplementation(() => {})
-      const context = React.createContext<QueryClient | undefined>(undefined)
-
-      const queryCache = new QueryCache()
-      const queryClient = createQueryClient({ queryCache })
-      const key = queryKey()
-
-      function Page() {
-        const isFetching = useIsFetching()
-
-        useQuery({
-          queryKey: key,
-          queryFn: async () => 'test',
-          enabled: true,
-          context,
-          throwErrors: true,
-        })
-
-        return (
-          <div>
-            <div>isFetching: {isFetching}</div>
-          </div>
-        )
-      }
-
-      const rendered = renderWithClient(
-        queryClient,
-        <ErrorBoundary fallbackRender={() => <div>error boundary</div>}>
-          <Page />
-        </ErrorBoundary>,
-        {
-          context,
-        },
-      )
-
-      await waitFor(() => rendered.getByText('error boundary'))
-      consoleMock.mockRestore()
-    })
-  })
-
-=======
->>>>>>> 5b252e61
   it('should show the correct fetching state when mounted after a query', async () => {
     const queryClient = createQueryClient()
     const key = queryKey()
