--- conflicted
+++ resolved
@@ -91,11 +91,6 @@
       outputFile: 'index',
       entryFile: [
         'src/index.ts',
-<<<<<<< HEAD
-        'src/useSyncExternalStore.native.ts',
-=======
-        'src/reactBatchedUpdates.native.ts',
->>>>>>> fabc5d73
       ],
       globals: {
         react: 'React',
@@ -364,13 +359,6 @@
       replace({
         // TODO: figure out a better way to produce extensionless cjs imports
         "require('./logger.js')": "require('./logger')",
-<<<<<<< HEAD
-        "require('./useSyncExternalStore.js')":
-          "require('./useSyncExternalStore')",
-=======
-        "require('./reactBatchedUpdates.js')":
-          "require('./reactBatchedUpdates')",
->>>>>>> fabc5d73
         preventAssignment: true,
         delimiters: ['', ''],
       }),
