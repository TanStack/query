--- conflicted
+++ resolved
@@ -1,31 +1,13 @@
 <script lang="ts">
   import { createQuery } from '@tanstack/svelte-query'
   import Character from './Character.svelte'
-<<<<<<< HEAD
+  import { getFilm } from '$lib/api'
   import { page } from '$app/state'
-
-  const getFilm = async () => {
-    const res = await fetch(
-      `https://swapi.dev/api/films/${page.params.filmId}/`,
-    )
-    return await res.json()
-  }
 
   const query = createQuery(() => ({
     queryKey: ['film', page.params.filmId],
-    queryFn: getFilm,
+    queryFn: () => getFilm(page.params.filmId),
   }))
-=======
-  import { getFilm } from '$lib/api'
-  import type { PageData } from './$types'
-
-  export let data: PageData
-
-  const query = createQuery({
-    queryKey: ['film', data.params.filmId],
-    queryFn: () => getFilm(data.params.filmId),
-  })
->>>>>>> b01be850
 </script>
 
 {#if query.status === 'pending'}
