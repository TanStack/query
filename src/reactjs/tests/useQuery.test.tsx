--- conflicted
+++ resolved
@@ -376,21 +376,14 @@
     const onSuccess = jest.fn()
 
     function Page() {
-<<<<<<< HEAD
       const state = useQuery(
         key,
         async () => {
           await sleep(10)
           return 'data'
         },
-        { onSuccess }
-      )
-=======
-      const state = useQuery(key, () => 'data', {
-        onSuccess,
-        notifyOnChangeProps: 'all',
-      })
->>>>>>> adcd99ac
+        { onSuccess, notifyOnChangeProps: 'all' }
+      )
 
       states.push(state)
 
@@ -938,75 +931,15 @@
     consoleMock.mockRestore()
   })
 
-<<<<<<< HEAD
-  it('should re-render when dataUpdatedAt changes but data remains the same', async () => {
+  it('should track properties and only re-render when a tracked property changes', async () => {
     const key = queryKey()
     const states: UseQueryResult<string>[] = []
 
     function Page() {
-      const state = useQuery(
-        key,
-        async () => {
-          await sleep(10)
-          return 'test'
-        },
-        {
-          notifyOnChangePropsExclusions: [
-            'data',
-            'isFetching',
-            'isLoading',
-            'isRefetching',
-            'isSuccess',
-            'status',
-          ],
-        }
-      )
-
-      states.push(state)
-
-      const { refetch } = state
-
-      React.useEffect(() => {
-        setActTimeout(() => {
-          refetch()
-        }, 20)
-      }, [refetch])
-
-      return null
-    }
-
-    renderWithClient(queryClient, <Page />)
-
-    await sleep(50)
-
-    expect(states.length).toBe(3)
-    expect(states[0]).toMatchObject({ data: undefined, isFetching: true })
-    expect(states[1]).toMatchObject({ data: 'test', isFetching: false })
-    expect(states[2]).toMatchObject({ data: 'test', isFetching: false })
-    expect(states[1]?.dataUpdatedAt).not.toBe(states[2]?.dataUpdatedAt)
-  })
-
-=======
->>>>>>> adcd99ac
-  it('should track properties and only re-render when a tracked property changes', async () => {
-    const key = queryKey()
-    const states: UseQueryResult<string>[] = []
-
-    function Page() {
-<<<<<<< HEAD
-      const state = useQuery(
-        key,
-        async () => {
-          await sleep(10)
-          return 'test'
-        },
-        {
-          notifyOnChangeProps: 'tracked',
-        }
-      )
-=======
-      const state = useQuery(key, () => 'test')
->>>>>>> adcd99ac
+      const state = useQuery(key, async () => {
+        await sleep(10)
+        return 'test'
+      })
 
       states.push(state)
 
@@ -1114,14 +1047,14 @@
     let count = 0
 
     function Page() {
-<<<<<<< HEAD
-      const state = useQuery(key, async () => {
-        await sleep(10)
-        return ++count
-      })
-=======
-      const state = useQuery(key, () => ++count, { notifyOnChangeProps: 'all' })
->>>>>>> adcd99ac
+      const state = useQuery(
+        key,
+        async () => {
+          await sleep(10)
+          return ++count
+        },
+        { notifyOnChangeProps: 'all' }
+      )
 
       states.push(state)
 
@@ -1174,22 +1107,15 @@
     let count = 0
 
     function Page() {
-<<<<<<< HEAD
-      const state = useQuery(key, async () => {
-        await sleep(10)
-        count++
-        return count === 1 ? result1 : result2
-      })
-=======
       const state = useQuery(
         key,
-        () => {
+        async () => {
+          await sleep(10)
           count++
           return count === 1 ? result1 : result2
         },
         { notifyOnChangeProps: 'all' }
       )
->>>>>>> adcd99ac
 
       states.push(state)
 
@@ -1897,14 +1823,14 @@
     const states: UseQueryResult<number>[] = []
 
     function FirstComponent() {
-<<<<<<< HEAD
-      const state = useQuery(key, async () => {
-        await sleep(10)
-        return 1
-      })
-=======
-      const state = useQuery(key, () => 1, { notifyOnChangeProps: 'all' })
->>>>>>> adcd99ac
+      const state = useQuery(
+        key,
+        async () => {
+          await sleep(10)
+          return 1
+        },
+        { notifyOnChangeProps: 'all' }
+      )
       const refetch = state.refetch
 
       states.push(state)
