---
id: comparison
title: Comparison | React Query vs SWR vs Apollo vs RTK Query
---

> This comparison table strives to be as accurate and as unbiased as possible. If you use any of these libraries and feel the information could be improved, feel free to suggest changes (with notes or evidence of claims) using the "Edit this page on Github" link at the bottom of this page.

Feature/Capability Key:

- ✅ 1st-class, built-in, and ready to use with no added configuration or code
- 🟡 Supported, but as an unofficial 3rd party or community library/contribution
- 🔶 Supported and documented, but requires extra user-code to implement
- 🛑 Not officially supported or documented.

<<<<<<< HEAD
|                                                    | React Query                              | SWR [_(Website)_][swr]      | Apollo Client [_(Website)_][apollo]        | RTK-Query [_(Website)_][rtk-query]   | React Router [_(Website)_][react-router]                                  |
| -------------------------------------------------- | ---------------------------------------- | --------------------------- | ------------------------------------------ | ------------------------------------ | ------------------------------------------------------------------------- |
| Github Repo / Stars                                | [![][stars-react-query]][gh-react-query] | [![][stars-swr]][gh-swr]    | [![][stars-apollo]][gh-apollo]             | [![][stars-rtk-query]][gh-rtk-query] | [![][stars-react-router]][gh-react-router]                                |
| Platform Requirements                              | React                                    | React                       | React, GraphQL                             | Redux                                | React                                                                     |
| Their Comparison                                   |                                          | (none)                      | (none)                                     | [Comparison][rtk-query-comparison]   | [Comparison][react-router-comparison]                                     |
| Supported Query Syntax                             | Promise, REST, GraphQL                   | Promise, REST, GraphQL      | GraphQL                                    | Promise, REST, GraphQL               | Promise, REST, GraphQL                                                    |
| Supported Frameworks                               | React                                    | React                       | React + Others                             | Any                                  | React                                                                     |
| Caching Strategy                                   | Hierarchical Key -> Value                | Unique Key -> Value         | Normalized Schema                          | Unique Key -> Value                  | Nested Route -> value                                                     |
| Cache Key Strategy                                 | JSON                                     | JSON                        | GraphQL Query                              | JSON                                 | Route Path                                                                |
| Cache Change Detection                             | Deep Compare Keys (Stable Serialization) | Shallow Compare Keys        | Deep Compare Keys (Unstable Serialization) | Key Referential Equality (===)       | Route Change                                                              |
| Data Change Detection                              | Deep Comparison + Structural Sharing     | Deep Compare (via `dequal`) | Deep Compare (Unstable Serialization)      | Key Referential Equality (===)       | Loader Run                                                                |
| Data Memoization                                   | Full Structural Sharing                  | Identity (===)              | Normalized Identity                        | Identity (===)                       | Identity (===)                                                            |
| Bundle Size                                        | [![][bp-react-query]][bpl-react-query]   | [![][bp-swr]][bpl-swr]      | [![][bp-apollo]][bpl-apollo]               | [![][bp-rtk-query]][bpl-rtk-query]   | [![][bp-react-router]][bpl-react-router] + [![][bp-history]][bpl-history] |
| API Definition Location                            | Component, External Config               | Component                   | GraphQL Schema                             | External Config                      | Route Tree Configuration                                                  |
| Queries                                            | ✅                                       | ✅                          | ✅                                         | ✅                                   | ✅                                                                        |
| Cache Persistence                                  | ✅                                       | ✅                          | ✅                                         | ✅                                   | 🛑 Active Routes Only <sup>7</sup>                                        |
| Devtools                                           | ✅                                       | 🟡                          | ✅                                         | ✅                                   | 🛑                                                                        |
| Polling/Intervals                                  | ✅                                       | ✅                          | ✅                                         | ✅                                   | 🛑                                                                        |
| Parallel Queries                                   | ✅                                       | ✅                          | ✅                                         | ✅                                   | ✅                                                                        |
| Dependent Queries                                  | ✅                                       | ✅                          | ✅                                         | ✅                                   | ✅                                                                        |
| Paginated Queries                                  | ✅                                       | ✅                          | ✅                                         | ✅                                   | ✅                                                                        |
| Infinite Queries                                   | ✅                                       | ✅                          | ✅                                         | 🛑                                   | 🛑                                                                        |
| Bi-directional Infinite Queries                    | ✅                                       | 🔶                          | 🔶                                         | 🛑                                   | 🛑                                                                        |
| Infinite Query Refetching                          | ✅                                       | ✅                          | 🛑                                         | 🛑                                   | 🛑                                                                        |
| Lagged Query Data<sup>1</sup>                      | ✅                                       | 🔶                          | 🛑                                         | ✅                                   | ✅                                                                        |
| Selectors                                          | ✅                                       | 🛑                          | ✅                                         | ✅                                   | N/A                                                                       |
| Initial Data                                       | ✅                                       | ✅                          | ✅                                         | ✅                                   | ✅                                                                        |
| Scroll Recovery                                    | ✅                                       | ✅                          | ✅                                         | ✅                                   | ✅                                                                        |
| Cache Manipulation                                 | ✅                                       | ✅                          | ✅                                         | ✅                                   | 🛑                                                                        |
| Outdated Query Dismissal                           | ✅                                       | ✅                          | ✅                                         | ✅                                   | ✅                                                                        |
| Render Batching & Optimization<sup>2</sup>         | ✅                                       | 🛑                          | 🛑                                         | ✅                                   | ✅                                                                        |
| Auto Garbage Collection                            | ✅                                       | 🛑                          | 🛑                                         | ✅                                   | N/A                                                                       |
| Mutation Hooks                                     | ✅                                       | 🟡                          | ✅                                         | ✅                                   | ✅                                                                        |
| Offline Mutation Support                           | ✅                                       | 🛑                          | 🟡                                         | 🛑                                   | 🛑                                                                        |
| Prefetching APIs                                   | ✅                                       | 🔶                          | ✅                                         | ✅                                   | ✅                                                                        |
| Query Cancellation                                 | ✅                                       | 🛑                          | 🛑                                         | 🛑                                   | ✅                                                                        |
| Partial Query Matching<sup>3</sup>                 | ✅                                       | 🛑                          | 🛑                                         | ✅                                   | N/A                                                                       |
| Stale While Revalidate                             | ✅                                       | ✅                          | ✅                                         | ✅                                   | 🛑                                                                        |
| Stale Time Configuration                           | ✅                                       | 🛑                          | 🛑                                         | ✅                                   | 🛑                                                                        |
| Pre-usage Query/Mutation Configuration<sup>4</sup> | ✅                                       | 🛑                          | 🛑                                         | ✅                                   | ✅                                                                        |
| Window Focus Refetching                            | ✅                                       | ✅                          | 🛑                                         | 🔶                                   | 🛑                                                                        |
| Network Status Refetching                          | ✅                                       | ✅                          | ✅                                         | 🔶                                   | 🛑                                                                        |
| General Cache Dehydration/Rehydration              | ✅                                       | 🛑                          | ✅                                         | ✅                                   | ✅                                                                        |
| Offline Caching                                    | ✅ (Experimental)                        | 🛑                          | ✅                                         | 🔶                                   | 🛑                                                                        |
| React Suspense (Experimental)                      | ✅                                       | ✅                          | 🛑                                         | 🛑                                   | ✅                                                                        |
| Abstracted/Agnostic Core                           | ✅                                       | 🛑                          | ✅                                         | ✅                                   | 🛑                                                                        |
| Automatic Refetch after Mutation<sup>5</sup>       | 🔶                                       | 🔶                          | ✅                                         | ✅                                   | ✅                                                                        |
| Normalized Caching<sup>6</sup>                     | 🛑                                       | 🛑                          | ✅                                         | 🛑                                   | 🛑                                                                        |
=======
|                                                    | React Query                              | SWR [_(Website)_][swr]      | Apollo Client [_(Website)_][apollo]   | RTK-Query [_(Website)_][rtk-query]   |
| -------------------------------------------------- | ---------------------------------------- | --------------------------- | ------------------------------------- | ------------------------------------ |
| Github Repo / Stars                                | [![][stars-react-query]][gh-react-query] | [![][stars-swr]][gh-swr]    | [![][stars-apollo]][gh-apollo]        | [![][stars-rtk-query]][gh-rtk-query] |
| Platform Requirements                              | React                                    | React                       | React, GraphQL                        | Redux                                |
| Their Comparison                                   |                                          | (none)                      | (none)                                | [Comparison][rtk-query-comparison]   |
| Supported Query Syntax                             | Promise, REST, GraphQL                   | Promise, REST, GraphQL      | GraphQL                               | Promise, REST, GraphQL               |
| Supported Frameworks                               | React                                    | React                       | React + Others                        | Any                                  |
| Supported Query Keys                               | JSON                                     | JSON                        | GraphQL Query                         | JSON                                 |
| Query Key Change Detection                         | Deep Compare (Stable Serialization)      | Shallow Compare             | Deep Compare (Unstable Serialization) | Referential Equality (===)           |
| Query Data Change Detection                        | Deep Comparison + Structural Sharing     | Deep Compare (via `dequal`) | Deep Compare (Unstable Serialization) | Referential Equality (===)           |
| Query Data Memoization Level                       | Query + Structural Sharing               | Query                       | Query + Entity + Structural Sharing   | Query                                |
| Bundle Size<sup>8</sup>                            | [![][bp-react-query]][bpl-react-query]   | [![][bp-swr]][bpl-swr]      | [![][bp-apollo]][bpl-apollo]          | [![][bp-rtk-query]][bpl-rtk-query]   |
| API Definition                                     | On-Use, Declarative                      | On-Use                      | GraphQL Schema                        | Declarative                          |
| Queries                                            | ✅                                       | ✅                          | ✅                                    | ✅                                   |
| Caching                                            | ✅                                       | ✅                          | ✅                                    | ✅                                   |
| Devtools                                           | ✅                                       | 🟡                          | ✅                                    | ✅                                   |
| Polling/Intervals                                  | ✅                                       | ✅                          | ✅                                    | ✅                                   |
| Parallel Queries                                   | ✅                                       | ✅                          | ✅                                    | ✅                                   |
| Dependent Queries                                  | ✅                                       | ✅                          | ✅                                    | ✅                                   |
| Paginated Queries                                  | ✅                                       | ✅                          | ✅                                    | ✅                                   |
| Infinite Queries                                   | ✅                                       | ✅                          | ✅                                    | 🛑                                   |
| Bi-directional Infinite Queries                    | ✅                                       | 🔶                          | 🔶                                    | 🛑                                   |
| Infinite Query Refetching                          | ✅                                       | ✅                          | 🛑                                    | 🛑                                   |
| Lagged Query Data<sup>1</sup>                      | ✅                                       | 🔶                          | 🛑                                    | ✅                                   |
| Selectors                                          | ✅                                       | 🛑                          | ✅                                    | ✅                                   |
| Initial Data                                       | ✅                                       | ✅                          | ✅                                    | ✅                                   |
| Scroll Recovery                                    | ✅                                       | ✅                          | ✅                                    | ✅                                   |
| Cache Manipulation                                 | ✅                                       | ✅                          | ✅                                    | ✅                                   |
| Outdated Query Dismissal                           | ✅                                       | ✅                          | ✅                                    | ✅                                   |
| Render Batching & Optimization<sup>2</sup>         | ✅                                       | 🛑                          | 🛑                                    | ✅                                   |
| Auto Garbage Collection                            | ✅                                       | 🛑                          | 🛑                                    | ✅                                   |
| Mutation Hooks                                     | ✅                                       | 🟡                          | ✅                                    | ✅                                   |
| Offline Mutation Support                           | ✅                                       | 🛑                          | 🟡                                    | 🛑                                   |
| Prefetching APIs                                   | ✅                                       | 🔶                          | ✅                                    | ✅                                   |
| Query Cancellation                                 | ✅                                       | 🛑                          | 🛑                                    | 🛑                                   |
| Partial Query Matching<sup>3</sup>                 | ✅                                       | 🛑                          | 🛑                                    | ✅                                   |
| Stale While Revalidate                             | ✅                                       | ✅                          | ✅                                    | ✅                                   |
| Stale Time Configuration<sup>7</sup>               | ✅                                       | 🛑                          | 🛑                                    | ✅                                   |
| Pre-usage Query/Mutation Configuration<sup>4</sup> | ✅                                       | 🛑                          | 🛑                                    | ✅                                   |
| Window Focus Refetching                            | ✅                                       | ✅                          | 🛑                                    | 🔶                                   |
| Network Status Refetching                          | ✅                                       | ✅                          | ✅                                    | 🔶                                   |
| General Cache Dehydration/Rehydration              | ✅                                       | 🛑                          | ✅                                    | ✅                                   |
| Offline Caching                                    | ✅ (Experimental)                        | 🛑                          | ✅                                    | 🔶                                   |
| React Suspense (Experimental)                      | ✅                                       | ✅                          | 🛑                                    | 🛑                                   |
| Abstracted/Agnostic Core                           | ✅                                       | 🛑                          | ✅                                    | ✅                                   |
| Automatic Refetch after Mutation<sup>5</sup>       | 🔶                                       | 🔶                          | ✅                                    | ✅                                   |
| Normalized Caching<sup>6</sup>                     | 🛑                                       | 🛑                          | ✅                                    | 🛑                                   |
>>>>>>> 31bcaf1b

### Notes

> **<sup>1</sup> Lagged Query Data** - React Query provides a way to continue to see an existing query's data while the next query loads (similar to the same UX that suspense will soon provide natively). This is extremely important when writing pagination UIs or infinite loading UIs where you do not want to show a hard loading state whenever a new query is requested. Other libraries do not have this capability and render a hard loading state for the new query (unless it has been prefetched), while the new query loads.

> **<sup>2</sup> Render Optimization** - React Query has excellent rendering performance. It will only re-render your components when a query is updated. For example because it has new data, or to indicate it is fetching. React Query also batches updates together to make sure your application only re-renders once when multiple components are using the same query. If you are only interested in the `data` or `error` properties, you can reduce the number of renders even more by setting `notifyOnChangeProps` to `['data', 'error']`. Set `notifyOnChangeProps: 'tracked'` to automatically track which fields are accessed and only re-render if one of them changes.

> **<sup>3</sup> Partial query matching** - Because React Query uses deterministic query key serialization, this allows you to manipulate variable groups of queries without having to know each individual query-key that you want to match, eg. you can refetch every query that starts with `todos` in its key, regardless of variables, or you can target specific queries with (or without) variables or nested properties, and even use a filter function to only match queries that pass your specific conditions.

> **<sup>4</sup> Pre-usage Query Configuration** - This is simply a fancy name for being able to configure how queries and mutations will behave before they are used. For instance, a query can be fully configured with defaults beforehand and when the time comes to use it, only `useQuery(key)` is necessary, instead of being required to pass the fetcher and/or options with every usage. SWR does have a partial form of this feature by allowing you to pre-configure a default fetcher, but only as a global fetcher, not on a per-query basis and definitely not for mutations.

> **<sup>5</sup> Automatic Refetch after Mutation** - For truly automatic refetching to happen after a mutation occurs, a schema is necessary (like the one graphQL provides) along with heuristics that help the library know how to identify individual entities and entities types in that schema.

> **<sup>6</sup> Normalized Caching** - React Query, SWR and RTK-Query do not currently support automatic-normalized caching which describes storing entities in a flat architecture to avoid some high-level data duplication.

> **<sup>7</sup> SWR's Immutable Mode** - SWR ships with an "immutable" mode that does allow you to only fetch a query once for the life of the cache, but it still does not have the concept of stale-time or conditional auto-revalidation

> **<sup>8</sup> RTK-Query's bundle size** [can vary][rtk-query-bundle-size] depending on whether you already use redux-toolkit or not

> **<sup>7</sup> React Router cache persistence** - React Router does not cache data beyond the currently matched routes. If a route is left, its data is lost.

<!-- -->

[bpl-react-query]: https://bundlephobia.com/result?p=react-query
[bp-react-query]: https://badgen.net/bundlephobia/minzip/react-query?label=💾
[gh-react-query]: https://github.com/tannerlinsley/react-query
[stars-react-query]: https://img.shields.io/github/stars/tannerlinsley/react-query?label=%F0%9F%8C%9F

<!-- -->

[swr]: https://github.com/vercel/swr
[bp-swr]: https://badgen.net/bundlephobia/minzip/swr?label=💾
[gh-swr]: https://github.com/vercel/swr
[stars-swr]: https://img.shields.io/github/stars/vercel/swr?label=%F0%9F%8C%9F
[bpl-swr]: https://bundlephobia.com/result?p=swr

<!-- -->

[apollo]: https://github.com/apollographql/apollo-client
[bp-apollo]: https://badgen.net/bundlephobia/minzip/@apollo/client?label=💾
[gh-apollo]: https://github.com/apollographql/apollo-client
[stars-apollo]: https://img.shields.io/github/stars/apollographql/apollo-client?label=%F0%9F%8C%9F
[bpl-apollo]: https://bundlephobia.com/result?p=@apollo/client

<!-- -->

[rtk-query]: https://redux-toolkit.js.org/rtk-query/overview
[rtk-query-comparison]: https://redux-toolkit.js.org/rtk-query/comparison
[rtk-query-bundle-size]: https://redux-toolkit.js.org/rtk-query/comparison#bundle-size
[bp-rtk]: https://badgen.net/bundlephobia/minzip/@reduxjs/toolkit?label=💾
[bp-rtk-query]: https://badgen.net/bundlephobia/minzip/@reduxjs/toolkit?label=💾
[gh-rtk-query]: https://github.com/reduxjs/redux-toolkit
[stars-rtk-query]: https://img.shields.io/github/stars/reduxjs/redux-toolkit?label=🌟
[bpl-rtk]: https://bundlephobia.com/result?p=@reduxjs/toolkit
<<<<<<< HEAD
[bpl-rtk-query]: https://bundlephobia.com/result?p=@rtk-incubator/rtk-query

 <!--  -->

[react-router]: https://github.com/remix-run/react-router
[bp-react-router]: https://badgen.net/bundlephobia/minzip/react-router-dom?label=💾
[gh-react-router]: https://github.com/remix-run/react-router
[stars-react-router]: https://img.shields.io/github/stars/remix-run/react-router?label=%F0%9F%8C%9F
[bpl-react-router]: https://bundlephobia.com/result?p=react-router-dom
[bp-history]: https://badgen.net/bundlephobia/minzip/history?label=💾
[bpl-history]: https://bundlephobia.com/result?p=history
=======
[bpl-rtk-query]: https://bundlephobia.com/package/@reduxjs/toolkit
>>>>>>> 31bcaf1b
<|MERGE_RESOLUTION|>--- conflicted
+++ resolved
@@ -12,7 +12,6 @@
 - 🔶 Supported and documented, but requires extra user-code to implement
 - 🛑 Not officially supported or documented.
 
-<<<<<<< HEAD
 |                                                    | React Query                              | SWR [_(Website)_][swr]      | Apollo Client [_(Website)_][apollo]        | RTK-Query [_(Website)_][rtk-query]   | React Router [_(Website)_][react-router]                                  |
 | -------------------------------------------------- | ---------------------------------------- | --------------------------- | ------------------------------------------ | ------------------------------------ | ------------------------------------------------------------------------- |
 | Github Repo / Stars                                | [![][stars-react-query]][gh-react-query] | [![][stars-swr]][gh-swr]    | [![][stars-apollo]][gh-apollo]             | [![][stars-rtk-query]][gh-rtk-query] | [![][stars-react-router]][gh-react-router]                                |
@@ -61,55 +60,6 @@
 | Abstracted/Agnostic Core                           | ✅                                       | 🛑                          | ✅                                         | ✅                                   | 🛑                                                                        |
 | Automatic Refetch after Mutation<sup>5</sup>       | 🔶                                       | 🔶                          | ✅                                         | ✅                                   | ✅                                                                        |
 | Normalized Caching<sup>6</sup>                     | 🛑                                       | 🛑                          | ✅                                         | 🛑                                   | 🛑                                                                        |
-=======
-|                                                    | React Query                              | SWR [_(Website)_][swr]      | Apollo Client [_(Website)_][apollo]   | RTK-Query [_(Website)_][rtk-query]   |
-| -------------------------------------------------- | ---------------------------------------- | --------------------------- | ------------------------------------- | ------------------------------------ |
-| Github Repo / Stars                                | [![][stars-react-query]][gh-react-query] | [![][stars-swr]][gh-swr]    | [![][stars-apollo]][gh-apollo]        | [![][stars-rtk-query]][gh-rtk-query] |
-| Platform Requirements                              | React                                    | React                       | React, GraphQL                        | Redux                                |
-| Their Comparison                                   |                                          | (none)                      | (none)                                | [Comparison][rtk-query-comparison]   |
-| Supported Query Syntax                             | Promise, REST, GraphQL                   | Promise, REST, GraphQL      | GraphQL                               | Promise, REST, GraphQL               |
-| Supported Frameworks                               | React                                    | React                       | React + Others                        | Any                                  |
-| Supported Query Keys                               | JSON                                     | JSON                        | GraphQL Query                         | JSON                                 |
-| Query Key Change Detection                         | Deep Compare (Stable Serialization)      | Shallow Compare             | Deep Compare (Unstable Serialization) | Referential Equality (===)           |
-| Query Data Change Detection                        | Deep Comparison + Structural Sharing     | Deep Compare (via `dequal`) | Deep Compare (Unstable Serialization) | Referential Equality (===)           |
-| Query Data Memoization Level                       | Query + Structural Sharing               | Query                       | Query + Entity + Structural Sharing   | Query                                |
-| Bundle Size<sup>8</sup>                            | [![][bp-react-query]][bpl-react-query]   | [![][bp-swr]][bpl-swr]      | [![][bp-apollo]][bpl-apollo]          | [![][bp-rtk-query]][bpl-rtk-query]   |
-| API Definition                                     | On-Use, Declarative                      | On-Use                      | GraphQL Schema                        | Declarative                          |
-| Queries                                            | ✅                                       | ✅                          | ✅                                    | ✅                                   |
-| Caching                                            | ✅                                       | ✅                          | ✅                                    | ✅                                   |
-| Devtools                                           | ✅                                       | 🟡                          | ✅                                    | ✅                                   |
-| Polling/Intervals                                  | ✅                                       | ✅                          | ✅                                    | ✅                                   |
-| Parallel Queries                                   | ✅                                       | ✅                          | ✅                                    | ✅                                   |
-| Dependent Queries                                  | ✅                                       | ✅                          | ✅                                    | ✅                                   |
-| Paginated Queries                                  | ✅                                       | ✅                          | ✅                                    | ✅                                   |
-| Infinite Queries                                   | ✅                                       | ✅                          | ✅                                    | 🛑                                   |
-| Bi-directional Infinite Queries                    | ✅                                       | 🔶                          | 🔶                                    | 🛑                                   |
-| Infinite Query Refetching                          | ✅                                       | ✅                          | 🛑                                    | 🛑                                   |
-| Lagged Query Data<sup>1</sup>                      | ✅                                       | 🔶                          | 🛑                                    | ✅                                   |
-| Selectors                                          | ✅                                       | 🛑                          | ✅                                    | ✅                                   |
-| Initial Data                                       | ✅                                       | ✅                          | ✅                                    | ✅                                   |
-| Scroll Recovery                                    | ✅                                       | ✅                          | ✅                                    | ✅                                   |
-| Cache Manipulation                                 | ✅                                       | ✅                          | ✅                                    | ✅                                   |
-| Outdated Query Dismissal                           | ✅                                       | ✅                          | ✅                                    | ✅                                   |
-| Render Batching & Optimization<sup>2</sup>         | ✅                                       | 🛑                          | 🛑                                    | ✅                                   |
-| Auto Garbage Collection                            | ✅                                       | 🛑                          | 🛑                                    | ✅                                   |
-| Mutation Hooks                                     | ✅                                       | 🟡                          | ✅                                    | ✅                                   |
-| Offline Mutation Support                           | ✅                                       | 🛑                          | 🟡                                    | 🛑                                   |
-| Prefetching APIs                                   | ✅                                       | 🔶                          | ✅                                    | ✅                                   |
-| Query Cancellation                                 | ✅                                       | 🛑                          | 🛑                                    | 🛑                                   |
-| Partial Query Matching<sup>3</sup>                 | ✅                                       | 🛑                          | 🛑                                    | ✅                                   |
-| Stale While Revalidate                             | ✅                                       | ✅                          | ✅                                    | ✅                                   |
-| Stale Time Configuration<sup>7</sup>               | ✅                                       | 🛑                          | 🛑                                    | ✅                                   |
-| Pre-usage Query/Mutation Configuration<sup>4</sup> | ✅                                       | 🛑                          | 🛑                                    | ✅                                   |
-| Window Focus Refetching                            | ✅                                       | ✅                          | 🛑                                    | 🔶                                   |
-| Network Status Refetching                          | ✅                                       | ✅                          | ✅                                    | 🔶                                   |
-| General Cache Dehydration/Rehydration              | ✅                                       | 🛑                          | ✅                                    | ✅                                   |
-| Offline Caching                                    | ✅ (Experimental)                        | 🛑                          | ✅                                    | 🔶                                   |
-| React Suspense (Experimental)                      | ✅                                       | ✅                          | 🛑                                    | 🛑                                   |
-| Abstracted/Agnostic Core                           | ✅                                       | 🛑                          | ✅                                    | ✅                                   |
-| Automatic Refetch after Mutation<sup>5</sup>       | 🔶                                       | 🔶                          | ✅                                    | ✅                                   |
-| Normalized Caching<sup>6</sup>                     | 🛑                                       | 🛑                          | ✅                                    | 🛑                                   |
->>>>>>> 31bcaf1b
 
 ### Notes
 
@@ -164,8 +114,7 @@
 [gh-rtk-query]: https://github.com/reduxjs/redux-toolkit
 [stars-rtk-query]: https://img.shields.io/github/stars/reduxjs/redux-toolkit?label=🌟
 [bpl-rtk]: https://bundlephobia.com/result?p=@reduxjs/toolkit
-<<<<<<< HEAD
-[bpl-rtk-query]: https://bundlephobia.com/result?p=@rtk-incubator/rtk-query
+[bpl-rtk-query]: https://bundlephobia.com/package/@reduxjs/toolkit
 
  <!--  -->
 
@@ -175,7 +124,4 @@
 [stars-react-router]: https://img.shields.io/github/stars/remix-run/react-router?label=%F0%9F%8C%9F
 [bpl-react-router]: https://bundlephobia.com/result?p=react-router-dom
 [bp-history]: https://badgen.net/bundlephobia/minzip/history?label=💾
-[bpl-history]: https://bundlephobia.com/result?p=history
-=======
-[bpl-rtk-query]: https://bundlephobia.com/package/@reduxjs/toolkit
->>>>>>> 31bcaf1b
+[bpl-history]: https://bundlephobia.com/result?p=history