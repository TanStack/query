--- conflicted
+++ resolved
@@ -356,11 +356,7 @@
 
     if (process.env.NODE_ENV !== 'production') {
       if (!Array.isArray(this.options.queryKey)) {
-<<<<<<< HEAD
         console.error(
-=======
-        this.logger.error(
->>>>>>> 3d640848
           `As of v4, queryKey needs to be an Array. If you are using a string like 'repoData', please change it to an Array, e.g. ['repoData']`,
         )
       }
@@ -573,13 +569,8 @@
         case 'error':
           const error = action.error as unknown
 
-<<<<<<< HEAD
           if (isCancelledError(error) && error.revert && this.#revertState) {
-            return { ...this.#revertState }
-=======
-          if (isCancelledError(error) && error.revert && this.revertState) {
-            return { ...this.revertState, fetchStatus: 'idle' }
->>>>>>> 3d640848
+            return { ...this.#revertState, fetchStatus: 'idle' }
           }
 
           return {
