import { sleep, queryKey, createQueryClient } from './utils'
import { QueryClient } from '..'
import { QueryCache, QueryObserver } from '..'
import { waitFor } from '@testing-library/react'

describe('queryCache', () => {
  let queryClient: QueryClient
  let queryCache: QueryCache

  beforeEach(() => {
    queryClient = createQueryClient()
    queryCache = queryClient.getQueryCache()
  })

  afterEach(() => {
    queryClient.clear()
  })

  describe('subscribe', () => {
    test('should pass the correct query', async () => {
      const key = queryKey()
      const subscriber = jest.fn()
      const unsubscribe = queryCache.subscribe(subscriber)
      queryClient.setQueryData(key, 'foo')
      const query = queryCache.find({ queryKey: key })
      await sleep(1)
      expect(subscriber).toHaveBeenCalledWith({ query, type: 'added' })
      unsubscribe()
    })

    test('should notify listeners when new query is added', async () => {
      const key = queryKey()
      const callback = jest.fn()
      queryCache.subscribe(callback)
      queryClient.prefetchQuery({ queryKey: key, queryFn: () => 'data' })
      await sleep(100)
      expect(callback).toHaveBeenCalled()
    })

    test('should notify query cache when a query becomes stale', async () => {
      const key = queryKey()
      const events: Array<string> = []
      const unsubscribe = queryCache.subscribe((event) => {
        events.push(event.type)
      })

      const observer = new QueryObserver(queryClient, {
        queryKey: key,
        queryFn: () => 'data',
        staleTime: 10,
      })

      const unsubScribeObserver = observer.subscribe(jest.fn)

      await waitFor(() => {
        expect(events.length).toBe(8)
      })

      expect(events).toEqual([
        'added', // 1. Query added -> loading
        'observerResultsUpdated', // 2. Observer result updated -> loading
        'observerAdded', // 3. Observer added
        'observerResultsUpdated', // 4. Observer result updated -> fetching
        'updated', // 5. Query updated -> fetching
        'observerResultsUpdated', // 6. Observer result updated -> success
        'updated', // 7. Query updated -> success
        'observerResultsUpdated', // 8. Observer result updated -> stale
      ])

      unsubscribe()
      unsubScribeObserver()
    })

    test('should include the queryCache and query when notifying listeners', async () => {
      const key = queryKey()
      const callback = jest.fn()
      queryCache.subscribe(callback)
      queryClient.prefetchQuery({ queryKey: key, queryFn: () => 'data' })
      const query = queryCache.find({ queryKey: key })
      await sleep(100)
      expect(callback).toHaveBeenCalledWith({ query, type: 'added' })
    })

    test('should notify subscribers when new query with initialData is added', async () => {
      const key = queryKey()
      const callback = jest.fn()
      queryCache.subscribe(callback)
      queryClient.prefetchQuery({
        queryKey: key,
        queryFn: () => 'data',
        initialData: 'initial',
      })
      await sleep(100)
      expect(callback).toHaveBeenCalled()
    })

    test('should be able to limit cache size', async () => {
      const testCache = new QueryCache()

      const unsubscribe = testCache.subscribe((event) => {
        if (event.type === 'added') {
          if (testCache.getAll().length > 2) {
            testCache
              .findAll({
                type: 'inactive',
                predicate: (q) => q !== event.query,
              })
              .forEach((query) => {
                testCache.remove(query)
              })
          }
        }
      })

      const testClient = new QueryClient({ queryCache: testCache })

      await testClient.prefetchQuery({
        queryKey: ['key1'],
        queryFn: () => 'data1',
      })
      expect(testCache.findAll().length).toBe(1)
      await testClient.prefetchQuery({
        queryKey: ['key2'],
        queryFn: () => 'data2',
      })
      expect(testCache.findAll().length).toBe(2)
      await testClient.prefetchQuery({
        queryKey: ['key3'],
        queryFn: () => 'data3',
      })
      expect(testCache.findAll().length).toBe(1)
      expect(testCache.findAll()[0]!.state.data).toBe('data3')

      unsubscribe()
    })
  })

  describe('find', () => {
    test('find should filter correctly', async () => {
      const key = queryKey()
      await queryClient.prefetchQuery({ queryKey: key, queryFn: () => 'data1' })
      const query = queryCache.find({ queryKey: key })!
      expect(query).toBeDefined()
    })

    test('find should filter correctly with exact set to false', async () => {
      const key = queryKey()
      await queryClient.prefetchQuery({ queryKey: key, queryFn: () => 'data1' })
      const query = queryCache.find({ queryKey: key, exact: false })!
      expect(query).toBeDefined()
    })
  })

  describe('findAll', () => {
    test('should filter correctly', async () => {
      const key1 = queryKey()
      const key2 = queryKey()
      const keyFetching = queryKey()
      await queryClient.prefetchQuery({
        queryKey: key1,
        queryFn: () => 'data1',
      })
      await queryClient.prefetchQuery({
        queryKey: key2,
        queryFn: () => 'data2',
      })
      await queryClient.prefetchQuery({
        queryKey: [{ a: 'a', b: 'b' }],
        queryFn: () => 'data3',
      })
      await queryClient.prefetchQuery({
        queryKey: ['posts', 1],
        queryFn: () => 'data4',
      })
      queryClient.invalidateQueries({ queryKey: key2 })
      const query1 = queryCache.find({ queryKey: key1 })!
      const query2 = queryCache.find({ queryKey: key2 })!
      const query3 = queryCache.find({ queryKey: [{ a: 'a', b: 'b' }] })!
      const query4 = queryCache.find({ queryKey: ['posts', 1] })!

      expect(queryCache.findAll({ queryKey: key1 })).toEqual([query1])
      // wrapping in an extra array doesn't yield the same results anymore since v4 because keys need to be an array
      expect(queryCache.findAll({ queryKey: [key1] })).toEqual([])
      expect(queryCache.findAll()).toEqual([query1, query2, query3, query4])
      expect(queryCache.findAll({})).toEqual([query1, query2, query3, query4])
      expect(queryCache.findAll({ queryKey: key1, type: 'inactive' })).toEqual([
        query1,
      ])
      expect(queryCache.findAll({ queryKey: key1, type: 'active' })).toEqual([])
      expect(queryCache.findAll({ queryKey: key1, stale: true })).toEqual([])
      expect(queryCache.findAll({ queryKey: key1, stale: false })).toEqual([
        query1,
      ])
      expect(
        queryCache.findAll({ queryKey: key1, stale: false, type: 'active' }),
      ).toEqual([])
      expect(
        queryCache.findAll({ queryKey: key1, stale: false, type: 'inactive' }),
      ).toEqual([query1])
      expect(
        queryCache.findAll({
          queryKey: key1,
          stale: false,
          type: 'inactive',
          exact: true,
        }),
      ).toEqual([query1])

      expect(queryCache.findAll({ queryKey: key2 })).toEqual([query2])
      expect(queryCache.findAll({ queryKey: key2, stale: undefined })).toEqual([
        query2,
      ])
      expect(queryCache.findAll({ queryKey: key2, stale: true })).toEqual([
        query2,
      ])
      expect(queryCache.findAll({ queryKey: key2, stale: false })).toEqual([])
      expect(queryCache.findAll({ queryKey: [{ b: 'b' }] })).toEqual([query3])
      expect(
        queryCache.findAll({ queryKey: [{ a: 'a' }], exact: false }),
      ).toEqual([query3])
      expect(
        queryCache.findAll({ queryKey: [{ a: 'a' }], exact: true }),
      ).toEqual([])
      expect(
        queryCache.findAll({ queryKey: [{ a: 'a', b: 'b' }], exact: true }),
      ).toEqual([query3])
      expect(queryCache.findAll({ queryKey: [{ a: 'a', b: 'b' }] })).toEqual([
        query3,
      ])
      expect(
        queryCache.findAll({ queryKey: [{ a: 'a', b: 'b', c: 'c' }] }),
      ).toEqual([])
      expect(
        queryCache.findAll({ queryKey: [{ a: 'a' }], stale: false }),
      ).toEqual([query3])
      expect(
        queryCache.findAll({ queryKey: [{ a: 'a' }], stale: true }),
      ).toEqual([])
      expect(
        queryCache.findAll({ queryKey: [{ a: 'a' }], type: 'active' }),
      ).toEqual([])
      expect(
        queryCache.findAll({ queryKey: [{ a: 'a' }], type: 'inactive' }),
      ).toEqual([query3])
      expect(
        queryCache.findAll({ predicate: (query) => query === query3 }),
      ).toEqual([query3])
      expect(queryCache.findAll({ queryKey: ['posts'] })).toEqual([query4])

      expect(queryCache.findAll({ fetchStatus: 'idle' })).toEqual([
        query1,
        query2,
        query3,
        query4,
      ])
      expect(
        queryCache.findAll({ queryKey: key2, fetchStatus: undefined }),
      ).toEqual([query2])

      const promise = queryClient.prefetchQuery({
        queryKey: keyFetching,
        queryFn: async () => {
          await sleep(20)
          return 'dataFetching'
        },
      })
      expect(queryCache.findAll({ fetchStatus: 'fetching' })).toEqual([
        queryCache.find({ queryKey: keyFetching }),
      ])
      await promise
      expect(queryCache.findAll({ fetchStatus: 'fetching' })).toEqual([])
    })

    test('should return all the queries when no filters are defined', async () => {
      const key1 = queryKey()
      const key2 = queryKey()
      await queryClient.prefetchQuery({
        queryKey: key1,
        queryFn: () => 'data1',
      })
      await queryClient.prefetchQuery({
        queryKey: key2,
        queryFn: () => 'data2',
      })
      expect(queryCache.findAll().length).toBe(2)
    })
  })

  describe('QueryCacheConfig.onError', () => {
    test('should be called when a query errors', async () => {
      const key = queryKey()
      const onError = jest.fn()
      const testCache = new QueryCache({ onError })
      const testClient = createQueryClient({ queryCache: testCache })
      await testClient.prefetchQuery({
        queryKey: key,
        queryFn: () => Promise.reject<unknown>('error'),
      })
      const query = testCache.find({ queryKey: key })
      expect(onError).toHaveBeenCalledWith('error', query)
    })
  })

  describe('QueryCacheConfig.onSuccess', () => {
    test('should be called when a query is successful', async () => {
      const key = queryKey()
      const onSuccess = jest.fn()
      const testCache = new QueryCache({ onSuccess })
      const testClient = createQueryClient({ queryCache: testCache })
      await testClient.prefetchQuery({
        queryKey: key,
        queryFn: () => Promise.resolve({ data: 5 }),
      })
      const query = testCache.find({ queryKey: key })
      expect(onSuccess).toHaveBeenCalledWith({ data: 5 }, query)
    })
  })

  describe('QueryCache.add', () => {
    test('should not try to add a query already added to the cache', async () => {
      const key = queryKey()

      await queryClient.prefetchQuery({ queryKey: key, queryFn: () => 'data1' })

<<<<<<< HEAD
      const query = queryCache.findAll()[0]!
=======
      // Directly add the query from the cache
      // to simulate a race condition
      const query = queryCache['queries'].get(hash) as Query
>>>>>>> dadf96fe
      const queryClone = Object.assign({}, query)

      queryCache.add(queryClone)
      expect(queryCache.getAll().length).toEqual(1)
<<<<<<< HEAD
=======

      // Clean-up to avoid an error when queryClient.clear()
      queryCache['queries'].delete(hash)
    })

    describe('QueryCache.remove', () => {
      test('should not try to remove a query already removed from the cache', async () => {
        const key = queryKey()
        const hash = `["${key}"]`

        await queryClient.prefetchQuery({
          queryKey: key,
          queryFn: () => 'data1',
        })

        // Directly remove the query from the cache
        // to simulate a race condition
        const query = queryCache['queries'].get(hash) as Query
        const queryClone = Object.assign({}, query)
        queryCache['queries'].delete(hash)

        // No error should be thrown when trying to remove the query
        expect(() => queryCache.remove(queryClone)).not.toThrow()
      })
>>>>>>> dadf96fe
    })
  })
})<|MERGE_RESOLUTION|>--- conflicted
+++ resolved
@@ -322,44 +322,11 @@
 
       await queryClient.prefetchQuery({ queryKey: key, queryFn: () => 'data1' })
 
-<<<<<<< HEAD
       const query = queryCache.findAll()[0]!
-=======
-      // Directly add the query from the cache
-      // to simulate a race condition
-      const query = queryCache['queries'].get(hash) as Query
->>>>>>> dadf96fe
       const queryClone = Object.assign({}, query)
 
       queryCache.add(queryClone)
       expect(queryCache.getAll().length).toEqual(1)
-<<<<<<< HEAD
-=======
-
-      // Clean-up to avoid an error when queryClient.clear()
-      queryCache['queries'].delete(hash)
-    })
-
-    describe('QueryCache.remove', () => {
-      test('should not try to remove a query already removed from the cache', async () => {
-        const key = queryKey()
-        const hash = `["${key}"]`
-
-        await queryClient.prefetchQuery({
-          queryKey: key,
-          queryFn: () => 'data1',
-        })
-
-        // Directly remove the query from the cache
-        // to simulate a race condition
-        const query = queryCache['queries'].get(hash) as Query
-        const queryClone = Object.assign({}, query)
-        queryCache['queries'].delete(hash)
-
-        // No error should be thrown when trying to remove the query
-        expect(() => queryCache.remove(queryClone)).not.toThrow()
-      })
->>>>>>> dadf96fe
     })
   })
 })