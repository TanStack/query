import type { ToRefs } from 'vue-demi'
import { QueryObserver } from '@tanstack/query-core'
import type {
  QueryKey,
  QueryObserverResult,
  DefinedQueryObserverResult,
  WithRequired,
} from '@tanstack/query-core'
import { useBaseQuery } from './useBaseQuery'
import type { UseQueryReturnType as UQRT } from './useBaseQuery'
import type {
  WithQueryClientKey,
  VueQueryObserverOptions,
  DistributiveOmit,
} from './types'

export type UseQueryReturnType<TData, TError> = DistributiveOmit<
  UQRT<TData, TError>,
  'refetch'
> & {
  refetch: QueryObserverResult<TData, TError>['refetch']
}

export type UseQueryDefinedReturnType<TData, TError> = DistributiveOmit<
  ToRefs<Readonly<DefinedQueryObserverResult<TData, TError>>>,
  'refetch'
> & {
  suspense: () => Promise<QueryObserverResult<TData, TError>>
  refetch: QueryObserverResult<TData, TError>['refetch']
}

export type UseQueryOptions<
  TQueryFnData = unknown,
  TError = Error,
  TData = TQueryFnData,
  TQueryKey extends QueryKey = QueryKey,
> = WithRequired<
  WithQueryClientKey<
    VueQueryObserverOptions<
      TQueryFnData,
      TError,
      TData,
      TQueryFnData,
      TQueryKey
    >
  >,
  'queryKey'
>

<<<<<<< HEAD
export function useQuery<
  TQueryFnData = unknown,
  TError = Error,
  TData = TQueryFnData,
  TQueryKey extends QueryKey = QueryKey,
>(
  options: Omit<
    UseQueryOptions<TQueryFnData, TError, TData, TQueryKey>,
    'initialData'
  > & { initialData?: () => undefined },
): UseQueryReturnType<TData, TError>

export function useQuery<
  TQueryFnData = unknown,
  TError = Error,
  TData = TQueryFnData,
  TQueryKey extends QueryKey = QueryKey,
>(
  options: Omit<
    UseQueryOptions<TQueryFnData, TError, TData, TQueryKey>,
    'initialData'
  > & { initialData: TQueryFnData | (() => TQueryFnData) },
): UseQueryDefinedReturnType<TData, TError>

export function useQuery<
  TQueryFnData = unknown,
  TError = Error,
  TData = TQueryFnData,
  TQueryKey extends QueryKey = QueryKey,
>(
  options: UseQueryOptions<TQueryFnData, TError, TData, TQueryKey>,
): UseQueryReturnType<TData, TError>

export function useQuery<
=======
type UndefinedInitialDataOptions<
>>>>>>> 22be6d5e
  TQueryFnData = unknown,
  TError = Error,
  TData = TQueryFnData,
  TQueryKey extends QueryKey = QueryKey,
<<<<<<< HEAD
>(
  queryKey: TQueryKey,
  options?: Omit<
    UseQueryOptions<TQueryFnData, TError, TData, TQueryKey>,
    'queryKey' | 'initialData'
  > & { initialData?: () => undefined },
): UseQueryReturnType<TData, TError>

export function useQuery<
  TQueryFnData = unknown,
  TError = Error,
  TData = TQueryFnData,
  TQueryKey extends QueryKey = QueryKey,
>(
  queryKey: TQueryKey,
  options?: Omit<
    UseQueryOptions<TQueryFnData, TError, TData, TQueryKey>,
    'queryKey' | 'initialData'
  > & { initialData: TQueryFnData | (() => TQueryFnData) },
): UseQueryDefinedReturnType<TData, TError>
=======
> = UseQueryOptions<TQueryFnData, TError, TData, TQueryKey> & {
  initialData?: undefined
}
>>>>>>> 22be6d5e

type DefinedInitialDataOptions<
  TQueryFnData = unknown,
  TError = Error,
  TData = TQueryFnData,
  TQueryKey extends QueryKey = QueryKey,
> = UseQueryOptions<TQueryFnData, TError, TData, TQueryKey> & {
  initialData: TQueryFnData | (() => TQueryFnData)
}

export function useQuery<
  TQueryFnData = unknown,
  TError = Error,
  TData = TQueryFnData,
  TQueryKey extends QueryKey = QueryKey,
>(
  options: UndefinedInitialDataOptions<TQueryFnData, TError, TData, TQueryKey>,
): UseQueryReturnType<TData, TError>

export function useQuery<
  TQueryFnData = unknown,
  TError = Error,
  TData = TQueryFnData,
  TQueryKey extends QueryKey = QueryKey,
>(
  options: DefinedInitialDataOptions<TQueryFnData, TError, TData, TQueryKey>,
): UseQueryDefinedReturnType<TData, TError>

export function useQuery<
<<<<<<< HEAD
  TQueryFnData = unknown,
  TError = Error,
  TData = TQueryFnData,
  TQueryKey extends QueryKey = QueryKey,
>(
  queryKey: TQueryKey,
  queryFn: QueryFunction<TQueryFnData, UnwrapRef<TQueryKey>>,
  options?: Omit<
    UseQueryOptions<TQueryFnData, TError, TData, TQueryKey>,
    'queryKey' | 'queryFn'
  >,
): UseQueryReturnType<TData, TError>

export function useQuery<
=======
>>>>>>> 22be6d5e
  TQueryFnData,
  TError = Error,
  TData = TQueryFnData,
  TQueryKey extends QueryKey = QueryKey,
>(
  options: UseQueryOptions<TQueryFnData, TError, TData, TQueryKey>,
):
  | UseQueryReturnType<TData, TError>
  | UseQueryDefinedReturnType<TData, TError> {
  const result = useBaseQuery(QueryObserver, options)

  return {
    ...result,
    refetch: result.refetch.value,
  }
}<|MERGE_RESOLUTION|>--- conflicted
+++ resolved
@@ -47,74 +47,14 @@
   'queryKey'
 >
 
-<<<<<<< HEAD
-export function useQuery<
+type UndefinedInitialDataOptions<
   TQueryFnData = unknown,
   TError = Error,
   TData = TQueryFnData,
   TQueryKey extends QueryKey = QueryKey,
->(
-  options: Omit<
-    UseQueryOptions<TQueryFnData, TError, TData, TQueryKey>,
-    'initialData'
-  > & { initialData?: () => undefined },
-): UseQueryReturnType<TData, TError>
-
-export function useQuery<
-  TQueryFnData = unknown,
-  TError = Error,
-  TData = TQueryFnData,
-  TQueryKey extends QueryKey = QueryKey,
->(
-  options: Omit<
-    UseQueryOptions<TQueryFnData, TError, TData, TQueryKey>,
-    'initialData'
-  > & { initialData: TQueryFnData | (() => TQueryFnData) },
-): UseQueryDefinedReturnType<TData, TError>
-
-export function useQuery<
-  TQueryFnData = unknown,
-  TError = Error,
-  TData = TQueryFnData,
-  TQueryKey extends QueryKey = QueryKey,
->(
-  options: UseQueryOptions<TQueryFnData, TError, TData, TQueryKey>,
-): UseQueryReturnType<TData, TError>
-
-export function useQuery<
-=======
-type UndefinedInitialDataOptions<
->>>>>>> 22be6d5e
-  TQueryFnData = unknown,
-  TError = Error,
-  TData = TQueryFnData,
-  TQueryKey extends QueryKey = QueryKey,
-<<<<<<< HEAD
->(
-  queryKey: TQueryKey,
-  options?: Omit<
-    UseQueryOptions<TQueryFnData, TError, TData, TQueryKey>,
-    'queryKey' | 'initialData'
-  > & { initialData?: () => undefined },
-): UseQueryReturnType<TData, TError>
-
-export function useQuery<
-  TQueryFnData = unknown,
-  TError = Error,
-  TData = TQueryFnData,
-  TQueryKey extends QueryKey = QueryKey,
->(
-  queryKey: TQueryKey,
-  options?: Omit<
-    UseQueryOptions<TQueryFnData, TError, TData, TQueryKey>,
-    'queryKey' | 'initialData'
-  > & { initialData: TQueryFnData | (() => TQueryFnData) },
-): UseQueryDefinedReturnType<TData, TError>
-=======
 > = UseQueryOptions<TQueryFnData, TError, TData, TQueryKey> & {
   initialData?: undefined
 }
->>>>>>> 22be6d5e
 
 type DefinedInitialDataOptions<
   TQueryFnData = unknown,
@@ -144,23 +84,6 @@
 ): UseQueryDefinedReturnType<TData, TError>
 
 export function useQuery<
-<<<<<<< HEAD
-  TQueryFnData = unknown,
-  TError = Error,
-  TData = TQueryFnData,
-  TQueryKey extends QueryKey = QueryKey,
->(
-  queryKey: TQueryKey,
-  queryFn: QueryFunction<TQueryFnData, UnwrapRef<TQueryKey>>,
-  options?: Omit<
-    UseQueryOptions<TQueryFnData, TError, TData, TQueryKey>,
-    'queryKey' | 'queryFn'
-  >,
-): UseQueryReturnType<TData, TError>
-
-export function useQuery<
-=======
->>>>>>> 22be6d5e
   TQueryFnData,
   TError = Error,
   TData = TQueryFnData,
