import { act, waitFor, fireEvent } from '@testing-library/react'
<<<<<<< HEAD
import React, { useEffect } from 'react'
=======
import '@testing-library/jest-dom'
import React from 'react'
>>>>>>> 670dec8a

import {
  expectType,
  queryKey,
  mockVisibilityState,
  mockConsoleError,
  sleep,
  renderWithClient,
  setActTimeout,
  Blink,
  mockNavigatorOnLine,
} from './utils'
import {
  useQuery,
  QueryClient,
  UseQueryResult,
  QueryCache,
  QueryFunction,
  QueryFunctionContext,
} from '../..'
import { ErrorBoundary } from 'react-error-boundary'

describe('useQuery', () => {
  const queryCache = new QueryCache()
  const queryClient = new QueryClient({ queryCache })

  it('should return the correct types', () => {
    const key = queryKey()

    // @ts-ignore
    // eslint-disable-next-line
    function Page() {
      // unspecified query function should default to unknown
      const noQueryFn = useQuery(key)
      expectType<unknown>(noQueryFn.data)
      expectType<unknown>(noQueryFn.error)

      // it should infer the result type from the query function
      const fromQueryFn = useQuery(key, () => 'test')
      expectType<string | undefined>(fromQueryFn.data)
      expectType<unknown>(fromQueryFn.error)

      // it should be possible to specify the result type
      const withResult = useQuery<string>(key, () => 'test')
      expectType<string | undefined>(withResult.data)
      expectType<unknown | null>(withResult.error)

      // it should be possible to specify the error type
      const withError = useQuery<string, Error>(key, () => 'test')
      expectType<string | undefined>(withError.data)
      expectType<Error | null>(withError.error)

      // it should provide the result type in the configuration
      useQuery([key], async () => true, {
        onSuccess: data => expectType<boolean>(data),
        onSettled: data => expectType<boolean | undefined>(data),
      })

      // should error when the query function result does not match with the specified type
      // @ts-expect-error
      useQuery<number>(key, () => 'test')

      // it should infer the result type from a generic query function
      function queryFn<T = string>(): Promise<T> {
        return Promise.resolve({} as T)
      }

      const fromGenericQueryFn = useQuery(key, () => queryFn())
      expectType<string | undefined>(fromGenericQueryFn.data)
      expectType<unknown>(fromGenericQueryFn.error)

      const fromGenericOptionsQueryFn = useQuery({
        queryKey: key,
        queryFn: () => queryFn(),
      })
      expectType<string | undefined>(fromGenericOptionsQueryFn.data)
      expectType<unknown>(fromGenericOptionsQueryFn.error)

      type MyData = number
      type MyQueryKey = readonly ['my-data', number]

      const getMyDataArrayKey: QueryFunction<MyData, MyQueryKey> = async ({
        queryKey: [, n],
      }) => {
        return n + 42
      }

      useQuery({
        queryKey: ['my-data', 100],
        queryFn: getMyDataArrayKey,
      })

      const getMyDataStringKey: QueryFunction<
        MyData,
        ['1']
      > = async context => {
        expectType<['1']>(context.queryKey)
        return Number(context.queryKey[0]) + 42
      }

      useQuery({
        queryKey: ['1'],
        queryFn: getMyDataStringKey,
      })
    }
  })

  // See https://github.com/tannerlinsley/react-query/issues/105
  it('should allow to set default data value', async () => {
    const key = queryKey()

    function Page() {
      const { data = 'default' } = useQuery(key, async () => {
        await sleep(10)
        return 'test'
      })

      return (
        <div>
          <h1>{data}</h1>
        </div>
      )
    }

    const rendered = renderWithClient(queryClient, <Page />)

    rendered.getByText('default')

    await waitFor(() => rendered.getByText('test'))
  })

  it('should return the correct states for a successful query', async () => {
    const key = queryKey()
    const states: UseQueryResult<string>[] = []

    function Page() {
      const state = useQuery<string, Error>(key, () => 'test')

      states.push(state)

      if (state.isIdle) {
        expectType<undefined>(state.data)
        expectType<null>(state.error)
        return <span>idle</span>
      }

      if (state.isLoading) {
        expectType<undefined>(state.data)
        expectType<null>(state.error)
        return <span>loading</span>
      }

      if (state.isLoadingError) {
        expectType<undefined>(state.data)
        expectType<Error>(state.error)
        return <span>{state.error}</span>
      }

      expectType<string>(state.data)
      expectType<Error | null>(state.error)
      return <span>{state.data}</span>
    }

    renderWithClient(queryClient, <Page />)

    await sleep(10)

    expect(states.length).toEqual(2)

    expect(states[0]).toEqual({
      data: undefined,
      dataUpdatedAt: 0,
      error: null,
      errorUpdatedAt: 0,
      failureCount: 0,
      isError: false,
      isFetched: false,
      isFetchedAfterMount: false,
      isFetching: true,
      isPaused: false,
      isIdle: false,
      isLoading: true,
      isLoadingError: false,
      isPlaceholderData: false,
      isPreviousData: false,
      isRefetchError: false,
      isRefetching: false,
      isStale: true,
      isSuccess: false,
      refetch: expect.any(Function),
      remove: expect.any(Function),
      status: 'loading',
      fetchStatus: 'fetching',
    })

    expect(states[1]).toEqual({
      data: 'test',
      dataUpdatedAt: expect.any(Number),
      error: null,
      errorUpdatedAt: 0,
      failureCount: 0,
      isError: false,
      isFetched: true,
      isFetchedAfterMount: true,
      isFetching: false,
      isPaused: false,
      isIdle: false,
      isLoading: false,
      isLoadingError: false,
      isPlaceholderData: false,
      isPreviousData: false,
      isRefetchError: false,
      isRefetching: false,
      isStale: true,
      isSuccess: true,
      refetch: expect.any(Function),
      remove: expect.any(Function),
      status: 'success',
      fetchStatus: 'idle',
    })
  })

  it('should return the correct states for an unsuccessful query', async () => {
    const key = queryKey()
    const consoleMock = mockConsoleError()

    const states: UseQueryResult<undefined, string>[] = []

    function Page() {
      const state = useQuery<string[], string, undefined>(
        key,
        () => Promise.reject('rejected'),
        {
          retry: 1,
          retryDelay: 1,
        }
      )

      states.push(state)

      return (
        <div>
          <h1>Status: {state.status}</h1>
          <div>Failure Count: {state.failureCount}</div>
        </div>
      )
    }

    const rendered = renderWithClient(queryClient, <Page />)

    await waitFor(() => rendered.getByText('Status: error'))

    expect(states[0]).toEqual({
      data: undefined,
      dataUpdatedAt: 0,
      error: null,
      errorUpdatedAt: 0,
      failureCount: 0,
      isError: false,
      isFetched: false,
      isFetchedAfterMount: false,
      isFetching: true,
      isPaused: false,
      isIdle: false,
      isLoading: true,
      isLoadingError: false,
      isPlaceholderData: false,
      isPreviousData: false,
      isRefetchError: false,
      isRefetching: false,
      isStale: true,
      isSuccess: false,
      refetch: expect.any(Function),
      remove: expect.any(Function),
      status: 'loading',
      fetchStatus: 'fetching',
    })

    expect(states[1]).toEqual({
      data: undefined,
      dataUpdatedAt: 0,
      error: null,
      errorUpdatedAt: 0,
      failureCount: 1,
      isError: false,
      isFetched: false,
      isFetchedAfterMount: false,
      isFetching: true,
      isPaused: false,
      isIdle: false,
      isLoading: true,
      isLoadingError: false,
      isPlaceholderData: false,
      isPreviousData: false,
      isRefetchError: false,
      isRefetching: false,
      isStale: true,
      isSuccess: false,
      refetch: expect.any(Function),
      remove: expect.any(Function),
      status: 'loading',
      fetchStatus: 'fetching',
    })

    expect(states[2]).toEqual({
      data: undefined,
      dataUpdatedAt: 0,
      error: 'rejected',
      errorUpdatedAt: expect.any(Number),
      failureCount: 2,
      isError: true,
      isFetched: true,
      isFetchedAfterMount: true,
      isFetching: false,
      isPaused: false,
      isIdle: false,
      isLoading: false,
      isLoadingError: true,
      isPlaceholderData: false,
      isPreviousData: false,
      isRefetchError: false,
      isRefetching: false,
      isStale: true,
      isSuccess: false,
      refetch: expect.any(Function),
      remove: expect.any(Function),
      status: 'error',
      fetchStatus: 'idle',
    })

    consoleMock.mockRestore()
  })

  it('should set isFetchedAfterMount to true after a query has been fetched', async () => {
    const key = queryKey()
    const states: UseQueryResult<string>[] = []

    await queryClient.prefetchQuery(key, () => 'prefetched')

    function Page() {
      const state = useQuery(key, () => 'data')
      states.push(state)
      return null
    }

    renderWithClient(queryClient, <Page />)

    await sleep(10)
    expect(states.length).toBe(2)

    expect(states[0]).toMatchObject({
      data: 'prefetched',
      isFetched: true,
      isFetchedAfterMount: false,
    })
    expect(states[1]).toMatchObject({
      data: 'data',
      isFetched: true,
      isFetchedAfterMount: true,
    })
  })

  it('should call onSuccess after a query has been fetched', async () => {
    const key = queryKey()
    const states: UseQueryResult<string>[] = []
    const onSuccess = jest.fn()

    function Page() {
      const state = useQuery(key, () => 'data', { onSuccess })
      states.push(state)
      return null
    }

    renderWithClient(queryClient, <Page />)

    await sleep(10)
    expect(states.length).toBe(2)
    expect(onSuccess).toHaveBeenCalledTimes(1)
    expect(onSuccess).toHaveBeenCalledWith('data')
  })

  it('should call onSuccess after a query has been refetched', async () => {
    const key = queryKey()
    const states: UseQueryResult<string>[] = []
    const onSuccess = jest.fn()

    function Page() {
      const state = useQuery(
        key,
        async () => {
          await sleep(10)
          return 'data'
        },
        { onSuccess, notifyOnChangeProps: 'all' }
      )

      states.push(state)

      const { refetch } = state

      React.useEffect(() => {
        setActTimeout(() => {
          refetch()
        }, 20)
      }, [refetch])

      return null
    }

    renderWithClient(queryClient, <Page />)

    await sleep(50)
    expect(states.length).toBe(4)
    expect(onSuccess).toHaveBeenCalledTimes(2)
  })

  it('should call onSuccess after a disabled query has been fetched', async () => {
    const key = queryKey()
    const states: UseQueryResult<string>[] = []
    const onSuccess = jest.fn()

    function Page() {
      const state = useQuery(key, () => 'data', { enabled: false, onSuccess })

      states.push(state)

      const { refetch } = state

      React.useEffect(() => {
        setActTimeout(() => {
          refetch()
        }, 10)
      }, [refetch])

      return null
    }

    renderWithClient(queryClient, <Page />)

    await sleep(50)
    expect(onSuccess).toHaveBeenCalledTimes(1)
    expect(onSuccess).toHaveBeenCalledWith('data')
  })

  it('should not call onSuccess if a component has unmounted', async () => {
    const key = queryKey()
    const states: UseQueryResult<string>[] = []
    const onSuccess = jest.fn()

    function Page() {
      const [show, setShow] = React.useState(true)

      React.useEffect(() => {
        setShow(false)
      }, [setShow])

      return show ? <Component /> : null
    }

    function Component() {
      const state = useQuery(
        key,
        async () => {
          await sleep(10)
          return 'data'
        },
        { onSuccess }
      )
      states.push(state)
      return null
    }

    renderWithClient(queryClient, <Page />)

    await sleep(50)
    expect(states.length).toBe(1)
    expect(onSuccess).toHaveBeenCalledTimes(0)
  })

  it('should call onError after a query has been fetched with an error', async () => {
    const key = queryKey()
    const states: UseQueryResult<unknown>[] = []
    const onError = jest.fn()
    const consoleMock = mockConsoleError()

    function Page() {
      const state = useQuery<unknown>(key, () => Promise.reject('error'), {
        retry: false,
        onError,
      })
      states.push(state)
      return null
    }

    renderWithClient(queryClient, <Page />)

    await sleep(10)
    expect(states.length).toBe(2)
    expect(onError).toHaveBeenCalledTimes(1)
    expect(onError).toHaveBeenCalledWith('error')
    consoleMock.mockRestore()
  })

  it('should not call onError when receiving a CancelledError', async () => {
    const key = queryKey()
    const onError = jest.fn()
    const consoleMock = mockConsoleError()

    function Page() {
      useQuery<unknown>(
        key,
        async () => {
          await sleep(10)
          return 23
        },
        {
          onError,
        }
      )
      return null
    }

    renderWithClient(queryClient, <Page />)

    await sleep(5)
    await queryClient.cancelQueries(key)
    expect(onError).not.toHaveBeenCalled()
    consoleMock.mockRestore()
  })

  it('should call onSettled after a query has been fetched', async () => {
    const key = queryKey()
    const states: UseQueryResult<string>[] = []
    const onSettled = jest.fn()

    function Page() {
      const state = useQuery(key, () => 'data', { onSettled })
      states.push(state)
      return null
    }

    renderWithClient(queryClient, <Page />)

    await sleep(10)
    expect(states.length).toBe(2)
    expect(onSettled).toHaveBeenCalledTimes(1)
    expect(onSettled).toHaveBeenCalledWith('data', null)
  })

  it('should call onSettled after a query has been fetched with an error', async () => {
    const key = queryKey()
    const states: UseQueryResult<string>[] = []
    const onSettled = jest.fn()
    const consoleMock = mockConsoleError()

    function Page() {
      const state = useQuery(key, () => Promise.reject('error'), {
        retry: false,
        onSettled,
      })
      states.push(state)
      return null
    }

    renderWithClient(queryClient, <Page />)

    await sleep(10)
    expect(states.length).toBe(2)
    expect(onSettled).toHaveBeenCalledTimes(1)
    expect(onSettled).toHaveBeenCalledWith(undefined, 'error')
    consoleMock.mockRestore()
  })

  it('should not cancel an ongoing fetch when refetch is called with cancelRefetch=false if we have data already', async () => {
    const key = queryKey()
    let fetchCount = 0

    function Page() {
      const { refetch } = useQuery(
        key,
        async () => {
          fetchCount++
          await sleep(10)
          return 'data'
        },
        { enabled: false, initialData: 'initialData' }
      )

      React.useEffect(() => {
        setActTimeout(() => {
          refetch()
        }, 5)
        setActTimeout(() => {
          refetch({ cancelRefetch: false })
        }, 5)
      }, [refetch])

      return null
    }

    renderWithClient(queryClient, <Page />)

    await sleep(20)
    // first refetch only, second refetch is ignored
    expect(fetchCount).toBe(1)
  })

  it('should cancel an ongoing fetch when refetch is called (cancelRefetch=true) if we have data already', async () => {
    const key = queryKey()
    let fetchCount = 0

    function Page() {
      const { refetch } = useQuery(
        key,
        async () => {
          fetchCount++
          await sleep(10)
          return 'data'
        },
        { enabled: false, initialData: 'initialData' }
      )

      React.useEffect(() => {
        setActTimeout(() => {
          refetch()
        }, 5)
        setActTimeout(() => {
          refetch()
        }, 5)
      }, [refetch])

      return null
    }

    renderWithClient(queryClient, <Page />)

    await sleep(20)
    // first refetch (gets cancelled) and second refetch
    expect(fetchCount).toBe(2)
  })

  it('should not cancel an ongoing fetch when refetch is called (cancelRefetch=true) if we do not have data yet', async () => {
    const key = queryKey()
    let fetchCount = 0

    function Page() {
      const { refetch } = useQuery(
        key,
        async () => {
          fetchCount++
          await sleep(10)
          return 'data'
        },
        { enabled: false }
      )

      React.useEffect(() => {
        setActTimeout(() => {
          refetch()
        }, 5)
        setActTimeout(() => {
          refetch()
        }, 5)
      }, [refetch])

      return null
    }

    renderWithClient(queryClient, <Page />)

    await sleep(20)
    // first refetch will not get cancelled, second one gets skipped
    expect(fetchCount).toBe(1)
  })

  it('should be able to watch a query without providing a query function', async () => {
    const key = queryKey()
    const states: UseQueryResult<string>[] = []

    queryClient.setQueryDefaults(key, { queryFn: () => 'data' })

    function Page() {
      const state = useQuery<string>(key)
      states.push(state)
      return null
    }

    renderWithClient(queryClient, <Page />)

    await sleep(10)

    expect(states.length).toBe(2)
    expect(states[0]).toMatchObject({ data: undefined })
    expect(states[1]).toMatchObject({ data: 'data' })
  })

  it('should create a new query when re-mounting with cacheTime 0', async () => {
    const key = queryKey()
    const states: UseQueryResult<string>[] = []

    function Page() {
      const [toggle, setToggle] = React.useState(false)

      return (
        <div>
          <button onClick={() => setToggle(true)}>toggle</button>
          {toggle ? <Component key="1" /> : <Component key="2" />}
        </div>
      )
    }

    function Component() {
      const state = useQuery(
        key,
        async () => {
          await sleep(10)
          return 'data'
        },
        {
          cacheTime: 0,
        }
      )
      states.push(state)
      return <div>status: {state.status}</div>
    }

    const rendered = renderWithClient(queryClient, <Page />)

    await waitFor(() => rendered.getByText('status: success'))
    rendered.getByRole('button', { name: /toggle/i }).click()
    await waitFor(() => rendered.getByText('status: loading'))
    await waitFor(() => rendered.getByText('status: success'))

    await waitFor(() => expect(states.length).toBe(5))

    // First load
    expect(states[0]).toMatchObject({ isLoading: true, isSuccess: false })
    // First success
    expect(states[1]).toMatchObject({ isLoading: false, isSuccess: true })
    // Switch
    expect(states[2]).toMatchObject({ isLoading: false, isSuccess: true })
    // Second load
    expect(states[3]).toMatchObject({ isLoading: true, isSuccess: false })
    // Second success
    expect(states[4]).toMatchObject({ isLoading: false, isSuccess: true })
  })

  it('should not get into an infinite loop when removing a query with cacheTime 0 and rerendering', async () => {
    const key = queryKey()
    const states: UseQueryResult<string>[] = []

    function Page() {
      const [, rerender] = React.useState({})

      const state = useQuery(
        key,
        async () => {
          await sleep(5)
          return 'data'
        },
        {
          cacheTime: 0,
          notifyOnChangeProps: 'all',
        }
      )

      states.push(state)

      const { remove } = state

      React.useEffect(() => {
        setActTimeout(() => {
          remove()
          rerender({})
        }, 20)
      }, [remove])

      return null
    }

    renderWithClient(queryClient, <Page />)

    await sleep(100)

    expect(states.length).toBe(5)
    // First load
    expect(states[0]).toMatchObject({ isLoading: true, isSuccess: false })
    // First success
    expect(states[1]).toMatchObject({ isLoading: false, isSuccess: true })
    // Remove
    expect(states[2]).toMatchObject({ isLoading: true, isSuccess: false })
    // Hook state update
    expect(states[3]).toMatchObject({ isLoading: true, isSuccess: false })
    // Second success
    expect(states[4]).toMatchObject({ isLoading: false, isSuccess: true })
  })

  it('should fetch when refetchOnMount is false and nothing has been fetched yet', async () => {
    const key = queryKey()
    const states: UseQueryResult<string>[] = []

    function Page() {
      const state = useQuery(key, () => 'test', {
        refetchOnMount: false,
      })
      states.push(state)
      return null
    }

    renderWithClient(queryClient, <Page />)

    await sleep(10)

    expect(states.length).toBe(2)
    expect(states[0]).toMatchObject({ data: undefined })
    expect(states[1]).toMatchObject({ data: 'test' })
  })

  it('should not fetch when refetchOnMount is false and data has been fetched already', async () => {
    const key = queryKey()
    const states: UseQueryResult<string>[] = []

    queryClient.setQueryData(key, 'prefetched')

    function Page() {
      const state = useQuery(key, () => 'test', {
        refetchOnMount: false,
      })
      states.push(state)
      return null
    }

    renderWithClient(queryClient, <Page />)

    await sleep(10)

    expect(states.length).toBe(1)
    expect(states[0]).toMatchObject({ data: 'prefetched' })
  })

  it('should be able to select a part of the data with select', async () => {
    const key = queryKey()
    const states: UseQueryResult<string>[] = []

    function Page() {
      const state = useQuery(key, () => ({ name: 'test' }), {
        select: data => data.name,
      })
      states.push(state)
      return null
    }

    renderWithClient(queryClient, <Page />)

    await sleep(10)

    expect(states.length).toBe(2)
    expect(states[0]).toMatchObject({ data: undefined })
    expect(states[1]).toMatchObject({ data: 'test' })
  })

  it('should be able to select a part of the data with select in object syntax', async () => {
    const key = queryKey()
    const states: UseQueryResult<string>[] = []

    function Page() {
      const state = useQuery({
        queryKey: key,
        queryFn: () => ({ name: 'test' }),
        select: data => data.name,
      })
      states.push(state)
      return null
    }

    renderWithClient(queryClient, <Page />)

    await sleep(10)

    expect(states.length).toBe(2)
    expect(states[0]).toMatchObject({ data: undefined })
    expect(states[1]).toMatchObject({ data: 'test' })
  })

  it('should not re-render when it should only re-render only data change and the selected data did not change', async () => {
    const key = queryKey()
    const states: UseQueryResult<string>[] = []

    function Page() {
      const state = useQuery(key, () => ({ name: 'test' }), {
        select: data => data.name,
        notifyOnChangeProps: ['data'],
      })

      states.push(state)

      const { refetch } = state

      React.useEffect(() => {
        setActTimeout(() => {
          refetch()
        }, 5)
      }, [refetch])

      return null
    }

    renderWithClient(queryClient, <Page />)

    await sleep(10)

    expect(states.length).toBe(2)
    expect(states[0]).toMatchObject({ data: undefined })
    expect(states[1]).toMatchObject({ data: 'test' })
  })

  it('should throw an error when a selector throws', async () => {
    const consoleMock = mockConsoleError()
    const key = queryKey()
    const states: UseQueryResult<string>[] = []
    const error = new Error('Select Error')

    function Page() {
      const state = useQuery(key, () => ({ name: 'test' }), {
        select: () => {
          throw error
        },
      })
      states.push(state)
      return null
    }

    renderWithClient(queryClient, <Page />)

    await sleep(10)

    expect(consoleMock).toHaveBeenCalledWith(error)
    expect(states.length).toBe(2)

    expect(states[0]).toMatchObject({ status: 'loading', data: undefined })
    expect(states[1]).toMatchObject({ status: 'error', error })

    consoleMock.mockRestore()
  })

  it('should track properties and only re-render when a tracked property changes', async () => {
    const key = queryKey()
    const states: UseQueryResult<string>[] = []

    function Page() {
      const state = useQuery(key, async () => {
        await sleep(10)
        return 'test'
      })

      states.push(state)

      const { refetch, data } = state

      React.useEffect(() => {
        setActTimeout(() => {
          if (data) {
            refetch()
          }
        }, 20)
      }, [refetch, data])

      return (
        <div>
          <h1>{data ?? null}</h1>
        </div>
      )
    }

    const rendered = renderWithClient(queryClient, <Page />)

    await waitFor(() => rendered.getByText('test'))

    expect(states.length).toBe(2)
    expect(states[0]).toMatchObject({ data: undefined })
    expect(states[1]).toMatchObject({ data: 'test' })
  })

  it('should always re-render if we are tracking props but not using any', async () => {
    const key = queryKey()
    let renderCount = 0
    const states: UseQueryResult<string>[] = []

    function Page() {
      const state = useQuery(key, () => 'test')

      states.push(state)

      React.useEffect(() => {
        renderCount++
      }, [state])

      return (
        <div>
          <h1>hello</h1>
        </div>
      )
    }

    renderWithClient(queryClient, <Page />)

    await sleep(10)
    expect(renderCount).toBe(2)
    expect(states.length).toBe(2)
    expect(states[0]).toMatchObject({ data: undefined })
    expect(states[1]).toMatchObject({ data: 'test' })
  })

  it('should be able to remove a query', async () => {
    const key = queryKey()
    const states: UseQueryResult<number>[] = []
    let count = 0

    function Page() {
      const [, rerender] = React.useState({})
      const state = useQuery(key, () => ++count, { notifyOnChangeProps: 'all' })

      states.push(state)

      const { remove } = state

      return (
        <div>
          <button onClick={() => remove()}>remove</button>
          <button onClick={() => rerender({})}>rerender</button>
          data: {state.data ?? 'null'}
        </div>
      )
    }

    const rendered = renderWithClient(queryClient, <Page />)

    await waitFor(() => rendered.getByText('data: 1'))
    rendered.getByRole('button', { name: /remove/i }).click()

    await sleep(20)
    rendered.getByRole('button', { name: /rerender/i }).click()
    await waitFor(() => rendered.getByText('data: 2'))

    expect(states.length).toBe(4)
    // Initial
    expect(states[0]).toMatchObject({ status: 'loading', data: undefined })
    // Fetched
    expect(states[1]).toMatchObject({ status: 'success', data: 1 })
    // Remove + Hook state update, batched
    expect(states[2]).toMatchObject({ status: 'loading', data: undefined })
    // Fetched
    expect(states[3]).toMatchObject({ status: 'success', data: 2 })
  })

  it('should create a new query when refetching a removed query', async () => {
    const key = queryKey()
    const states: UseQueryResult<number>[] = []
    let count = 0

    function Page() {
      const state = useQuery(
        key,
        async () => {
          await sleep(10)
          return ++count
        },
        { notifyOnChangeProps: 'all' }
      )

      states.push(state)

      const { remove, refetch } = state

      return (
        <div>
          <button onClick={() => remove()}>remove</button>
          <button onClick={() => refetch()}>refetch</button>
          data: {state.data ?? 'null'}
        </div>
      )
    }

    const rendered = renderWithClient(queryClient, <Page />)

    await waitFor(() => rendered.getByText('data: 1'))
    rendered.getByRole('button', { name: /remove/i }).click()

    await sleep(50)
    rendered.getByRole('button', { name: /refetch/i }).click()
    await waitFor(() => rendered.getByText('data: 2'))

    expect(states.length).toBe(4)
    // Initial
    expect(states[0]).toMatchObject({ data: undefined, dataUpdatedAt: 0 })
    // Fetched
    expect(states[1]).toMatchObject({ data: 1 })
    // Switch
    expect(states[2]).toMatchObject({ data: undefined, dataUpdatedAt: 0 })
    // Fetched
    expect(states[3]).toMatchObject({ data: 2 })
  })

  it('should share equal data structures between query results', async () => {
    const key = queryKey()

    const result1 = [
      { id: '1', done: false },
      { id: '2', done: false },
    ]

    const result2 = [
      { id: '1', done: false },
      { id: '2', done: true },
    ]

    const states: UseQueryResult<typeof result1>[] = []

    let count = 0

    function Page() {
      const state = useQuery(
        key,
        async () => {
          await sleep(10)
          count++
          return count === 1 ? result1 : result2
        },
        { notifyOnChangeProps: 'all' }
      )

      states.push(state)

      const { refetch } = state

      return (
        <div>
          <button onClick={() => refetch()}>refetch</button>
          data: {String(state.data?.[1]?.done)}
        </div>
      )
    }

    const rendered = renderWithClient(queryClient, <Page />)

    await waitFor(() => rendered.getByText('data: false'))
    await sleep(20)
    rendered.getByRole('button', { name: /refetch/i }).click()
    await waitFor(() => rendered.getByText('data: true'))

    await waitFor(() => expect(states.length).toBe(4))

    const todos = states[2]?.data
    const todo1 = todos?.[0]
    const todo2 = todos?.[1]

    const newTodos = states[3]?.data
    const newTodo1 = newTodos?.[0]
    const newTodo2 = newTodos?.[1]

    expect(todos).toEqual(result1)
    expect(newTodos).toEqual(result2)
    expect(newTodos).not.toBe(todos)
    expect(newTodo1).toBe(todo1)
    expect(newTodo2).not.toBe(todo2)

    return null
  })

  it('should use query function from hook when the existing query does not have a query function', async () => {
    const key = queryKey()
    const results: UseQueryResult<string>[] = []

    queryClient.setQueryData(key, 'set')

    function Page() {
      const result = useQuery(
        key,
        async () => {
          await sleep(10)
          return 'fetched'
        },
        { enabled: false }
      )

      results.push(result)

      return (
        <div>
          <div>isFetching: {result.isFetching}</div>
          <button onClick={() => queryClient.refetchQueries(key)}>
            refetch
          </button>
          data: {result.data}
        </div>
      )
    }

    const rendered = renderWithClient(queryClient, <Page />)

    await waitFor(() => rendered.getByText('data: set'))
    rendered.getByRole('button', { name: /refetch/i }).click()
    await waitFor(() => rendered.getByText('data: fetched'))

    await waitFor(() => expect(results.length).toBe(3))

    expect(results[0]).toMatchObject({ data: 'set', isFetching: false })
    expect(results[1]).toMatchObject({ data: 'set', isFetching: true })
    expect(results[2]).toMatchObject({ data: 'fetched', isFetching: false })
  })

  it('should update query stale state and refetch when invalidated with invalidateQueries', async () => {
    const key = queryKey()
    const states: UseQueryResult<number>[] = []
    let count = 0

    function Page() {
      const state = useQuery(
        key,
        async () => {
          await sleep(10)
          count++
          return count
        },
        { staleTime: Infinity, notifyOnChangeProps: 'all' }
      )

      states.push(state)

      return (
        <div>
          <button onClick={() => queryClient.invalidateQueries(key)}>
            invalidate
          </button>
          data: {state.data}
        </div>
      )
    }

    const rendered = renderWithClient(queryClient, <Page />)

    await waitFor(() => rendered.getByText('data: 1'))
    rendered.getByRole('button', { name: /invalidate/i }).click()
    await waitFor(() => rendered.getByText('data: 2'))

    await waitFor(() => expect(states.length).toBe(4))

    expect(states[0]).toMatchObject({
      data: undefined,
      isFetching: true,
      isRefetching: false,
      isSuccess: false,
      isStale: true,
    })
    expect(states[1]).toMatchObject({
      data: 1,
      isFetching: false,
      isRefetching: false,
      isSuccess: true,
      isStale: false,
    })
    expect(states[2]).toMatchObject({
      data: 1,
      isFetching: true,
      isRefetching: true,
      isSuccess: true,
      isStale: true,
    })
    expect(states[3]).toMatchObject({
      data: 2,
      isFetching: false,
      isRefetching: false,
      isSuccess: true,
      isStale: false,
    })
  })

  it('should update disabled query when updated with invalidateQueries', async () => {
    const key = queryKey()
    const states: UseQueryResult<number>[] = []
    let count = 0

    function Page() {
      const state = useQuery(
        key,
        async () => {
          await sleep(10)
          count++
          return count
        },
        { enabled: false }
      )

      states.push(state)

      React.useEffect(() => {
        setActTimeout(() => {
          queryClient.refetchQueries({ queryKey: key })
        }, 20)
      }, [])

      return null
    }

    renderWithClient(queryClient, <Page />)

    await sleep(100)

    expect(states.length).toBe(3)
    expect(states[0]).toMatchObject({
      data: undefined,
      isFetching: false,
      isSuccess: false,
      isStale: true,
    })
    expect(states[1]).toMatchObject({
      data: undefined,
      isFetching: true,
      isSuccess: false,
      isStale: true,
    })
    expect(states[2]).toMatchObject({
      data: 1,
      isFetching: false,
      isSuccess: true,
      isStale: true,
    })
  })

  it('should not refetch disabled query when invalidated with invalidateQueries', async () => {
    const key = queryKey()
    const states: UseQueryResult<number>[] = []
    let count = 0

    function Page() {
      const state = useQuery(
        key,
        async () => {
          await sleep(10)
          count++
          return count
        },
        { enabled: false }
      )

      states.push(state)

      React.useEffect(() => {
        setActTimeout(() => {
          queryClient.invalidateQueries(key)
        }, 20)
      }, [])

      return null
    }

    renderWithClient(queryClient, <Page />)

    await sleep(100)

    expect(states.length).toBe(1)
    expect(states[0]).toMatchObject({
      data: undefined,
      isFetching: false,
      isSuccess: false,
      isStale: true,
    })
  })

  it('should not fetch when switching to a disabled query', async () => {
    const key = queryKey()
    const states: UseQueryResult<number>[] = []

    function Page() {
      const [count, setCount] = React.useState(0)

      const state = useQuery(
        [key, count],
        async () => {
          await sleep(5)
          return count
        },
        { enabled: count === 0 }
      )

      states.push(state)

      React.useEffect(() => {
        setActTimeout(() => {
          setCount(1)
        }, 10)
      }, [])

      return null
    }

    renderWithClient(queryClient, <Page />)

    await sleep(50)

    expect(states.length).toBe(3)

    // Fetch query
    expect(states[0]).toMatchObject({
      data: undefined,
      isFetching: true,
      isSuccess: false,
    })
    // Fetched query
    expect(states[1]).toMatchObject({
      data: 0,
      isFetching: false,
      isSuccess: true,
    })
    // Switch to disabled query
    expect(states[2]).toMatchObject({
      data: undefined,
      isFetching: false,
      isSuccess: false,
    })
  })

  it('should keep the previous data when keepPreviousData is set', async () => {
    const key = queryKey()
    const states: UseQueryResult<number>[] = []

    function Page() {
      const [count, setCount] = React.useState(0)

      const state = useQuery(
        [key, count],
        async () => {
          await sleep(10)
          return count
        },
        { keepPreviousData: true }
      )

      states.push(state)

      React.useEffect(() => {
        setActTimeout(() => {
          setCount(1)
        }, 20)
      }, [])

      return null
    }

    renderWithClient(queryClient, <Page />)

    await waitFor(() => expect(states.length).toBe(5))

    // Initial
    expect(states[0]).toMatchObject({
      data: undefined,
      isFetching: true,
      isSuccess: false,
      isPreviousData: false,
    })
    // Fetched
    expect(states[1]).toMatchObject({
      data: 0,
      isFetching: false,
      isSuccess: true,
      isPreviousData: false,
    })
    // Set state
    expect(states[2]).toMatchObject({
      data: 0,
      isFetching: true,
      isSuccess: true,
      isPreviousData: true,
    })
    // Hook state update
    expect(states[3]).toMatchObject({
      data: 0,
      isFetching: true,
      isSuccess: true,
      isPreviousData: true,
    })
    // New data
    expect(states[4]).toMatchObject({
      data: 1,
      isFetching: false,
      isSuccess: true,
      isPreviousData: false,
    })
  })

  it('should transition to error state when keepPreviousData is set', async () => {
    const key = queryKey()
    const consoleMock = mockConsoleError()
    const states: UseQueryResult<number>[] = []

    function Page({ count }: { count: number }) {
      const state = useQuery<number, Error>(
        [key, count],
        async () => {
          await sleep(10)
          if (count === 2) {
            throw new Error('Error test')
          }
          return Promise.resolve(count)
        },
        {
          retry: false,
          keepPreviousData: true,
        }
      )

      states.push(state)

      return (
        <div>
          <h1>data: {state.data}</h1>
          <h2>error: {state.error?.message}</h2>
          <p>previous data: {state.isPreviousData}</p>
        </div>
      )
    }

    const rendered = renderWithClient(queryClient, <Page count={0} />)
    await waitFor(() => rendered.getByText('data: 0'))
    act(() => rendered.rerender(<Page count={1} />))
    await waitFor(() => rendered.getByText('data: 1'))
    act(() => rendered.rerender(<Page count={2} />))
    await waitFor(() => rendered.getByText('error: Error test'))

    await waitFor(() => expect(states.length).toBe(8))
    // Initial
    expect(states[0]).toMatchObject({
      data: undefined,
      isFetching: true,
      status: 'loading',
      error: null,
      isPreviousData: false,
    })
    // Fetched
    expect(states[1]).toMatchObject({
      data: 0,
      isFetching: false,
      status: 'success',
      error: null,
      isPreviousData: false,
    })
    // rerender Page 1
    expect(states[2]).toMatchObject({
      data: 0,
      isFetching: true,
      status: 'success',
      error: null,
      isPreviousData: true,
    })
    // Hook state update
    expect(states[3]).toMatchObject({
      data: 0,
      isFetching: true,
      status: 'success',
      error: null,
      isPreviousData: true,
    })
    // New data
    expect(states[4]).toMatchObject({
      data: 1,
      isFetching: false,
      status: 'success',
      error: null,
      isPreviousData: false,
    })
    // rerender Page 2
    expect(states[5]).toMatchObject({
      data: 1,
      isFetching: true,
      status: 'success',
      error: null,
      isPreviousData: true,
    })
    // Hook state update again
    expect(states[6]).toMatchObject({
      data: 1,
      isFetching: true,
      status: 'success',
      error: null,
      isPreviousData: true,
    })
    // Error
    expect(states[7]).toMatchObject({
      data: undefined,
      isFetching: false,
      status: 'error',
      isPreviousData: false,
    })
    expect(states[7]?.error).toHaveProperty('message', 'Error test')

    consoleMock.mockRestore()
  })

  it('should not show initial data from next query if keepPreviousData is set', async () => {
    const key = queryKey()
    const states: UseQueryResult<number>[] = []

    function Page() {
      const [count, setCount] = React.useState(0)

      const state = useQuery(
        [key, count],
        async () => {
          await sleep(10)
          return count
        },
        { initialData: 99, keepPreviousData: true }
      )

      states.push(state)

      React.useEffect(() => {
        setActTimeout(() => {
          setCount(1)
        }, 20)
      }, [])

      return null
    }

    renderWithClient(queryClient, <Page />)

    await waitFor(() => expect(states.length).toBe(5))

    // Initial
    expect(states[0]).toMatchObject({
      data: 99,
      isFetching: true,
      isSuccess: true,
      isPreviousData: false,
    })
    // Fetched
    expect(states[1]).toMatchObject({
      data: 0,
      isFetching: false,
      isSuccess: true,
      isPreviousData: false,
    })
    // Set state
    expect(states[2]).toMatchObject({
      data: 0,
      isFetching: true,
      isSuccess: true,
      isPreviousData: true,
    })
    // Hook state update
    expect(states[3]).toMatchObject({
      data: 0,
      isFetching: true,
      isSuccess: true,
      isPreviousData: true,
    })
    // New data
    expect(states[4]).toMatchObject({
      data: 1,
      isFetching: false,
      isSuccess: true,
      isPreviousData: false,
    })
  })

  it('should keep the previous data on disabled query when keepPreviousData is set', async () => {
    const key = queryKey()
    const states: UseQueryResult<number>[] = []

    function Page() {
      const [count, setCount] = React.useState(0)

      const state = useQuery(
        [key, count],
        async () => {
          await sleep(10)
          return count
        },
        { enabled: false, keepPreviousData: true, notifyOnChangeProps: 'all' }
      )

      states.push(state)

      const { refetch } = state

      React.useEffect(() => {
        refetch()

        setActTimeout(() => {
          setCount(1)
        }, 20)

        setActTimeout(() => {
          refetch()
        }, 30)
      }, [refetch])

      return null
    }

    renderWithClient(queryClient, <Page />)

    await sleep(100)

    expect(states.length).toBe(6)

    // Disabled query
    expect(states[0]).toMatchObject({
      data: undefined,
      isFetching: false,
      isSuccess: false,
      isPreviousData: false,
    })
    // Fetching query
    expect(states[1]).toMatchObject({
      data: undefined,
      isFetching: true,
      isSuccess: false,
      isPreviousData: false,
    })
    // Fetched query
    expect(states[2]).toMatchObject({
      data: 0,
      isFetching: false,
      isSuccess: true,
      isPreviousData: false,
    })
    // Set state
    expect(states[3]).toMatchObject({
      data: 0,
      isFetching: false,
      isSuccess: true,
      isPreviousData: true,
    })
    // Fetching new query
    expect(states[4]).toMatchObject({
      data: 0,
      isFetching: true,
      isSuccess: true,
      isPreviousData: true,
    })
    // Fetched new query
    expect(states[5]).toMatchObject({
      data: 1,
      isFetching: false,
      isSuccess: true,
      isPreviousData: false,
    })
  })

  it('should keep the previous data on disabled query when keepPreviousData is set and switching query key multiple times', async () => {
    const key = queryKey()
    const states: UseQueryResult<number>[] = []

    queryClient.setQueryData([key, 10], 10)

    await sleep(10)

    function Page() {
      const [count, setCount] = React.useState(10)

      const state = useQuery(
        [key, count],
        async () => {
          await sleep(10)
          return count
        },
        { enabled: false, keepPreviousData: true, notifyOnChangeProps: 'all' }
      )

      states.push(state)

      const { refetch } = state

      React.useEffect(() => {
        setActTimeout(() => {
          setCount(11)
        }, 20)
        setActTimeout(() => {
          setCount(12)
        }, 30)
        setActTimeout(() => {
          refetch()
        }, 40)
      }, [refetch])

      return null
    }

    renderWithClient(queryClient, <Page />)

    await sleep(100)

    expect(states.length).toBe(5)

    // Disabled query
    expect(states[0]).toMatchObject({
      data: 10,
      isFetching: false,
      isSuccess: true,
      isPreviousData: false,
    })
    // Set state
    expect(states[1]).toMatchObject({
      data: 10,
      isFetching: false,
      isSuccess: true,
      isPreviousData: true,
    })
    // State update
    expect(states[2]).toMatchObject({
      data: 10,
      isFetching: false,
      isSuccess: true,
      isPreviousData: true,
    })
    // Refetch
    expect(states[3]).toMatchObject({
      data: 10,
      isFetching: true,
      isSuccess: true,
      isPreviousData: true,
    })
    // Refetch done
    expect(states[4]).toMatchObject({
      data: 12,
      isFetching: false,
      isSuccess: true,
      isPreviousData: false,
    })
  })

  it('should use the correct query function when components use different configurations', async () => {
    const key = queryKey()
    const states: UseQueryResult<number>[] = []

    function FirstComponent() {
      const state = useQuery(
        key,
        async () => {
          await sleep(10)
          return 1
        },
        { notifyOnChangeProps: 'all' }
      )
      const refetch = state.refetch

      states.push(state)

      return (
        <div>
          <button onClick={() => refetch()}>refetch</button>
          data: {state.data}
        </div>
      )
    }

    function SecondComponent() {
      useQuery(key, () => 2, { notifyOnChangeProps: 'all' })
      return null
    }

    function Page() {
      return (
        <>
          <FirstComponent />
          <SecondComponent />
        </>
      )
    }

    const rendered = renderWithClient(queryClient, <Page />)

    await waitFor(() => rendered.getByText('data: 1'))
    rendered.getByRole('button', { name: /refetch/i }).click()

    await waitFor(() => expect(states.length).toBe(4))

    expect(states[0]).toMatchObject({
      data: undefined,
    })
    expect(states[1]).toMatchObject({
      data: 1,
    })
    expect(states[2]).toMatchObject({
      data: 1,
    })
    // This state should be 1 instead of 2
    expect(states[3]).toMatchObject({
      data: 1,
    })
  })

  it('should be able to set different stale times for a query', async () => {
    const key = queryKey()
    const states1: UseQueryResult<string>[] = []
    const states2: UseQueryResult<string>[] = []

    await queryClient.prefetchQuery(key, async () => {
      await sleep(10)
      return 'prefetch'
    })

    await sleep(20)

    function FirstComponent() {
      const state = useQuery(
        key,
        async () => {
          await sleep(10)
          return 'one'
        },
        {
          staleTime: 100,
        }
      )
      states1.push(state)
      return null
    }

    function SecondComponent() {
      const state = useQuery(
        key,
        async () => {
          await sleep(10)
          return 'two'
        },
        {
          staleTime: 10,
        }
      )
      states2.push(state)
      return null
    }

    function Page() {
      return (
        <>
          <FirstComponent />
          <SecondComponent />
        </>
      )
    }

    renderWithClient(queryClient, <Page />)

    await sleep(200)

    expect(states1.length).toBe(4)
    expect(states2.length).toBe(3)

    expect(states1).toMatchObject([
      // First render
      {
        data: 'prefetch',
        isStale: false,
      },
      // Second useQuery started fetching
      {
        data: 'prefetch',
        isStale: false,
      },
      // Second useQuery data came in
      {
        data: 'two',
        isStale: false,
      },
      // Data became stale after 100ms
      {
        data: 'two',
        isStale: true,
      },
    ])

    expect(states2).toMatchObject([
      // First render, data is stale and starts fetching
      {
        data: 'prefetch',
        isStale: true,
      },
      // Second useQuery data came in
      {
        data: 'two',
        isStale: false,
      },
      // Data became stale after 5ms
      {
        data: 'two',
        isStale: true,
      },
    ])
  })

  it('should re-render when a query becomes stale', async () => {
    const key = queryKey()
    const states: UseQueryResult<string>[] = []

    function Page() {
      const state = useQuery(key, () => 'test', {
        staleTime: 50,
      })
      states.push(state)
      return null
    }

    renderWithClient(queryClient, <Page />)

    await sleep(100)

    expect(states.length).toBe(3)
    expect(states[0]).toMatchObject({ isStale: true })
    expect(states[1]).toMatchObject({ isStale: false })
    expect(states[2]).toMatchObject({ isStale: true })
  })

  it('should notify query cache when a query becomes stale', async () => {
    const key = queryKey()
    const states: UseQueryResult<string>[] = []
    const fn = jest.fn()

    const unsubscribe = queryCache.subscribe(fn)

    function Page() {
      const state = useQuery(key, () => 'test', {
        staleTime: 10,
      })
      states.push(state)
      return null
    }

    renderWithClient(queryClient, <Page />)

    await sleep(20)
    unsubscribe()

    // 1. Subscribe observer
    // 2. Query loading
    // 3. Observer loading
    // 4. Query success
    // 5. Observer success
    // 6. Query stale
    // 7. Unsubscribe observer
    expect(fn).toHaveBeenCalledTimes(7)
  })

  it('should not re-render when it should only re-render on data changes and the data did not change', async () => {
    const key = queryKey()
    const states: UseQueryResult<string>[] = []

    function Page() {
      const state = useQuery(
        key,
        async () => {
          await sleep(5)
          return 'test'
        },
        {
          notifyOnChangeProps: ['data'],
        }
      )

      states.push(state)

      const { refetch } = state

      React.useEffect(() => {
        setActTimeout(() => {
          refetch()
        }, 10)
      }, [refetch])
      return null
    }

    renderWithClient(queryClient, <Page />)

    await sleep(30)

    expect(states.length).toBe(2)
    expect(states[0]).toMatchObject({
      data: undefined,
      status: 'loading',
      isFetching: true,
    })
    expect(states[1]).toMatchObject({
      data: 'test',
      status: 'success',
      isFetching: false,
    })
  })

  // See https://github.com/tannerlinsley/react-query/issues/137
  it('should not override initial data in dependent queries', async () => {
    const key1 = queryKey()
    const key2 = queryKey()

    function Page() {
      const first = useQuery(key1, () => 'data', {
        enabled: false,
        initialData: 'init',
      })

      const second = useQuery(key2, () => 'data', {
        enabled: false,
        initialData: 'init',
      })

      return (
        <div>
          <h2>First Data: {first.data}</h2>
          <h2>Second Data: {second.data}</h2>
          <div>First Status: {first.status}</div>
          <div>Second Status: {second.status}</div>
        </div>
      )
    }

    const rendered = renderWithClient(queryClient, <Page />)

    rendered.getByText('First Data: init')
    rendered.getByText('Second Data: init')
    rendered.getByText('First Status: success')
    rendered.getByText('Second Status: success')
  })

  it('should not override query configuration on render', async () => {
    const key = queryKey()

    const queryFn1 = async () => {
      await sleep(10)
      return 'data1'
    }

    const queryFn2 = async () => {
      await sleep(10)
      return 'data2'
    }

    function Page() {
      useQuery(key, queryFn1)
      useQuery(key, queryFn2)
      return null
    }

    renderWithClient(queryClient, <Page />)

    expect(queryCache.find(key)!.options.queryFn).toBe(queryFn1)
  })

  it('should render correct states even in case of useEffect triggering delays', async () => {
    const key = queryKey()
    const states: UseQueryResult<string>[] = []

    const originalUseEffect = React.useEffect

    // Try to simulate useEffect timing delay
    React.useEffect = (...args: any[]) => {
      originalUseEffect(() => {
        setTimeout(() => {
          args[0]()
        }, 10)
      }, args[1])
    }

    function Page() {
      const state = useQuery(key, () => 'data', { staleTime: Infinity })
      states.push(state)
      return null
    }

    renderWithClient(queryClient, <Page />)
    queryClient.setQueryData(key, 'data')
    await sleep(50)

    React.useEffect = originalUseEffect

    expect(states.length).toBe(2)
    expect(states[0]).toMatchObject({ status: 'loading' })
    expect(states[1]).toMatchObject({ status: 'success' })
  })

  it('should render correct states even in case of concurrent renders with different properties', async () => {
    const key = queryKey()
    const states: UseQueryResult<number>[] = []
    let concurrent = false
    const originalUseEffect = React.useEffect
    const dummyUseEffect = (...args: any[]) => {
      originalUseEffect(() => {
        return
      }, args[1])
    }

    function Page() {
      const [count, setCount] = React.useState(0)

      if (concurrent) {
        React.useEffect = dummyUseEffect
      }

      const state = useQuery(
        [key, count],
        async () => {
          await sleep(5)
          return count
        },
        { staleTime: Infinity, keepPreviousData: true }
      )

      if (concurrent) {
        React.useEffect = originalUseEffect
      }

      states.push(state)

      React.useEffect(() => {
        setActTimeout(() => {
          setCount(1)
        }, 20)

        // Try to simulate concurrent render which does not trigger effects
        setActTimeout(() => {
          concurrent = true
          setCount(0)
        }, 40)

        setActTimeout(() => {
          concurrent = false
          setCount(2)
        }, 60)
      }, [])

      return null
    }

    renderWithClient(queryClient, <Page />)

    await sleep(100)

    expect(states.length).toBe(9)

    // Load query 0
    expect(states[0]).toMatchObject({
      status: 'loading',
      data: undefined,
      isFetching: true,
      isPreviousData: false,
    })
    // Fetch done
    expect(states[1]).toMatchObject({
      status: 'success',
      data: 0,
      isFetching: false,
      isPreviousData: false,
    })
    // Set state to query 1
    expect(states[2]).toMatchObject({
      status: 'success',
      data: 0,
      isFetching: true,
      isPreviousData: true,
    })
    // Fetch start
    expect(states[3]).toMatchObject({
      status: 'success',
      data: 0,
      isFetching: true,
      isPreviousData: true,
    })
    // Fetch done
    expect(states[4]).toMatchObject({
      status: 'success',
      data: 1,
      isFetching: false,
      isPreviousData: false,
    })
    // Concurrent render for query 0
    expect(states[5]).toMatchObject({
      status: 'success',
      data: 0,
      isFetching: false,
      isPreviousData: false,
    })
    // Set state to query 2 (should have query 1 has previous data)
    expect(states[6]).toMatchObject({
      status: 'success',
      data: 1,
      isFetching: true,
      isPreviousData: true,
    })
    // Fetch start
    expect(states[7]).toMatchObject({
      status: 'success',
      data: 1,
      isFetching: true,
      isPreviousData: true,
    })
    // Fetch done
    expect(states[8]).toMatchObject({
      status: 'success',
      data: 2,
      isFetching: false,
      isPreviousData: false,
    })
  })

  it('should batch re-renders', async () => {
    const key = queryKey()

    let renders = 0

    const queryFn = async () => {
      await sleep(10)
      return 'data'
    }

    function Page() {
      useQuery(key, queryFn)
      useQuery(key, queryFn)
      renders++
      return null
    }

    renderWithClient(queryClient, <Page />)

    await sleep(20)

    // Should be 2 instead of 3
    expect(renders).toBe(2)
  })

  it('should batch re-renders including hook callbacks', async () => {
    const key = queryKey()

    let renders = 0
    let callbackCount = 0

    const queryFn = async () => {
      await sleep(10)
      return 'data'
    }

    function Page() {
      const [count, setCount] = React.useState(0)
      useQuery(key, queryFn, {
        onSuccess: () => {
          setCount(x => x + 1)
        },
      })
      useQuery(key, queryFn, {
        onSuccess: () => {
          setCount(x => x + 1)
        },
      })

      React.useEffect(() => {
        renders++
        callbackCount = count
      })

      return <div>count: {count}</div>
    }

    const rendered = renderWithClient(queryClient, <Page />)

    await waitFor(() => rendered.getByText('count: 2'))

    // Should be 2 / 3 instead of 5, uSES batches differently
    // @ts-expect-error process is not defined?
    expect(renders).toBe(process.env.REACTJS_VERSION === '17' ? 2 : 3)

    // Both callbacks should have been executed
    expect(callbackCount).toBe(2)
  })

  it('should render latest data even if react has discarded certain renders', async () => {
    const key = queryKey()

    function Page() {
      const [, setNewState] = React.useState('state')
      const state = useQuery(key, () => 'data')
      React.useEffect(() => {
        setActTimeout(() => {
          queryClient.setQueryData(key, 'new')
          // Update with same state to make react discard the next render
          setNewState('state')
        }, 10)
      }, [])
      return <div>{state.data}</div>
    }

    const rendered = renderWithClient(queryClient, <Page />)

    await waitFor(() => rendered.getByText('new'))
  })

  // See https://github.com/tannerlinsley/react-query/issues/170
  it('should start with status idle if enabled is false', async () => {
    const key1 = queryKey()
    const key2 = queryKey()

    function Page() {
      const first = useQuery(key1, () => 'data', {
        enabled: false,
      })
      const second = useQuery(key2, () => 'data')

      return (
        <div>
          <div>First Status: {first.status}</div>
          <div>Second Status: {second.status}</div>
        </div>
      )
    }

    const rendered = renderWithClient(queryClient, <Page />)

    // use "act" to wait for state update and prevent console warning

    rendered.getByText('First Status: idle')
    await waitFor(() => rendered.getByText('Second Status: loading'))
    await waitFor(() => rendered.getByText('Second Status: success'))
  })

  // See https://github.com/tannerlinsley/react-query/issues/144
  it('should be in "loading" state by default', async () => {
    const key = queryKey()

    function Page() {
      const { status } = useQuery(key, async () => {
        await sleep(10)
        return 'test'
      })

      return <div>status: {status}</div>
    }

    const rendered = renderWithClient(queryClient, <Page />)

    rendered.getByText('status: loading')
  })

  // See https://github.com/tannerlinsley/react-query/issues/147
  it('should not pass stringified variables to query function', async () => {
    const key = queryKey()
    const variables = { number: 5, boolean: false, object: {}, array: [] }
    type CustomQueryKey = [typeof key, typeof variables]
    const states: UseQueryResult<CustomQueryKey>[] = []

    const queryFn = async (ctx: QueryFunctionContext<CustomQueryKey>) => {
      await sleep(10)
      return ctx.queryKey
    }

    function Page() {
      const state = useQuery([key, variables], queryFn)
      states.push(state)
      return null
    }

    renderWithClient(queryClient, <Page />)

    await sleep(20)

    expect(states[1]?.data).toEqual([key, variables])
  })

  it('should not refetch query on focus when `enabled` is set to `false`', async () => {
    const key = queryKey()
    const queryFn = jest.fn()

    function Page() {
      const { data = 'default' } = useQuery(key, queryFn, {
        enabled: false,
      })

      return (
        <div>
          <h1>{data}</h1>
        </div>
      )
    }

    const rendered = renderWithClient(queryClient, <Page />)

    await waitFor(() => rendered.getByText('default'))

    act(() => {
      window.dispatchEvent(new FocusEvent('focus'))
    })

    expect(queryFn).not.toHaveBeenCalled()
  })

  it('should not refetch stale query on focus when `refetchOnWindowFocus` is set to `false`', async () => {
    const key = queryKey()
    const states: UseQueryResult<number>[] = []
    let count = 0

    function Page() {
      const state = useQuery(key, () => count++, {
        staleTime: 0,
        refetchOnWindowFocus: false,
      })
      states.push(state)
      return null
    }

    renderWithClient(queryClient, <Page />)

    await sleep(10)

    act(() => {
      window.dispatchEvent(new FocusEvent('focus'))
    })

    await sleep(10)

    expect(states.length).toBe(2)
    expect(states[0]).toMatchObject({ data: undefined, isFetching: true })
    expect(states[1]).toMatchObject({ data: 0, isFetching: false })
  })

  it('should not refetch fresh query on focus when `refetchOnWindowFocus` is set to `true`', async () => {
    const key = queryKey()
    const states: UseQueryResult<number>[] = []
    let count = 0

    function Page() {
      const state = useQuery(key, () => count++, {
        staleTime: Infinity,
        refetchOnWindowFocus: true,
      })
      states.push(state)
      return null
    }

    renderWithClient(queryClient, <Page />)

    await sleep(10)

    act(() => {
      window.dispatchEvent(new FocusEvent('focus'))
    })

    await sleep(10)

    expect(states.length).toBe(2)
    expect(states[0]).toMatchObject({ data: undefined, isFetching: true })
    expect(states[1]).toMatchObject({ data: 0, isFetching: false })
  })

  it('should refetch fresh query on focus when `refetchOnWindowFocus` is set to `always`', async () => {
    const key = queryKey()
    const states: UseQueryResult<number>[] = []
    let count = 0

    function Page() {
      const state = useQuery(
        key,
        async () => {
          await sleep(10)
          return count++
        },
        {
          staleTime: Infinity,
          refetchOnWindowFocus: 'always',
        }
      )
      states.push(state)
      return null
    }

    renderWithClient(queryClient, <Page />)

    await sleep(20)

    act(() => {
      window.dispatchEvent(new FocusEvent('focus'))
    })

    await sleep(20)

    await waitFor(() => expect(states.length).toBe(4))
    expect(states[0]).toMatchObject({ data: undefined, isFetching: true })
    expect(states[1]).toMatchObject({ data: 0, isFetching: false })
    expect(states[2]).toMatchObject({ data: 0, isFetching: true })
    expect(states[3]).toMatchObject({ data: 1, isFetching: false })
  })

  it('should refetch fresh query when refetchOnMount is set to always', async () => {
    const key = queryKey()
    const states: UseQueryResult<string>[] = []

    await queryClient.prefetchQuery(key, () => 'prefetched')

    function Page() {
      const state = useQuery(key, () => 'data', {
        refetchOnMount: 'always',
        staleTime: Infinity,
      })
      states.push(state)
      return null
    }

    renderWithClient(queryClient, <Page />)

    await sleep(10)

    expect(states.length).toBe(2)
    expect(states[0]).toMatchObject({
      data: 'prefetched',
      isStale: false,
      isFetching: true,
    })
    expect(states[1]).toMatchObject({
      data: 'data',
      isStale: false,
      isFetching: false,
    })
  })

  it('should refetch stale query when refetchOnMount is set to true', async () => {
    const key = queryKey()
    const states: UseQueryResult<string>[] = []

    await queryClient.prefetchQuery(key, () => 'prefetched')

    await sleep(10)

    function Page() {
      const state = useQuery(key, () => 'data', {
        refetchOnMount: true,
        staleTime: 0,
      })
      states.push(state)
      return null
    }

    renderWithClient(queryClient, <Page />)

    await sleep(10)

    expect(states.length).toBe(2)
    expect(states[0]).toMatchObject({
      data: 'prefetched',
      isStale: true,
      isFetching: true,
    })
    expect(states[1]).toMatchObject({
      data: 'data',
      isStale: true,
      isFetching: false,
    })
  })

  it('should set status to error if queryFn throws', async () => {
    const key = queryKey()
    const consoleMock = mockConsoleError()

    function Page() {
      const { status, error } = useQuery<undefined, string>(
        key,
        () => {
          return Promise.reject('Error test jaylen')
        },
        { retry: false }
      )

      return (
        <div>
          <h1>{status}</h1>
          <h2>{error}</h2>
        </div>
      )
    }

    const rendered = renderWithClient(queryClient, <Page />)

    await waitFor(() => rendered.getByText('error'))
    await waitFor(() => rendered.getByText('Error test jaylen'))

    consoleMock.mockRestore()
  })

  it('should throw error if queryFn throws and useErrorBoundary is in use', async () => {
    const key = queryKey()
    const consoleMock = mockConsoleError()

    function Page() {
      const { status, error } = useQuery<undefined, string>(
        key,
        () => Promise.reject('Error test jaylen'),
        { retry: false, useErrorBoundary: true }
      )

      return (
        <div>
          <h1>{status}</h1>
          <h2>{error}</h2>
        </div>
      )
    }

    const rendered = renderWithClient(
      queryClient,
      <ErrorBoundary fallbackRender={() => <div>error boundary</div>}>
        <Page />
      </ErrorBoundary>
    )

    await waitFor(() => rendered.getByText('error boundary'))

    consoleMock.mockRestore()
  })

  it('should set status to error instead of throwing when error should not be thrown', async () => {
    const key = queryKey()
    const consoleMock = mockConsoleError()

    function Page() {
      const { status, error } = useQuery<undefined, string>(
        key,
        () => Promise.reject('Local Error'),
        {
          retry: false,
          useErrorBoundary: err => err !== 'Local Error',
        }
      )

      return (
        <div>
          <h1>{status}</h1>
          <h2>{error}</h2>
        </div>
      )
    }

    const rendered = renderWithClient(
      queryClient,
      <ErrorBoundary fallbackRender={() => <div>error boundary</div>}>
        <Page />
      </ErrorBoundary>
    )

    await waitFor(() => rendered.getByText('error'))
    await waitFor(() => rendered.getByText('Local Error'))

    consoleMock.mockRestore()
  })

  it('should throw error instead of setting status when error should be thrown', async () => {
    const key = queryKey()
    const consoleMock = mockConsoleError()

    function Page() {
      const { status, error } = useQuery<undefined, string>(
        key,
        () => Promise.reject('Remote Error'),
        {
          retry: false,
          useErrorBoundary: err => err !== 'Local Error',
        }
      )

      return (
        <div>
          <h1>{status}</h1>
          <h2>{error}</h2>
        </div>
      )
    }

    const rendered = renderWithClient(
      queryClient,
      <ErrorBoundary
        fallbackRender={({ error }) => (
          <div>
            <div>error boundary</div>
            <div>{error}</div>
          </div>
        )}
      >
        <Page />
      </ErrorBoundary>
    )

    await waitFor(() => rendered.getByText('error boundary'))
    await waitFor(() => rendered.getByText('Remote Error'))

    consoleMock.mockRestore()
  })

  it('should continue retries when observers unmount and remount while waiting for a retry (#3031)', async () => {
    const key = queryKey()
    const consoleMock = mockConsoleError()
    let count = 0

    function Page() {
      const result = useQuery(
        key,
        async () => {
          count++
          await sleep(10)
          return Promise.reject('some error')
        },
        {
          retry: 2,
          retryDelay: 100,
        }
      )

      return (
        <div>
          <div>error: {result.error ?? 'null'}</div>
          <div>failureCount: {result.failureCount}</div>
        </div>
      )
    }

    function App() {
      const [show, toggle] = React.useReducer(x => !x, true)

      return (
        <div>
          <button onClick={toggle}>{show ? 'hide' : 'show'}</button>
          {show && <Page />}
        </div>
      )
    }

    const rendered = renderWithClient(queryClient, <App />)

    await waitFor(() => rendered.getByText('failureCount: 1'))
    rendered.getByRole('button', { name: /hide/i }).click()
    await waitFor(() => rendered.getByRole('button', { name: /show/i }))
    rendered.getByRole('button', { name: /show/i }).click()
    await waitFor(() => rendered.getByText('error: some error'))

    expect(count).toBe(3)

    consoleMock.mockRestore()
  })

  it('should restart when observers unmount and remount while waiting for a retry when query was cancelled in between (#3031)', async () => {
    const key = queryKey()
    const consoleMock = mockConsoleError()
    let count = 0

    function Page() {
      const result = useQuery(
        key,
        async () => {
          count++
          await sleep(10)
          return Promise.reject('some error')
        },
        {
          retry: 2,
          retryDelay: 100,
        }
      )

      return (
        <div>
          <div>error: {result.error ?? 'null'}</div>
          <div>failureCount: {result.failureCount}</div>
        </div>
      )
    }

    function App() {
      const [show, toggle] = React.useReducer(x => !x, true)

      return (
        <div>
          <button onClick={toggle}>{show ? 'hide' : 'show'}</button>
          <button onClick={() => queryClient.cancelQueries({ queryKey: key })}>
            cancel
          </button>
          {show && <Page />}
        </div>
      )
    }

    const rendered = renderWithClient(queryClient, <App />)

    await waitFor(() => rendered.getByText('failureCount: 1'))
    rendered.getByRole('button', { name: /hide/i }).click()
    rendered.getByRole('button', { name: /cancel/i }).click()
    await waitFor(() => rendered.getByRole('button', { name: /show/i }))
    rendered.getByRole('button', { name: /show/i }).click()
    await waitFor(() => rendered.getByText('error: some error'))

    // initial fetch (1), which will be cancelled, followed by new mount(2) + 2 retries = 4
    expect(count).toBe(4)

    consoleMock.mockRestore()
  })

  it('should always fetch if refetchOnMount is set to always', async () => {
    const key = queryKey()
    const states: UseQueryResult<string>[] = []

    await queryClient.prefetchQuery(key, () => 'prefetched')

    function Page() {
      const state = useQuery(key, () => 'data', {
        refetchOnMount: 'always',
        staleTime: 50,
      })
      states.push(state)
      return (
        <div>
          <div>data: {state.data ?? 'null'}</div>
          <div>isFetching: {state.isFetching}</div>
          <div>isStale: {state.isStale}</div>
        </div>
      )
    }

    const rendered = renderWithClient(queryClient, <Page />)

    await waitFor(() => rendered.getByText('data: data'))
    await waitFor(() => expect(states.length).toBe(3))

    expect(states[0]).toMatchObject({
      data: 'prefetched',
      isStale: false,
      isFetching: true,
    })
    expect(states[1]).toMatchObject({
      data: 'data',
      isStale: false,
      isFetching: false,
    })
    expect(states[2]).toMatchObject({
      data: 'data',
      isStale: true,
      isFetching: false,
    })
  })

  it('should fetch if initial data is set', async () => {
    const key = queryKey()
    const states: UseQueryResult<string>[] = []

    function Page() {
      const state = useQuery(key, () => 'data', {
        initialData: 'initial',
      })
      states.push(state)
      return null
    }

    renderWithClient(queryClient, <Page />)

    await sleep(50)

    expect(states.length).toBe(2)

    expect(states[0]).toMatchObject({
      data: 'initial',
      isStale: true,
      isFetching: true,
    })
    expect(states[1]).toMatchObject({
      data: 'data',
      isStale: true,
      isFetching: false,
    })
  })

  it('should not fetch if initial data is set with a stale time', async () => {
    const key = queryKey()
    const states: UseQueryResult<string>[] = []

    function Page() {
      const state = useQuery(key, () => 'data', {
        staleTime: 50,
        initialData: 'initial',
      })
      states.push(state)
      return null
    }

    renderWithClient(queryClient, <Page />)

    await sleep(100)

    expect(states.length).toBe(2)
    expect(states[0]).toMatchObject({
      data: 'initial',
      isStale: false,
      isFetching: false,
    })
    expect(states[1]).toMatchObject({
      data: 'initial',
      isStale: true,
      isFetching: false,
    })
  })

  it('should fetch if initial data updated at is older than stale time', async () => {
    const key = queryKey()
    const states: UseQueryResult<string>[] = []

    const oneSecondAgo = Date.now() - 1000

    function Page() {
      const state = useQuery(key, () => 'data', {
        staleTime: 50,
        initialData: 'initial',
        initialDataUpdatedAt: oneSecondAgo,
      })
      states.push(state)
      return null
    }

    renderWithClient(queryClient, <Page />)

    await sleep(100)

    expect(states.length).toBe(3)
    expect(states[0]).toMatchObject({
      data: 'initial',
      isStale: true,
      isFetching: true,
    })
    expect(states[1]).toMatchObject({
      data: 'data',
      isStale: false,
      isFetching: false,
    })
    expect(states[2]).toMatchObject({
      data: 'data',
      isStale: true,
      isFetching: false,
    })
  })

  it('should fetch if "initial data updated at" is exactly 0', async () => {
    const key = queryKey()
    const states: UseQueryResult<string>[] = []

    function Page() {
      const state = useQuery(key, () => 'data', {
        staleTime: 10 * 1000, // 10 seconds
        initialData: 'initial',
        initialDataUpdatedAt: 0,
      })
      states.push(state)
      return null
    }

    renderWithClient(queryClient, <Page />)

    await sleep(100)

    expect(states.length).toBe(2)
    expect(states[0]).toMatchObject({
      data: 'initial',
      isStale: true,
      isFetching: true,
    })
    expect(states[1]).toMatchObject({
      data: 'data',
      isStale: false,
      isFetching: false,
    })
  })

  it('should keep initial data when the query key changes', async () => {
    const key = queryKey()
    const states: UseQueryResult<{ count: number }>[] = []

    function Page() {
      const [count, setCount] = React.useState(0)
      const state = useQuery([key, count], () => ({ count: 10 }), {
        staleTime: Infinity,
        initialData: () => ({ count }),
      })
      states.push(state)

      React.useEffect(() => {
        setActTimeout(() => {
          setCount(1)
        }, 10)
      }, [])

      return null
    }

    renderWithClient(queryClient, <Page />)

    await sleep(100)

    expect(states.length).toBe(2)
    // Initial
    expect(states[0]).toMatchObject({ data: { count: 0 } })
    // Set state
    expect(states[1]).toMatchObject({ data: { count: 1 } })
  })

  it('should retry specified number of times', async () => {
    const key = queryKey()
    const consoleMock = mockConsoleError()

    const queryFn = jest.fn()
    queryFn.mockImplementation(() => {
      return Promise.reject('Error test Barrett')
    })

    function Page() {
      const { status, failureCount } = useQuery(key, queryFn, {
        retry: 1,
        retryDelay: 1,
      })

      return (
        <div>
          <h1>{status}</h1>
          <h2>Failed {failureCount} times</h2>
        </div>
      )
    }

    const rendered = renderWithClient(queryClient, <Page />)

    await waitFor(() => rendered.getByText('loading'))
    await waitFor(() => rendered.getByText('error'))

    // query should fail `retry + 1` times, since first time isn't a "retry"
    await waitFor(() => rendered.getByText('Failed 2 times'))

    expect(queryFn).toHaveBeenCalledTimes(2)
    consoleMock.mockRestore()
  })

  it('should not retry if retry function `false`', async () => {
    const key = queryKey()

    const consoleMock = mockConsoleError()

    const queryFn = jest.fn()

    queryFn.mockImplementationOnce(() => {
      return Promise.reject('Error test Tanner')
    })

    queryFn.mockImplementation(() => {
      return Promise.reject('NoRetry')
    })

    function Page() {
      const { status, failureCount, error } = useQuery<
        undefined,
        string,
        [string]
      >(key, queryFn, {
        retryDelay: 1,
        retry: (_failureCount, err) => err !== 'NoRetry',
      })

      return (
        <div>
          <h1>{status}</h1>
          <h2>Failed {failureCount} times</h2>
          <h2>{error}</h2>
        </div>
      )
    }

    const rendered = renderWithClient(queryClient, <Page />)

    await waitFor(() => rendered.getByText('loading'))
    await waitFor(() => rendered.getByText('error'))

    await waitFor(() => rendered.getByText('Failed 2 times'))
    await waitFor(() => rendered.getByText('NoRetry'))

    expect(queryFn).toHaveBeenCalledTimes(2)
    consoleMock.mockRestore()
  })

  it('should extract retryDelay from error', async () => {
    const key = queryKey()
    const consoleMock = mockConsoleError()

    type DelayError = { delay: number }

    const queryFn = jest.fn()
    queryFn.mockImplementation(() => {
      return Promise.reject({ delay: 50 })
    })

    function Page() {
      const { status, failureCount } = useQuery(key, queryFn, {
        retry: 1,
        retryDelay: (_, error: DelayError) => error.delay,
      })

      return (
        <div>
          <h1>{status}</h1>
          <h2>Failed {failureCount} times</h2>
        </div>
      )
    }

    const rendered = renderWithClient(queryClient, <Page />)

    await sleep(10)

    expect(queryFn).toHaveBeenCalledTimes(1)

    await waitFor(() => rendered.getByText('Failed 2 times'))

    expect(queryFn).toHaveBeenCalledTimes(2)
    consoleMock.mockRestore()
  })

  // See https://github.com/tannerlinsley/react-query/issues/160
  it('should continue retry after focus regain', async () => {
    const key = queryKey()

    const consoleMock = mockConsoleError()

    // make page unfocused
    const visibilityMock = mockVisibilityState('hidden')

    let count = 0

    function Page() {
      const query = useQuery(
        key,
        () => {
          count++
          return Promise.reject(`fetching error ${count}`)
        },
        {
          retry: 3,
          retryDelay: 1,
        }
      )

      return (
        <div>
          <div>error {String(query.error)}</div>
          <div>status {query.status}</div>
          <div>failureCount {query.failureCount}</div>
        </div>
      )
    }

    const rendered = renderWithClient(queryClient, <Page />)

    // The query should display the first error result
    await waitFor(() => rendered.getByText('failureCount 1'))
    await waitFor(() => rendered.getByText('status loading'))
    await waitFor(() => rendered.getByText('error null'))

    // Check if the query really paused
    await sleep(10)
    await waitFor(() => rendered.getByText('failureCount 1'))

    act(() => {
      // reset visibilityState to original value
      visibilityMock.mockRestore()
      window.dispatchEvent(new FocusEvent('focus'))
    })

    // Wait for the final result
    await waitFor(() => rendered.getByText('failureCount 4'))
    await waitFor(() => rendered.getByText('status error'))
    await waitFor(() => rendered.getByText('error fetching error 4'))

    // Check if the query really stopped
    await sleep(10)
    await waitFor(() => rendered.getByText('failureCount 4'))

    // Check if the error has been logged in the console
    expect(consoleMock).toHaveBeenCalledWith('fetching error 4')

    consoleMock.mockRestore()
  })

  it('should fetch on mount when a query was already created with setQueryData', async () => {
    const key = queryKey()
    const states: UseQueryResult<string>[] = []

    queryClient.setQueryData(key, 'prefetched')

    function Page() {
      const state = useQuery(key, () => 'data')
      states.push(state)
      return null
    }

    renderWithClient(queryClient, <Page />)

    await sleep(10)

    expect(states.length).toBe(2)
    expect(states).toMatchObject([
      {
        data: 'prefetched',
        isFetching: true,
        isStale: true,
      },
      {
        data: 'data',
        isFetching: false,
        isStale: true,
      },
    ])
  })

  it('should refetch after focus regain', async () => {
    const key = queryKey()
    const states: UseQueryResult<string>[] = []
    const consoleMock = mockConsoleError()

    // make page unfocused
    const visibilityMock = mockVisibilityState('hidden')

    // set data in cache to check if the hook query fn is actually called
    queryClient.setQueryData(key, 'prefetched')

    function Page() {
      const state = useQuery(key, async () => {
        await sleep(10)
        return 'data'
      })
      states.push(state)
      return (
        <div>
          {state.data}, {state.isStale}, {state.isFetching}
        </div>
      )
    }

    renderWithClient(queryClient, <Page />)

    await waitFor(() => expect(states.length).toBe(2))

    act(() => {
      // reset visibilityState to original value
      visibilityMock.mockRestore()
      window.dispatchEvent(new FocusEvent('focus'))
    })

    await waitFor(() => expect(states.length).toBe(4))

    expect(states).toMatchObject([
      {
        data: 'prefetched',
        isFetching: true,
        isStale: true,
      },
      {
        data: 'data',
        isFetching: false,
        isStale: true,
      },
      {
        data: 'data',
        isFetching: true,
        isStale: true,
      },
      {
        data: 'data',
        isFetching: false,
        isStale: true,
      },
    ])

    consoleMock.mockRestore()
  })

  // See https://github.com/tannerlinsley/react-query/issues/195
  it('should refetch if stale after a prefetch', async () => {
    const key = queryKey()
    const states: UseQueryResult<string>[] = []

    const queryFn = jest.fn()
    queryFn.mockImplementation(() => 'data')

    const prefetchQueryFn = jest.fn()
    prefetchQueryFn.mockImplementation(() => 'not yet...')

    await queryClient.prefetchQuery(key, prefetchQueryFn, {
      staleTime: 10,
    })

    await sleep(11)

    function Page() {
      const state = useQuery(key, queryFn)
      states.push(state)
      return null
    }

    renderWithClient(queryClient, <Page />)

    await waitFor(() => expect(states.length).toBe(2))

    expect(prefetchQueryFn).toHaveBeenCalledTimes(1)
    expect(queryFn).toHaveBeenCalledTimes(1)
  })

  it('should not refetch if not stale after a prefetch', async () => {
    const key = queryKey()

    const queryFn = jest.fn()
    queryFn.mockImplementation(() => 'data')

    const prefetchQueryFn = jest.fn()
    prefetchQueryFn.mockImplementation(async () => {
      await sleep(10)
      return 'not yet...'
    })

    await queryClient.prefetchQuery(key, prefetchQueryFn, {
      staleTime: 1000,
    })

    await sleep(0)

    function Page() {
      useQuery(key, queryFn, {
        staleTime: 1000,
      })
      return null
    }

    renderWithClient(queryClient, <Page />)

    await sleep(0)

    expect(prefetchQueryFn).toHaveBeenCalledTimes(1)
    expect(queryFn).toHaveBeenCalledTimes(0)
  })

  // See https://github.com/tannerlinsley/react-query/issues/190
  it('should reset failureCount on successful fetch', async () => {
    const key = queryKey()

    const consoleMock = mockConsoleError()

    function Page() {
      let counter = 0

      const query = useQuery(
        key,
        async () => {
          if (counter < 2) {
            counter++
            throw new Error('error')
          } else {
            return 'data'
          }
        },
        { retryDelay: 10 }
      )

      return (
        <div>
          <div>failureCount {query.failureCount}</div>
        </div>
      )
    }

    const rendered = renderWithClient(queryClient, <Page />)

    await waitFor(() => rendered.getByText('failureCount 2'))
    await waitFor(() => rendered.getByText('failureCount 0'))

    consoleMock.mockRestore()
  })

  // See https://github.com/tannerlinsley/react-query/issues/199
  it('should use prefetched data for dependent query', async () => {
    const key = queryKey()

    function Page() {
      const [enabled, setEnabled] = React.useState(false)
      const [isPrefetched, setPrefetched] = React.useState(false)

      const query = useQuery(key, () => undefined, {
        enabled,
      })

      React.useEffect(() => {
        async function prefetch() {
          await queryClient.prefetchQuery(key, () =>
            Promise.resolve('prefetched data')
          )
          setPrefetched(true)
        }
        prefetch()
      }, [])

      return (
        <div>
          {isPrefetched && <div>isPrefetched</div>}
          <button onClick={() => setEnabled(true)}>setKey</button>
          <div>{query.data}</div>
        </div>
      )
    }

    const rendered = renderWithClient(queryClient, <Page />)
    await waitFor(() => rendered.getByText('isPrefetched'))

    fireEvent.click(rendered.getByText('setKey'))
    await waitFor(() => rendered.getByText('prefetched data'))
  })

  it('should support dependent queries via the enable config option', async () => {
    const key = queryKey()

    function Page() {
      const [shouldFetch, setShouldFetch] = React.useState(false)

      const query = useQuery(key, () => 'data', {
        enabled: shouldFetch,
      })

      return (
        <div>
          <div>Status: {query.status}</div>
          <h2>Data: {query.data || 'no data'}</h2>
          {query.isStale ? (
            <button onClick={() => setShouldFetch(true)}>fetch</button>
          ) : null}
        </div>
      )
    }

    const rendered = renderWithClient(queryClient, <Page />)

    rendered.getByText('Status: idle')
    rendered.getByText('Data: no data')

    fireEvent.click(rendered.getByText('fetch'))

    await waitFor(() => rendered.getByText('Status: loading'))
    await waitFor(() => [
      rendered.getByText('Status: success'),
      rendered.getByText('Data: data'),
    ])
  })

  it('should mark query as fetching, when using initialData', async () => {
    const key = queryKey()
    const results: UseQueryResult<string>[] = []

    function Page() {
      const result = useQuery(key, () => 'serverData', { initialData: 'data' })
      results.push(result)
      return null
    }

    renderWithClient(queryClient, <Page />)

    await sleep(10)

    expect(results.length).toBe(2)
    expect(results[0]).toMatchObject({ data: 'data', isFetching: true })
    expect(results[1]).toMatchObject({ data: 'serverData', isFetching: false })
  })

  it('should initialize state properly, when initialData is falsy', async () => {
    const key = queryKey()
    const results: UseQueryResult<number>[] = []

    function Page() {
      const result = useQuery(key, () => 1, { initialData: 0 })
      results.push(result)
      return null
    }

    renderWithClient(queryClient, <Page />)

    await sleep(10)

    expect(results.length).toBe(2)
    expect(results[0]).toMatchObject({ data: 0, isFetching: true })
    expect(results[1]).toMatchObject({ data: 1, isFetching: false })
  })

  // // See https://github.com/tannerlinsley/react-query/issues/214
  it('data should persist when enabled is changed to false', async () => {
    const key = queryKey()
    const results: UseQueryResult<string>[] = []

    function Page() {
      const [shouldFetch, setShouldFetch] = React.useState(true)

      const result = useQuery(key, () => 'fetched data', {
        enabled: shouldFetch,
        initialData: shouldFetch ? 'initial' : 'initial falsy',
      })

      results.push(result)

      React.useEffect(() => {
        setActTimeout(() => {
          setShouldFetch(false)
        }, 5)
      }, [])

      return null
    }

    renderWithClient(queryClient, <Page />)

    await sleep(50)
    expect(results.length).toBe(3)
    expect(results[0]).toMatchObject({ data: 'initial', isStale: true })
    expect(results[1]).toMatchObject({ data: 'fetched data', isStale: true })
    expect(results[2]).toMatchObject({ data: 'fetched data', isStale: true })
  })

  it('it should support enabled:false in query object syntax', async () => {
    const key = queryKey()
    const queryFn = jest.fn()
    queryFn.mockImplementation(() => 'data')

    function Page() {
      const { status } = useQuery({
        queryKey: key,
        queryFn,
        enabled: false,
      })
      return <div>status: {status}</div>
    }

    const rendered = renderWithClient(queryClient, <Page />)

    expect(queryFn).not.toHaveBeenCalled()
    expect(queryCache.find(key)).not.toBeUndefined()
    rendered.getByText('status: idle')
  })

  // See https://github.com/tannerlinsley/react-query/issues/360
  test('should init to status:idle when enabled is falsey', async () => {
    const key = queryKey()

    function Page() {
      const query = useQuery(key, () => undefined, {
        enabled: false,
      })

      return (
        <div>
          <div>status: {query.status}</div>
        </div>
      )
    }

    const rendered = renderWithClient(queryClient, <Page />)

    await waitFor(() => rendered.getByText('status: idle'))
  })

  test('should not schedule garbage collection, if cacheTimeout is set to `Infinity`', async () => {
    const key = queryKey()

    function Page() {
      const query = useQuery(key, () => 'fetched data', {
        cacheTime: Infinity,
      })
      return <div>{query.data}</div>
    }

    const rendered = renderWithClient(queryClient, <Page />)

    await waitFor(() => rendered.getByText('fetched data'))

    rendered.unmount()

    const query = queryCache.find(key)
    // @ts-expect-error
    expect(query!.cacheTimeout).toBe(undefined)
  })

  it('should not cause memo churn when data does not change', async () => {
    const key = queryKey()
    const queryFn = jest.fn()
    const memoFn = jest.fn()

    function Page() {
      const result = useQuery(key, async () => {
        await sleep(10)
        return (
          queryFn() || {
            data: {
              nested: true,
            },
          }
        )
      })

      React.useMemo(() => {
        memoFn()
        return result.data
      }, [result.data])

      return (
        <div>
          <div>status {result.status}</div>
          <div>isFetching {result.isFetching ? 'true' : 'false'}</div>
          <button onClick={() => result.refetch()}>refetch</button>
        </div>
      )
    }

    const rendered = renderWithClient(queryClient, <Page />)

    await waitFor(() => rendered.getByText('status loading'))
    await waitFor(() => rendered.getByText('status success'))
    fireEvent.click(rendered.getByText('refetch'))
    await waitFor(() => rendered.getByText('isFetching true'))
    await waitFor(() => rendered.getByText('isFetching false'))
    expect(queryFn).toHaveBeenCalledTimes(2)
    expect(memoFn).toHaveBeenCalledTimes(2)
  })

  it('should update data upon interval changes', async () => {
    const key = queryKey()
    let count = 0

    function Page() {
      const [int, setInt] = React.useState(200)
      const { data } = useQuery(key, () => count++, {
        refetchInterval: int,
      })

      React.useEffect(() => {
        if (data === 2) {
          setInt(0)
        }
      }, [data])

      return <div>count: {data}</div>
    }

    const rendered = renderWithClient(queryClient, <Page />)

    // mount
    await waitFor(() => rendered.getByText('count: 0'))
    await waitFor(() => rendered.getByText('count: 1'))
    await waitFor(() => rendered.getByText('count: 2'))
  })

  it('should refetch in an interval depending on function result', async () => {
    const key = queryKey()
    let count = 0
    const states: UseQueryResult<number>[] = []

    function Page() {
      const queryInfo = useQuery(
        key,
        async () => {
          await sleep(10)
          return count++
        },
        {
          refetchInterval: (data = 0) => (data < 2 ? 10 : false),
        }
      )

      states.push(queryInfo)

      return (
        <div>
          <h1>count: {queryInfo.data}</h1>
          <h2>status: {queryInfo.status}</h2>
          <h2>data: {queryInfo.data}</h2>
          <h2>refetch: {queryInfo.isRefetching}</h2>
        </div>
      )
    }

    const rendered = renderWithClient(queryClient, <Page />)

    await waitFor(() => rendered.getByText('count: 2'))

    expect(states.length).toEqual(6)

    expect(states).toMatchObject([
      {
        status: 'loading',
        isFetching: true,
        data: undefined,
      },
      {
        status: 'success',
        isFetching: false,
        data: 0,
      },
      {
        status: 'success',
        isFetching: true,
        data: 0,
      },
      {
        status: 'success',
        isFetching: false,
        data: 1,
      },
      {
        status: 'success',
        isFetching: true,
        data: 1,
      },
      {
        status: 'success',
        isFetching: false,
        data: 2,
      },
    ])
  })

  it('should not interval fetch with a refetchInterval of 0', async () => {
    const key = queryKey()
    const states: UseQueryResult<number>[] = []

    function Page() {
      const queryInfo = useQuery(key, () => 1, {
        refetchInterval: 0,
      })

      states.push(queryInfo)

      return <div>count: {queryInfo.data}</div>
    }

    const rendered = renderWithClient(queryClient, <Page />)

    await waitFor(() => rendered.getByText('count: 1'))

    await sleep(10) //extra sleep to make sure we're not re-fetching

    expect(states.length).toEqual(2)

    expect(states).toMatchObject([
      {
        status: 'loading',
        isFetching: true,
        data: undefined,
      },
      {
        status: 'success',
        isFetching: false,
        data: 1,
      },
    ])
  })

  it('should accept an empty string as query key', async () => {
    function Page() {
      const result = useQuery([''], ctx => ctx.queryKey)
      return <>{JSON.stringify(result.data)}</>
    }

    const rendered = renderWithClient(queryClient, <Page />)

    await waitFor(() => rendered.getByText(''))
  })

  it('should accept an object as query key', async () => {
    function Page() {
      const result = useQuery([{ a: 'a' }], ctx => ctx.queryKey)
      return <>{JSON.stringify(result.data)}</>
    }

    const rendered = renderWithClient(queryClient, <Page />)

    await waitFor(() => rendered.getByText('[{"a":"a"}]'))
  })

  it('should refetch if any query instance becomes enabled', async () => {
    const key = queryKey()

    const queryFn = jest.fn().mockReturnValue('data')

    function Disabled() {
      useQuery(key, queryFn, { enabled: false })
      return null
    }

    function Page() {
      const [enabled, setEnabled] = React.useState(false)
      const result = useQuery(key, queryFn, { enabled })
      return (
        <>
          <Disabled />
          <div>{result.data}</div>
          <button onClick={() => setEnabled(true)}>enable</button>
        </>
      )
    }

    const rendered = renderWithClient(queryClient, <Page />)
    expect(queryFn).toHaveBeenCalledTimes(0)
    fireEvent.click(rendered.getByText('enable'))
    await waitFor(() => rendered.getByText('data'))
    expect(queryFn).toHaveBeenCalledTimes(1)
  })

  it('should use placeholder data while the query loads', async () => {
    const key1 = queryKey()

    const states: UseQueryResult<string>[] = []

    function Page() {
      const state = useQuery(key1, () => 'data', {
        placeholderData: 'placeholder',
      })

      states.push(state)

      return (
        <div>
          <h2>Data: {state.data}</h2>
          <div>Status: {state.status}</div>
        </div>
      )
    }

    const rendered = renderWithClient(queryClient, <Page />)
    await waitFor(() => rendered.getByText('Data: data'))

    expect(states).toMatchObject([
      {
        isSuccess: true,
        isPlaceholderData: true,
        data: 'placeholder',
      },
      {
        isSuccess: true,
        isPlaceholderData: false,
        data: 'data',
      },
    ])
  })

  it('should use placeholder data even for disabled queries', async () => {
    const key1 = queryKey()

    const states: { state: UseQueryResult<string>; count: number }[] = []

    function Page() {
      const [count, setCount] = React.useState(0)

      const state = useQuery(key1, () => 'data', {
        placeholderData: 'placeholder',
        enabled: count === 0,
      })

      states.push({ state, count })

      React.useEffect(() => {
        setCount(1)
      }, [])

      return (
        <div>
          <h2>Data: {state.data}</h2>
          <div>Status: {state.status}</div>
        </div>
      )
    }

    const rendered = renderWithClient(queryClient, <Page />)
    await waitFor(() => rendered.getByText('Data: data'))

    expect(states).toMatchObject([
      {
        state: {
          isSuccess: true,
          isPlaceholderData: true,
          data: 'placeholder',
        },
        count: 0,
      },
      {
        state: {
          isSuccess: true,
          isPlaceholderData: true,
          data: 'placeholder',
        },
        count: 1,
      },
      {
        state: {
          isSuccess: true,
          isPlaceholderData: false,
          data: 'data',
        },
        count: 1,
      },
    ])
  })

  it('placeholder data should run through select', async () => {
    const key1 = queryKey()

    const states: UseQueryResult<string>[] = []

    function Page() {
      const state = useQuery(key1, () => 1, {
        placeholderData: 23,
        select: data => String(data * 2),
      })

      states.push(state)

      return (
        <div>
          <h2>Data: {state.data}</h2>
          <div>Status: {state.status}</div>
        </div>
      )
    }

    const rendered = renderWithClient(queryClient, <Page />)
    await waitFor(() => rendered.getByText('Data: 2'))

    expect(states).toMatchObject([
      {
        isSuccess: true,
        isPlaceholderData: true,
        data: '46',
      },
      {
        isSuccess: true,
        isPlaceholderData: false,
        data: '2',
      },
    ])
  })

  it('placeholder data function result should run through select', async () => {
    const key1 = queryKey()

    const states: UseQueryResult<string>[] = []
    let placeholderFunctionRunCount = 0

    function Page() {
      const state = useQuery(key1, () => 1, {
        placeholderData: () => {
          placeholderFunctionRunCount++
          return 23
        },
        select: data => String(data * 2),
      })

      states.push(state)

      return (
        <div>
          <h2>Data: {state.data}</h2>
          <div>Status: {state.status}</div>
        </div>
      )
    }

    const rendered = renderWithClient(queryClient, <Page />)
    await waitFor(() => rendered.getByText('Data: 2'))

    rendered.rerender(<Page />)

    expect(states).toMatchObject([
      {
        isSuccess: true,
        isPlaceholderData: true,
        data: '46',
      },
      {
        isSuccess: true,
        isPlaceholderData: false,
        data: '2',
      },
      {
        isSuccess: true,
        isPlaceholderData: false,
        data: '2',
      },
    ])

    expect(placeholderFunctionRunCount).toEqual(1)
  })

  it('should cancel the query function when there are no more subscriptions', async () => {
    const key = queryKey()
    let cancelFn: jest.Mock = jest.fn()

    const queryFn = ({ signal }: { signal?: AbortSignal }) => {
      const promise = new Promise<string>((resolve, reject) => {
        cancelFn = jest.fn(() => reject('Cancelled'))
        signal?.addEventListener('abort', cancelFn)
        sleep(10).then(() => resolve('OK'))
      })

      return promise
    }

    function Page() {
      const state = useQuery(key, queryFn)
      return (
        <div>
          <h1>Status: {state.status}</h1>
        </div>
      )
    }

    const rendered = renderWithClient(
      queryClient,
      <Blink duration={5}>
        <Page />
      </Blink>
    )

    await waitFor(() => rendered.getByText('off'))

    if (typeof AbortSignal === 'function') {
      expect(cancelFn).toHaveBeenCalled()
    }
  })

  it('should cancel the query if the signal was consumed and there are no more subscriptions', async () => {
    const key = queryKey()
    const states: UseQueryResult<string, unknown>[] = []

    const queryFn: QueryFunction<string, [typeof key, number]> = async ctx => {
      const [, limit] = ctx.queryKey
      const value = limit % 2 && ctx.signal ? 'abort' : `data ${limit}`
      await sleep(10)
      return value
    }

    function Page(props: { limit: number }) {
      const state = useQuery([key, props.limit], queryFn)
      states[props.limit] = state
      return (
        <div>
          <h1>Status: {state.status}</h1>
        </div>
      )
    }

    const rendered = renderWithClient(
      queryClient,
      <Blink duration={5}>
        <Page limit={0} />
        <Page limit={1} />
        <Page limit={2} />
        <Page limit={3} />
      </Blink>
    )

    await waitFor(() => rendered.getByText('off'))
    await sleep(10)

    expect(states).toHaveLength(4)

    expect(queryCache.find([key, 0])?.state).toMatchObject({
      data: 'data 0',
      status: 'success',
      dataUpdateCount: 1,
    })

    if (typeof AbortSignal === 'function') {
      expect(queryCache.find([key, 1])?.state).toMatchObject({
        data: undefined,
        status: 'idle',
      })
    } else {
      expect(queryCache.find([key, 1])?.state).toMatchObject({
        data: 'data 1',
        status: 'success',
        dataUpdateCount: 1,
      })
    }

    expect(queryCache.find([key, 2])?.state).toMatchObject({
      data: 'data 2',
      status: 'success',
      dataUpdateCount: 1,
    })

    if (typeof AbortSignal === 'function') {
      expect(queryCache.find([key, 3])?.state).toMatchObject({
        data: undefined,
        status: 'idle',
      })
    } else {
      expect(queryCache.find([key, 3])?.state).toMatchObject({
        data: 'data 3',
        status: 'success',
        dataUpdateCount: 1,
      })
    }
  })

  it('should refetch when quickly switching to a failed query', async () => {
    const key = queryKey()
    const states: UseQueryResult<string>[] = []

    const queryFn = () => {
      let cancelFn = jest.fn()

      const promise = new Promise<string>((resolve, reject) => {
        cancelFn = jest.fn(() => reject('Cancelled'))
        sleep(50).then(() => resolve('OK'))
      })

      ;(promise as any).cancel = cancelFn

      return promise
    }

    function Page() {
      const [id, setId] = React.useState(1)
      const [hasChanged, setHasChanged] = React.useState(false)

      const state = useQuery([key, id], queryFn)

      states.push(state)

      React.useEffect(() => {
        setId(prevId => (prevId === 1 ? 2 : 1))
        setHasChanged(true)
      }, [hasChanged])

      return null
    }

    renderWithClient(queryClient, <Page />)

    await sleep(100)
    expect(states.length).toBe(4)
    // Load query 1
    expect(states[0]).toMatchObject({
      status: 'loading',
      error: null,
    })
    // Load query 2
    expect(states[1]).toMatchObject({
      status: 'loading',
      error: null,
    })
    // Load query 1
    expect(states[2]).toMatchObject({
      status: 'loading',
      error: null,
    })
    // Loaded query 1
    expect(states[3]).toMatchObject({
      status: 'success',
      error: null,
    })
  })

  it('should update query state and refetch when reset with resetQueries', async () => {
    const key = queryKey()
    const states: UseQueryResult<number>[] = []
    let count = 0

    function Page() {
      const state = useQuery(
        key,
        async () => {
          await sleep(10)
          count++
          return count
        },
        { staleTime: Infinity }
      )

      states.push(state)

      return (
        <div>
          <button onClick={() => queryClient.resetQueries(key)}>reset</button>
          <div>data: {state.data ?? 'null'}</div>
          <div>isFetching: {state.isFetching}</div>
        </div>
      )
    }

    const rendered = renderWithClient(queryClient, <Page />)

    await waitFor(() => rendered.getByText('data: 1'))
    rendered.getByRole('button', { name: /reset/i }).click()

    await waitFor(() => expect(states.length).toBe(4))

    await waitFor(() => rendered.getByText('data: 2'))

    expect(count).toBe(2)

    expect(states[0]).toMatchObject({
      data: undefined,
      isLoading: true,
      isFetching: true,
      isSuccess: false,
      isStale: true,
    })
    expect(states[1]).toMatchObject({
      data: 1,
      isLoading: false,
      isFetching: false,
      isSuccess: true,
      isStale: false,
    })
    expect(states[2]).toMatchObject({
      data: undefined,
      isLoading: true,
      isFetching: true,
      isSuccess: false,
      isStale: true,
    })
    expect(states[3]).toMatchObject({
      data: 2,
      isLoading: false,
      isFetching: false,
      isSuccess: true,
      isStale: false,
    })
  })

  it('should update query state and not refetch when resetting a disabled query with resetQueries', async () => {
    const key = queryKey()
    const states: UseQueryResult<number>[] = []
    let count = 0

    function Page() {
      const state = useQuery(
        key,
        async () => {
          await sleep(10)
          count++
          return count
        },
        { staleTime: Infinity, enabled: false, notifyOnChangeProps: 'all' }
      )

      states.push(state)

      const { refetch } = state

      return (
        <div>
          <button onClick={() => refetch()}>refetch</button>
          <button onClick={() => queryClient.resetQueries(key)}>reset</button>
          <div>data: {state.data ?? 'null'}</div>
        </div>
      )
    }

    const rendered = renderWithClient(queryClient, <Page />)

    await waitFor(() => rendered.getByText('data: null'))
    rendered.getByRole('button', { name: /refetch/i }).click()

    await waitFor(() => rendered.getByText('data: 1'))
    rendered.getByRole('button', { name: /reset/i }).click()

    await waitFor(() => rendered.getByText('data: null'))
    await waitFor(() => expect(states.length).toBe(4))

    expect(count).toBe(1)

    expect(states[0]).toMatchObject({
      data: undefined,
      isLoading: false,
      isFetching: false,
      isSuccess: false,
      isStale: true,
    })
    expect(states[1]).toMatchObject({
      data: undefined,
      isLoading: true,
      isFetching: true,
      isSuccess: false,
      isStale: true,
    })
    expect(states[2]).toMatchObject({
      data: 1,
      isLoading: false,
      isFetching: false,
      isSuccess: true,
      isStale: false,
    })
    expect(states[3]).toMatchObject({
      data: undefined,
      isLoading: false,
      isFetching: false,
      isSuccess: false,
      isStale: true,
    })
  })

  it('should only call the query hash function once each render', async () => {
    const key = queryKey()

    let hashes = 0
    let renders = 0

    function queryKeyHashFn(x: any) {
      hashes++
      return JSON.stringify(x)
    }

    function Page() {
      useEffect(() => {
        renders++
      })

      useQuery(key, () => 'test', { queryKeyHashFn })
      return null
    }

    renderWithClient(queryClient, <Page />)

    await sleep(10)

    expect(renders).toBe(2)
    expect(hashes).toBe(2)
  })

  it('should refetch when changed enabled to true in error state', async () => {
    const consoleMock = mockConsoleError()

    const queryFn = jest.fn()
    queryFn.mockImplementation(async () => {
      await sleep(10)
      return Promise.reject(new Error('Suspense Error Bingo'))
    })

    function Page({ enabled }: { enabled: boolean }) {
      const { error, isLoading } = useQuery(['key'], queryFn, {
        enabled,
        retry: false,
        retryOnMount: false,
        refetchOnMount: false,
        refetchOnWindowFocus: false,
      })

      if (isLoading) {
        return <div>status: loading</div>
      }
      if (error instanceof Error) {
        return <div>error</div>
      }
      return <div>rendered</div>
    }

    function App() {
      const [enabled, toggle] = React.useReducer(x => !x, true)

      return (
        <div>
          <Page enabled={enabled} />
          <button aria-label="retry" onClick={toggle}>
            retry {enabled}
          </button>
        </div>
      )
    }

    const rendered = renderWithClient(queryClient, <App />)

    // initial state check
    rendered.getByText('status: loading')

    // // render error state component
    await waitFor(() => rendered.getByText('error'))
    expect(queryFn).toBeCalledTimes(1)

    // change to enabled to false
    fireEvent.click(rendered.getByLabelText('retry'))
    await waitFor(() => rendered.getByText('error'))
    expect(queryFn).toBeCalledTimes(1)

    // // change to enabled to true
    fireEvent.click(rendered.getByLabelText('retry'))
    expect(queryFn).toBeCalledTimes(2)

    consoleMock.mockRestore()
  })

  it('should refetch when query key changed when previous status is error', async () => {
    const consoleMock = mockConsoleError()

    function Page({ id }: { id: number }) {
      const { error, isLoading } = useQuery(
        [id],
        async () => {
          await sleep(10)
          if (id % 2 === 1) {
            return Promise.reject(new Error('Error'))
          } else {
            return 'data'
          }
        },
        {
          retry: false,
          retryOnMount: false,
          refetchOnMount: false,
          refetchOnWindowFocus: false,
        }
      )

      if (isLoading) {
        return <div>status: loading</div>
      }
      if (error instanceof Error) {
        return <div>error</div>
      }
      return <div>rendered</div>
    }

    function App() {
      const [id, changeId] = React.useReducer(x => x + 1, 1)

      return (
        <div>
          <Page id={id} />
          <button aria-label="change" onClick={changeId}>
            change {id}
          </button>
        </div>
      )
    }

    const rendered = renderWithClient(queryClient, <App />)

    // initial state check
    rendered.getByText('status: loading')

    // render error state component
    await waitFor(() => rendered.getByText('error'))

    // change to unmount query
    fireEvent.click(rendered.getByLabelText('change'))
    await waitFor(() => rendered.getByText('rendered'))

    // change to mount new query
    fireEvent.click(rendered.getByLabelText('change'))
    await waitFor(() => rendered.getByText('error'))

    consoleMock.mockRestore()
  })

  it('should refetch when query key changed when switching between erroneous queries', async () => {
    const consoleMock = mockConsoleError()

    function Page({ id }: { id: boolean }) {
      const { error, isFetching } = useQuery(
        [id],
        async () => {
          await sleep(10)
          return Promise.reject(new Error('Error'))
        },
        {
          retry: false,
          retryOnMount: false,
          refetchOnMount: false,
          refetchOnWindowFocus: false,
        }
      )

      if (isFetching) {
        return <div>status: fetching</div>
      }
      if (error instanceof Error) {
        return <div>error</div>
      }
      return <div>rendered</div>
    }

    function App() {
      const [value, toggle] = React.useReducer(x => !x, true)

      return (
        <div>
          <Page id={value} />
          <button aria-label="change" onClick={toggle}>
            change {value}
          </button>
        </div>
      )
    }

    const rendered = renderWithClient(queryClient, <App />)

    // initial state check
    rendered.getByText('status: fetching')

    // render error state component
    await waitFor(() => rendered.getByText('error'))

    // change to mount second query
    fireEvent.click(rendered.getByLabelText('change'))
    await waitFor(() => rendered.getByText('status: fetching'))
    await waitFor(() => rendered.getByText('error'))

    // change to mount first query again
    fireEvent.click(rendered.getByLabelText('change'))
    await waitFor(() => rendered.getByText('status: fetching'))
    await waitFor(() => rendered.getByText('error'))

    consoleMock.mockRestore()
  })

  describe('networkMode online', () => {
    it('online queries should not start fetching if you are offline', async () => {
      const onlineMock = mockNavigatorOnLine(false)

      const key = queryKey()
      const states: Array<any> = []

      function Page() {
        const state = useQuery({
          queryKey: key,
          queryFn: async () => {
            await sleep(10)
            return 'data'
          },
        })

        React.useEffect(() => {
          states.push(state.fetchStatus)
        })

        return (
          <div>
            <div>
              status: {state.status}, isPaused: {String(state.isPaused)}
            </div>
            <div>data: {state.data}</div>
          </div>
        )
      }

      const rendered = renderWithClient(queryClient, <Page />)

      await waitFor(() => rendered.getByText('status: loading, isPaused: true'))

      onlineMock.mockReturnValue(true)
      window.dispatchEvent(new Event('online'))

      await waitFor(() =>
        rendered.getByText('status: success, isPaused: false')
      )
      await waitFor(() => {
        expect(rendered.getByText('data: data')).toBeInTheDocument()
      })

      expect(states).toEqual(['paused', 'fetching', 'idle'])

      onlineMock.mockRestore()
    })

    it('online queries should not refetch if you are offline', async () => {
      const key = queryKey()
      let count = 0

      function Page() {
        const state = useQuery({
          queryKey: key,
          queryFn: async () => {
            count++
            await sleep(10)
            return 'data' + count
          },
        })

        return (
          <div>
            <div>
              status: {state.status}, fetchStatus: {state.fetchStatus},
              failureCount: {state.failureCount}
            </div>
            <div>data: {state.data}</div>
            <button
              onClick={() => queryClient.invalidateQueries({ queryKey: key })}
            >
              invalidate
            </button>
          </div>
        )
      }

      const rendered = renderWithClient(queryClient, <Page />)

      await waitFor(() => rendered.getByText('data: data1'))

      const onlineMock = mockNavigatorOnLine(false)
      rendered.getByRole('button', { name: /invalidate/i }).click()

      await waitFor(() =>
        rendered.getByText(
          'status: success, fetchStatus: paused, failureCount: 0'
        )
      )

      onlineMock.mockReturnValue(true)
      window.dispatchEvent(new Event('online'))

      await waitFor(() =>
        rendered.getByText(
          'status: success, fetchStatus: fetching, failureCount: 0'
        )
      )
      await waitFor(() =>
        rendered.getByText(
          'status: success, fetchStatus: idle, failureCount: 0'
        )
      )

      await waitFor(() => {
        expect(rendered.getByText('data: data2')).toBeInTheDocument()
      })

      onlineMock.mockRestore()
    })

    it('online queries should not refetch if you are offline and refocus', async () => {
      const key = queryKey()
      let count = 0

      function Page() {
        const state = useQuery({
          queryKey: key,
          queryFn: async () => {
            count++
            await sleep(10)
            return 'data' + count
          },
        })

        return (
          <div>
            <div>
              status: {state.status}, fetchStatus: {state.fetchStatus}
            </div>
            <div>data: {state.data}</div>
            <button
              onClick={() => queryClient.invalidateQueries({ queryKey: key })}
            >
              invalidate
            </button>
          </div>
        )
      }

      const rendered = renderWithClient(queryClient, <Page />)

      await waitFor(() => rendered.getByText('data: data1'))

      const onlineMock = mockNavigatorOnLine(false)
      rendered.getByRole('button', { name: /invalidate/i }).click()

      await waitFor(() =>
        rendered.getByText('status: success, fetchStatus: paused')
      )

      window.dispatchEvent(new FocusEvent('focus'))
      await sleep(15)

      await waitFor(() =>
        expect(rendered.queryByText('data: data2')).not.toBeInTheDocument()
      )
      expect(count).toBe(1)
      onlineMock.mockRestore()
    })

    it('online queries should not refetch while already paused', async () => {
      const key = queryKey()
      let count = 0

      function Page() {
        const state = useQuery({
          queryKey: key,
          queryFn: async () => {
            count++
            await sleep(10)
            return 'data' + count
          },
        })

        return (
          <div>
            <div>
              status: {state.status}, fetchStatus: {state.fetchStatus}
            </div>
            <div>data: {state.data}</div>
            <button
              onClick={() => queryClient.invalidateQueries({ queryKey: key })}
            >
              invalidate
            </button>
          </div>
        )
      }

      const onlineMock = mockNavigatorOnLine(false)

      const rendered = renderWithClient(queryClient, <Page />)

      await waitFor(() =>
        rendered.getByText('status: loading, fetchStatus: paused')
      )

      rendered.getByRole('button', { name: /invalidate/i }).click()

      await sleep(15)

      // invalidation should not trigger a refetch
      await waitFor(() =>
        rendered.getByText('status: loading, fetchStatus: paused')
      )

      expect(count).toBe(0)
      onlineMock.mockRestore()
    })

    it('online queries should not refetch while already paused if data is in the cache', async () => {
      const key = queryKey()
      let count = 0

      function Page() {
        const state = useQuery({
          queryKey: key,
          queryFn: async () => {
            count++
            await sleep(10)
            return 'data' + count
          },
          initialData: 'initial',
        })

        return (
          <div>
            <div>
              status: {state.status}, fetchStatus: {state.fetchStatus}
            </div>
            <div>data: {state.data}</div>
            <button
              onClick={() => queryClient.invalidateQueries({ queryKey: key })}
            >
              invalidate
            </button>
          </div>
        )
      }

      const onlineMock = mockNavigatorOnLine(false)

      const rendered = renderWithClient(queryClient, <Page />)

      await waitFor(() =>
        rendered.getByText('status: success, fetchStatus: paused')
      )
      await waitFor(() => {
        expect(rendered.getByText('data: initial')).toBeInTheDocument()
      })

      rendered.getByRole('button', { name: /invalidate/i }).click()

      await sleep(15)

      // invalidation should not trigger a refetch
      await waitFor(() =>
        rendered.getByText('status: success, fetchStatus: paused')
      )

      expect(count).toBe(0)
      onlineMock.mockRestore()
    })

    it('online queries should not get stuck in fetching state when pausing multiple times', async () => {
      const key = queryKey()
      let count = 0

      function Page() {
        const state = useQuery({
          queryKey: key,
          queryFn: async () => {
            count++
            await sleep(10)
            return 'data' + count
          },
          initialData: 'initial',
        })

        return (
          <div>
            <div>
              status: {state.status}, fetchStatus: {state.fetchStatus}
            </div>
            <div>data: {state.data}</div>
            <button
              onClick={() => queryClient.invalidateQueries({ queryKey: key })}
            >
              invalidate
            </button>
          </div>
        )
      }

      const onlineMock = mockNavigatorOnLine(false)

      const rendered = renderWithClient(queryClient, <Page />)

      await waitFor(() =>
        rendered.getByText('status: success, fetchStatus: paused')
      )
      await waitFor(() => {
        expect(rendered.getByText('data: initial')).toBeInTheDocument()
      })

      // triggers one pause
      rendered.getByRole('button', { name: /invalidate/i }).click()

      await sleep(15)

      await waitFor(() =>
        rendered.getByText('status: success, fetchStatus: paused')
      )

      // triggers a second pause
      act(() => {
        window.dispatchEvent(new FocusEvent('focus'))
      })

      onlineMock.mockReturnValue(true)
      act(() => {
        window.dispatchEvent(new Event('online'))
      })

      await waitFor(() =>
        rendered.getByText('status: success, fetchStatus: idle')
      )
      await waitFor(() => {
        expect(rendered.getByText('data: data1')).toBeInTheDocument()
      })

      expect(count).toBe(1)
      onlineMock.mockRestore()
    })

    it('online queries should pause retries if you are offline', async () => {
      const key = queryKey()
      const consoleMock = mockConsoleError()
      let count = 0

      function Page() {
        const state = useQuery({
          queryKey: key,
          queryFn: async () => {
            count++
            await sleep(10)
            throw new Error('failed' + count)
          },
          retry: 2,
          retryDelay: 10,
        })

        return (
          <div>
            <div>
              status: {state.status}, fetchStatus: {state.fetchStatus},
              failureCount: {state.failureCount}
            </div>
          </div>
        )
      }

      const rendered = renderWithClient(queryClient, <Page />)

      await waitFor(() =>
        rendered.getByText(
          'status: loading, fetchStatus: fetching, failureCount: 1'
        )
      )

      const onlineMock = mockNavigatorOnLine(false)

      await sleep(20)

      await waitFor(() =>
        rendered.getByText(
          'status: loading, fetchStatus: paused, failureCount: 1'
        )
      )

      expect(count).toBe(1)

      onlineMock.mockReturnValue(true)
      window.dispatchEvent(new Event('online'))

      await waitFor(() =>
        rendered.getByText('status: error, fetchStatus: idle, failureCount: 3')
      )

      expect(count).toBe(3)

      onlineMock.mockRestore()
      consoleMock.mockRestore()
    })

    it('online queries should fetch if paused and we go online even if already unmounted (because not cancelled)', async () => {
      const key = queryKey()
      let count = 0

      function Component() {
        const state = useQuery({
          queryKey: key,
          queryFn: async () => {
            count++
            await sleep(10)
            return 'data' + count
          },
        })

        return (
          <div>
            <div>
              status: {state.status}, fetchStatus: {state.fetchStatus}
            </div>
            <div>data: {state.data}</div>
          </div>
        )
      }

      function Page() {
        const [show, setShow] = React.useState(true)

        return (
          <div>
            {show && <Component />}
            <button onClick={() => setShow(false)}>hide</button>
          </div>
        )
      }

      const onlineMock = mockNavigatorOnLine(false)

      const rendered = renderWithClient(queryClient, <Page />)

      await waitFor(() =>
        rendered.getByText('status: loading, fetchStatus: paused')
      )

      rendered.getByRole('button', { name: /hide/i }).click()

      onlineMock.mockReturnValue(true)
      window.dispatchEvent(new Event('online'))

      await sleep(15)

      expect(queryClient.getQueryState(key)).toMatchObject({
        fetchStatus: 'idle',
        status: 'success',
      })

      expect(count).toBe(1)

      onlineMock.mockRestore()
    })

    it('online queries should not fetch if paused and we go online when cancelled and no refetchOnReconnect', async () => {
      const key = queryKey()
      let count = 0

      function Page() {
        const state = useQuery({
          queryKey: key,
          queryFn: async () => {
            count++
            await sleep(10)
            return 'data' + count
          },
          refetchOnReconnect: false,
        })

        return (
          <div>
            <button
              onClick={() => queryClient.cancelQueries({ queryKey: key })}
            >
              cancel
            </button>
            <div>
              status: {state.status}, fetchStatus: {state.fetchStatus}
            </div>
            <div>data: {state.data}</div>
          </div>
        )
      }

      const onlineMock = mockNavigatorOnLine(false)

      const rendered = renderWithClient(queryClient, <Page />)

      await waitFor(() =>
        rendered.getByText('status: loading, fetchStatus: paused')
      )

      rendered.getByRole('button', { name: /cancel/i }).click()

      await waitFor(() => rendered.getByText('status: idle, fetchStatus: idle'))

      expect(count).toBe(0)

      onlineMock.mockReturnValue(true)
      window.dispatchEvent(new Event('online'))

      await sleep(15)

      await waitFor(() => rendered.getByText('status: idle, fetchStatus: idle'))

      expect(count).toBe(0)

      onlineMock.mockRestore()
    })

    it('online queries should not fetch if paused and we go online if already unmounted when signal consumed', async () => {
      const key = queryKey()
      let count = 0

      function Component() {
        const state = useQuery({
          queryKey: key,
          queryFn: async ({ signal }) => {
            count++
            await sleep(10)
            return `${signal ? 'signal' : 'data'}${count}`
          },
        })

        return (
          <div>
            <div>
              status: {state.status}, fetchStatus: {state.fetchStatus}
            </div>
            <div>data: {state.data}</div>
          </div>
        )
      }

      function Page() {
        const [show, setShow] = React.useState(true)

        return (
          <div>
            {show && <Component />}
            <button onClick={() => setShow(false)}>hide</button>
            <button
              onClick={() => queryClient.invalidateQueries({ queryKey: key })}
            >
              invalidate
            </button>
          </div>
        )
      }

      const rendered = renderWithClient(queryClient, <Page />)

      await waitFor(() =>
        rendered.getByText('status: success, fetchStatus: idle')
      )

      const onlineMock = mockNavigatorOnLine(false)

      rendered.getByRole('button', { name: /invalidate/i }).click()

      await waitFor(() =>
        rendered.getByText('status: success, fetchStatus: paused')
      )

      rendered.getByRole('button', { name: /hide/i }).click()

      onlineMock.mockReturnValue(true)
      window.dispatchEvent(new Event('online'))

      await sleep(15)

      expect(queryClient.getQueryState(key)).toMatchObject({
        fetchStatus: 'idle',
        status: 'success',
      })
      expect(count).toBe(typeof AbortSignal === 'function' ? 1 : 2)

      onlineMock.mockRestore()
    })

    it('online queries with cacheTime:0 should not fetch if paused and then unmounted', async () => {
      const key = queryKey()
      let count = 0

      function Component() {
        const state = useQuery({
          queryKey: key,
          queryFn: async () => {
            count++
            await sleep(10)
            return 'data' + count
          },
          cacheTime: 0,
        })

        return (
          <div>
            <div>
              status: {state.status}, fetchStatus: {state.fetchStatus}
            </div>
            <div>data: {state.data}</div>
          </div>
        )
      }

      function Page() {
        const [show, setShow] = React.useState(true)

        return (
          <div>
            {show && <Component />}
            <button onClick={() => setShow(false)}>hide</button>
          </div>
        )
      }

      const onlineMock = mockNavigatorOnLine(false)

      const rendered = renderWithClient(queryClient, <Page />)

      await waitFor(() =>
        rendered.getByText('status: loading, fetchStatus: paused')
      )

      rendered.getByRole('button', { name: /hide/i }).click()

      onlineMock.mockReturnValue(true)
      window.dispatchEvent(new Event('online'))

      await sleep(15)

      expect(queryClient.getQueryState(key)).not.toBeDefined()

      expect(count).toBe(0)

      onlineMock.mockRestore()
    })
  })

  describe('networkMode always', () => {
    it('always queries should start fetching even if you are offline', async () => {
      const onlineMock = mockNavigatorOnLine(false)

      const key = queryKey()
      let count = 0

      function Page() {
        const state = useQuery({
          queryKey: key,
          queryFn: async () => {
            count++
            await sleep(10)
            return 'data ' + count
          },
          networkMode: 'always',
        })

        return (
          <div>
            <div>
              status: {state.status}, isPaused: {String(state.isPaused)}
            </div>
            <div>data: {state.data}</div>
          </div>
        )
      }

      const rendered = renderWithClient(queryClient, <Page />)

      await waitFor(() =>
        rendered.getByText('status: success, isPaused: false')
      )

      await waitFor(() => {
        expect(rendered.getByText('data: data 1')).toBeInTheDocument()
      })

      onlineMock.mockRestore()
    })

    it('always queries should not pause retries', async () => {
      const onlineMock = mockNavigatorOnLine(false)
      const consoleMock = mockConsoleError()

      const key = queryKey()
      let count = 0

      function Page() {
        const state = useQuery({
          queryKey: key,
          queryFn: async () => {
            count++
            await sleep(10)
            throw new Error('error ' + count)
          },
          networkMode: 'always',
          retry: 1,
          retryDelay: 5,
        })

        return (
          <div>
            <div>
              status: {state.status}, isPaused: {String(state.isPaused)}
            </div>
            <div>
              error: {state.error instanceof Error && state.error.message}
            </div>
          </div>
        )
      }

      const rendered = renderWithClient(queryClient, <Page />)

      await waitFor(() => rendered.getByText('status: error, isPaused: false'))

      await waitFor(() => {
        expect(rendered.getByText('error: error 2')).toBeInTheDocument()
      })

      expect(count).toBe(2)

      consoleMock.mockRestore()
      onlineMock.mockRestore()
    })
  })

  describe('networkMode offlineFirst', () => {
    it('offlineFirst queries should start fetching if you are offline, but pause retries', async () => {
      const consoleMock = mockConsoleError()
      const onlineMock = mockNavigatorOnLine(false)

      const key = queryKey()
      let count = 0

      function Page() {
        const state = useQuery({
          queryKey: key,
          queryFn: async () => {
            count++
            await sleep(10)
            throw new Error('failed' + count)
          },
          retry: 2,
          retryDelay: 1,
          networkMode: 'offlineFirst',
        })

        return (
          <div>
            <div>
              status: {state.status}, fetchStatus: {state.fetchStatus},
              failureCount: {state.failureCount}
            </div>
          </div>
        )
      }

      const rendered = renderWithClient(queryClient, <Page />)

      await waitFor(() =>
        rendered.getByText(
          'status: loading, fetchStatus: paused, failureCount: 1'
        )
      )

      expect(count).toBe(1)

      onlineMock.mockReturnValue(true)
      window.dispatchEvent(new Event('online'))

      await waitFor(() =>
        rendered.getByText('status: error, fetchStatus: idle, failureCount: 3')
      )

      expect(count).toBe(3)

      onlineMock.mockRestore()
      consoleMock.mockRestore()
    })
  })
})<|MERGE_RESOLUTION|>--- conflicted
+++ resolved
@@ -1,10 +1,6 @@
 import { act, waitFor, fireEvent } from '@testing-library/react'
-<<<<<<< HEAD
+import '@testing-library/jest-dom'
 import React, { useEffect } from 'react'
-=======
-import '@testing-library/jest-dom'
-import React from 'react'
->>>>>>> 670dec8a
 
 import {
   expectType,
