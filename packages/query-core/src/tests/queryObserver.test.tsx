import {
  afterEach,
  beforeEach,
  describe,
  expect,
  expectTypeOf,
  test,
  vi,
} from 'vitest'
import { waitFor } from '@testing-library/react'
import { QueryObserver, focusManager } from '..'
import { createQueryClient, queryKey, sleep } from './utils'
import type { QueryClient, QueryObserverResult } from '..'

describe('queryObserver', () => {
  let queryClient: QueryClient

  beforeEach(() => {
    queryClient = createQueryClient()
    queryClient.mount()
  })

  afterEach(() => {
    queryClient.clear()
  })

  test('should trigger a fetch when subscribed', async () => {
    const key = queryKey()
    const queryFn = vi.fn<Array<unknown>, string>().mockReturnValue('data')
    const observer = new QueryObserver(queryClient, { queryKey: key, queryFn })
    const unsubscribe = observer.subscribe(() => undefined)
    await sleep(1)
    unsubscribe()
    expect(queryFn).toHaveBeenCalledTimes(1)
  })

  test('should be able to read latest data after subscribing', async () => {
    const key = queryKey()
    queryClient.setQueryData(key, 'data')
    const observer = new QueryObserver(queryClient, {
      queryKey: key,
      enabled: false,
    })

    const unsubscribe = observer.subscribe(vi.fn())

    expect(observer.getCurrentResult()).toMatchObject({
      status: 'success',
      data: 'data',
    })

    unsubscribe()
  })

  test('should be able to read latest data when re-subscribing (but not re-fetching)', async () => {
    const key = queryKey()
    let count = 0
    const observer = new QueryObserver(queryClient, {
      queryKey: key,
      staleTime: Infinity,
      queryFn: async () => {
        await sleep(10)
        count++
        return 'data'
      },
    })

    let unsubscribe = observer.subscribe(vi.fn())

    // unsubscribe before data comes in
    unsubscribe()
    expect(count).toBe(0)
    expect(observer.getCurrentResult()).toMatchObject({
      status: 'pending',
      fetchStatus: 'fetching',
      data: undefined,
    })

    await waitFor(() => expect(count).toBe(1))

    // re-subscribe after data comes in
    unsubscribe = observer.subscribe(vi.fn())

    expect(observer.getCurrentResult()).toMatchObject({
      status: 'success',
      data: 'data',
    })

    unsubscribe()
  })

  test('should notify when switching query', async () => {
    const key1 = queryKey()
    const key2 = queryKey()
    const results: Array<QueryObserverResult> = []
    const observer = new QueryObserver(queryClient, {
      queryKey: key1,
      queryFn: () => 1,
    })
    const unsubscribe = observer.subscribe((result) => {
      results.push(result)
    })
    await sleep(1)
    observer.setOptions({ queryKey: key2, queryFn: () => 2 })
    await sleep(1)
    unsubscribe()
    expect(results.length).toBe(4)
    expect(results[0]).toMatchObject({ data: undefined, status: 'pending' })
    expect(results[1]).toMatchObject({ data: 1, status: 'success' })
    expect(results[2]).toMatchObject({ data: undefined, status: 'pending' })
    expect(results[3]).toMatchObject({ data: 2, status: 'success' })
  })

  test('should be able to fetch with a selector', async () => {
    const key = queryKey()
    const observer = new QueryObserver(queryClient, {
      queryKey: key,
      queryFn: () => ({ count: 1 }),
      select: (data) => ({ myCount: data.count }),
    })
    let observerResult
    const unsubscribe = observer.subscribe((result) => {
      expectTypeOf(result).toEqualTypeOf<
        QueryObserverResult<{ myCount: number }>
      >()
      observerResult = result
    })
    await sleep(1)
    unsubscribe()
    expect(observerResult).toMatchObject({ data: { myCount: 1 } })
  })

  test('should be able to fetch with a selector using the fetch method', async () => {
    const key = queryKey()
    const observer = new QueryObserver(queryClient, {
      queryKey: key,
      queryFn: () => ({ count: 1 }),
      select: (data) => ({ myCount: data.count }),
    })
    const observerResult = await observer.refetch()
    expectTypeOf(observerResult.data).toEqualTypeOf<
      { myCount: number } | undefined
    >()
    expect(observerResult.data).toMatchObject({ myCount: 1 })
  })

  test('should be able to fetch with a selector and object syntax', async () => {
    const key = queryKey()
    const observer = new QueryObserver(queryClient, {
      queryKey: key,
      queryFn: () => ({ count: 1 }),
      select: (data) => ({ myCount: data.count }),
    })
    let observerResult
    const unsubscribe = observer.subscribe((result) => {
      observerResult = result
    })
    await sleep(1)
    unsubscribe()
    expect(observerResult).toMatchObject({ data: { myCount: 1 } })
  })

  test('should run the selector again if the data changed', async () => {
    const key = queryKey()
    let count = 0
    const observer = new QueryObserver(queryClient, {
      queryKey: key,
      queryFn: () => ({ count }),
      select: (data) => {
        count++
        return { myCount: data.count }
      },
    })
    const observerResult1 = await observer.refetch()
    const observerResult2 = await observer.refetch()
    expect(count).toBe(2)
    expect(observerResult1.data).toMatchObject({ myCount: 0 })
    expect(observerResult2.data).toMatchObject({ myCount: 1 })
  })

  test('should run the selector again if the selector changed', async () => {
    const key = queryKey()
    let count = 0
    const results: Array<QueryObserverResult> = []
    const queryFn = () => ({ count: 1 })
    const select1 = (data: ReturnType<typeof queryFn>) => {
      count++
      return { myCount: data.count }
    }
    const select2 = (_data: ReturnType<typeof queryFn>) => {
      count++
      return { myCount: 99 }
    }
    const observer = new QueryObserver(queryClient, {
      queryKey: key,
      queryFn,
      select: select1,
    })
    const unsubscribe = observer.subscribe((result) => {
      results.push(result)
    })
    await sleep(1)
    observer.setOptions({
      queryKey: key,
      queryFn,
      select: select2,
    })
    await sleep(1)
    await observer.refetch()
    unsubscribe()
    expect(count).toBe(2)
    expect(results.length).toBe(5)
    expect(results[0]).toMatchObject({
      status: 'pending',
      isFetching: true,
      data: undefined,
    })
    expect(results[1]).toMatchObject({
      status: 'success',
      isFetching: false,
      data: { myCount: 1 },
    })
    expect(results[2]).toMatchObject({
      status: 'success',
      isFetching: false,
      data: { myCount: 99 },
    })
    expect(results[3]).toMatchObject({
      status: 'success',
      isFetching: true,
      data: { myCount: 99 },
    })
    expect(results[4]).toMatchObject({
      status: 'success',
      isFetching: false,
      data: { myCount: 99 },
    })
  })

  test('should not run the selector again if the data and selector did not change', async () => {
    const key = queryKey()
    let count = 0
    const results: Array<QueryObserverResult> = []
    const queryFn = () => ({ count: 1 })
    const select = (data: ReturnType<typeof queryFn>) => {
      count++
      return { myCount: data.count }
    }
    const observer = new QueryObserver(queryClient, {
      queryKey: key,
      queryFn,
      select,
    })
    const unsubscribe = observer.subscribe((result) => {
      results.push(result)
    })
    await sleep(1)
    observer.setOptions({
      queryKey: key,
      queryFn,
      select,
    })
    await sleep(1)
    await observer.refetch()
    unsubscribe()
    expect(count).toBe(1)
    expect(results.length).toBe(4)
    expect(results[0]).toMatchObject({
      status: 'pending',
      isFetching: true,
      data: undefined,
    })
    expect(results[1]).toMatchObject({
      status: 'success',
      isFetching: false,
      data: { myCount: 1 },
    })
    expect(results[2]).toMatchObject({
      status: 'success',
      isFetching: true,
      data: { myCount: 1 },
    })
    expect(results[3]).toMatchObject({
      status: 'success',
      isFetching: false,
      data: { myCount: 1 },
    })
  })

  test('should not run the selector again if the data did not change', async () => {
    const key = queryKey()
    let count = 0
    const observer = new QueryObserver(queryClient, {
      queryKey: key,
      queryFn: () => ({ count: 1 }),
      select: (data) => {
        count++
        return { myCount: data.count }
      },
    })
    const observerResult1 = await observer.refetch()
    const observerResult2 = await observer.refetch()
    expect(count).toBe(1)
    expect(observerResult1.data).toMatchObject({ myCount: 1 })
    expect(observerResult2.data).toMatchObject({ myCount: 1 })
  })

  test('should always run the selector again if selector throws an error and selector is not referentially stable', async () => {
    const key = queryKey()
    const results: Array<QueryObserverResult> = []
    const queryFn = async () => {
      await sleep(10)
      return { count: 1 }
    }
    const observer = new QueryObserver(queryClient, {
      queryKey: key,
      queryFn,
      select: () => {
        throw new Error('selector error')
      },
    })
    const unsubscribe = observer.subscribe((result) => {
      results.push(result)
    })
    await sleep(50)
    await observer.refetch()
    unsubscribe()
    expect(results[0]).toMatchObject({
      status: 'pending',
      isFetching: true,
      data: undefined,
    })
    expect(results[1]).toMatchObject({
      status: 'error',
      isFetching: false,
      data: undefined,
    })
    expect(results[2]).toMatchObject({
      status: 'error',
      isFetching: true,
      data: undefined,
    })
    expect(results[3]).toMatchObject({
      status: 'error',
      isFetching: false,
      data: undefined,
    })
  })

  test('should return stale data if selector throws an error', async () => {
    const key = queryKey()
    const results: Array<QueryObserverResult> = []
    let shouldError = false
    const error = new Error('select error')
    const observer = new QueryObserver(queryClient, {
      queryKey: key,
      retry: 0,
      queryFn: async () => {
        await sleep(10)
        return shouldError ? 2 : 1
      },
      select: (num) => {
        if (shouldError) {
          throw error
        }
        shouldError = true
        return String(num)
      },
    })

    const unsubscribe = observer.subscribe((result) => {
      results.push(result)
    })
    await sleep(50)
    await observer.refetch()
    unsubscribe()

    expect(results[0]).toMatchObject({
      status: 'pending',
      isFetching: true,
      data: undefined,
      error: null,
    })
    expect(results[1]).toMatchObject({
      status: 'success',
      isFetching: false,
      data: '1',
      error: null,
    })
    expect(results[2]).toMatchObject({
      status: 'success',
      isFetching: true,
      data: '1',
      error: null,
    })
    expect(results[3]).toMatchObject({
      status: 'error',
      isFetching: false,
      data: '1',
      error,
    })
  })

  test('should structurally share the selector', async () => {
    const key = queryKey()
    let count = 0
    const observer = new QueryObserver(queryClient, {
      queryKey: key,
      queryFn: () => ({ count: ++count }),
      select: () => ({ myCount: 1 }),
    })
    const observerResult1 = await observer.refetch()
    const observerResult2 = await observer.refetch()
    expect(count).toBe(2)
    expect(observerResult1.data).toBe(observerResult2.data)
  })

  test('should not trigger a fetch when subscribed and disabled', async () => {
    const key = queryKey()
    const queryFn = vi.fn<Array<unknown>, string>().mockReturnValue('data')
    const observer = new QueryObserver(queryClient, {
      queryKey: key,
      queryFn,
      enabled: false,
    })
    const unsubscribe = observer.subscribe(() => undefined)
    await sleep(1)
    unsubscribe()
    expect(queryFn).toHaveBeenCalledTimes(0)
  })

  test('should not trigger a fetch when not subscribed', async () => {
    const key = queryKey()
    const queryFn = vi.fn<Array<unknown>, string>().mockReturnValue('data')
    new QueryObserver(queryClient, { queryKey: key, queryFn })
    await sleep(1)
    expect(queryFn).toHaveBeenCalledTimes(0)
  })

  test('should be able to watch a query without defining a query function', async () => {
    const key = queryKey()
    const queryFn = vi.fn<Array<unknown>, string>().mockReturnValue('data')
    const callback = vi.fn()
    const observer = new QueryObserver(queryClient, {
      queryKey: key,
      enabled: false,
    })
    const unsubscribe = observer.subscribe(callback)
    await queryClient.fetchQuery({ queryKey: key, queryFn })
    unsubscribe()
    expect(queryFn).toHaveBeenCalledTimes(1)
    expect(callback).toHaveBeenCalledTimes(2)
  })

  test('should accept unresolved query config in update function', async () => {
    const key = queryKey()
    const queryFn = vi.fn<Array<unknown>, string>().mockReturnValue('data')
    const observer = new QueryObserver(queryClient, {
      queryKey: key,
      enabled: false,
    })
    const results: Array<QueryObserverResult<unknown>> = []
    const unsubscribe = observer.subscribe((x) => {
      results.push(x)
    })
    observer.setOptions({ queryKey: key, enabled: false, staleTime: 10 })
    await queryClient.fetchQuery({ queryKey: key, queryFn })
    await sleep(20)
    unsubscribe()
    expect(queryFn).toHaveBeenCalledTimes(1)
    expect(results.length).toBe(2)
    expect(results[0]).toMatchObject({ isStale: false, data: undefined })
    expect(results[1]).toMatchObject({ isStale: false, data: 'data' })
  })

  test('should be able to handle multiple subscribers', async () => {
    const key = queryKey()
    const queryFn = vi.fn<Array<unknown>, string>().mockReturnValue('data')
    const observer = new QueryObserver<string>(queryClient, {
      queryKey: key,
      enabled: false,
    })
    const results1: Array<QueryObserverResult<string>> = []
    const results2: Array<QueryObserverResult<string>> = []
    const unsubscribe1 = observer.subscribe((x) => {
      results1.push(x)
    })
    const unsubscribe2 = observer.subscribe((x) => {
      results2.push(x)
    })
    await queryClient.fetchQuery({ queryKey: key, queryFn })
    await sleep(50)
    unsubscribe1()
    unsubscribe2()
    expect(queryFn).toHaveBeenCalledTimes(1)
    expect(results1.length).toBe(2)
    expect(results2.length).toBe(2)
    expect(results1[0]).toMatchObject({ data: undefined })
    expect(results1[1]).toMatchObject({ data: 'data' })
    expect(results2[0]).toMatchObject({ data: undefined })
    expect(results2[1]).toMatchObject({ data: 'data' })
  })

  test('should stop retry when unsubscribing', async () => {
    const key = queryKey()
    let count = 0
    const observer = new QueryObserver(queryClient, {
      queryKey: key,
      queryFn: () => {
        count++
        return Promise.reject<unknown>('reject')
      },
      retry: 10,
      retryDelay: 50,
    })
    const unsubscribe = observer.subscribe(() => undefined)
    await sleep(70)
    unsubscribe()
    await sleep(200)
    expect(count).toBe(2)
  })

  test('should clear interval when unsubscribing to a refetchInterval query', async () => {
    const key = queryKey()
    let count = 0

    const fetchData = () => {
      count++
      return Promise.resolve('data')
    }
    const observer = new QueryObserver(queryClient, {
      queryKey: key,
      queryFn: fetchData,
      gcTime: 0,
      refetchInterval: 10,
    })
    const unsubscribe = observer.subscribe(() => undefined)
    expect(count).toBe(1)
    await sleep(15)
    expect(count).toBe(2)
    unsubscribe()
    await sleep(10)
    expect(queryClient.getQueryCache().find({ queryKey: key })).toBeUndefined()
    expect(count).toBe(2)
  })

  test('uses placeholderData as non-cache data when pending a query with no data', async () => {
    const key = queryKey()
    const observer = new QueryObserver(queryClient, {
      queryKey: key,
      queryFn: () => 'data',
      placeholderData: 'placeholder',
    })

    expect(observer.getCurrentResult()).toMatchObject({
      status: 'success',
      data: 'placeholder',
    })

    const results: Array<QueryObserverResult<unknown>> = []

    const unsubscribe = observer.subscribe((x) => {
      results.push(x)
    })

    await sleep(10)
    unsubscribe()

    expect(results.length).toBe(2)
    expect(results[0]).toMatchObject({ status: 'success', data: 'placeholder' })
    expect(results[1]).toMatchObject({ status: 'success', data: 'data' })
  })

  test('should structurally share placeholder data', async () => {
    const key = queryKey()
    const observer = new QueryObserver(queryClient, {
      queryKey: key,
      enabled: false,
      queryFn: () => 'data',
      placeholderData: {},
    })

    const firstData = observer.getCurrentResult().data

    observer.setOptions({ queryKey: key, placeholderData: {} })

    const secondData = observer.getCurrentResult().data

    expect(firstData).toBe(secondData)
  })

  test('should throw an error if enabled option type is not valid', async () => {
    const key = queryKey()

    expect(
      () =>
        new QueryObserver(queryClient, {
          queryKey: key,
          queryFn: () => 'data',
          //@ts-expect-error
          enabled: null,
        }),
    ).toThrowError('Expected enabled to be a boolean')
  })

  test('getCurrentQuery should return the current query', async () => {
    const key = queryKey()

    const observer = new QueryObserver(queryClient, {
      queryKey: key,
      queryFn: () => 'data',
    })

    expect(observer.getCurrentQuery().queryKey).toEqual(key)
  })

  test('should throw an error if throwOnError option is true', async () => {
    const key = queryKey()

    const observer = new QueryObserver(queryClient, {
      queryKey: key,
      queryFn: () => Promise.reject<unknown>('error'),
      retry: false,
    })

    let error: string | null = null
    try {
      await observer.refetch({ throwOnError: true })
    } catch (err) {
      error = err as string
    }

    expect(error).toEqual('error')
  })

  test('should not refetch in background if refetchIntervalInBackground is false', async () => {
    const key = queryKey()
    const queryFn = vi.fn<Array<unknown>, string>().mockReturnValue('data')

    focusManager.setFocused(false)
    const observer = new QueryObserver(queryClient, {
      queryKey: key,
      queryFn,
      refetchIntervalInBackground: false,
      refetchInterval: 10,
    })

    const unsubscribe = observer.subscribe(() => undefined)
    await sleep(30)

    expect(queryFn).toHaveBeenCalledTimes(1)

    // Clean-up
    unsubscribe()
    focusManager.setFocused(true)
  })

  test('should not use replaceEqualDeep for select value when structuralSharing option is true', async () => {
    const key = queryKey()

    const data = { value: 'data' }
    const selectedData = { value: 'data' }

    const observer = new QueryObserver(queryClient, {
      queryKey: key,
      queryFn: () => data,
      select: () => data,
    })

    const unsubscribe = observer.subscribe(() => undefined)

    await sleep(10)
    expect(observer.getCurrentResult().data).toBe(data)

    observer.setOptions({
      queryKey: key,
      queryFn: () => data,
      structuralSharing: false,
      select: () => selectedData,
    })

    await observer.refetch()
    expect(observer.getCurrentResult().data).toBe(selectedData)

    unsubscribe()
  })

  test('should not use replaceEqualDeep for select value when structuralSharing option is true and placeholderData is defined', () => {
    const key = queryKey()

    const data = { value: 'data' }
    const selectedData1 = { value: 'data' }
    const selectedData2 = { value: 'data' }
    const placeholderData1 = { value: 'data' }
    const placeholderData2 = { value: 'data' }

    const observer = new QueryObserver(queryClient, {
      queryKey: key,
      queryFn: () => data,
      select: () => data,
    })

    observer.setOptions({
      queryKey: key,
      queryFn: () => data,
      select: () => {
        return selectedData1
      },
      placeholderData: placeholderData1,
    })

    observer.setOptions({
      queryKey: key,
      queryFn: () => data,
      select: () => {
        return selectedData2
      },
      placeholderData: placeholderData2,
      structuralSharing: false,
    })

    expect(observer.getCurrentResult().data).toBe(selectedData2)
  })

  test('should not use an undefined value returned by select as placeholderData', () => {
    const key = queryKey()

    const data = { value: 'data' }
    const selectedData = { value: 'data' }
    const placeholderData1 = { value: 'data' }
    const placeholderData2 = { value: 'data' }

    const observer = new QueryObserver(queryClient, {
      queryKey: key,
      queryFn: () => data,
      select: () => data,
    })

    observer.setOptions({
      queryKey: key,
      queryFn: () => data,
      select: () => {
        return selectedData
      },
      placeholderData: placeholderData1,
    })

    expect(observer.getCurrentResult().isPlaceholderData).toBe(true)

    observer.setOptions({
      queryKey: key,
      queryFn: () => data,
      //@ts-expect-error
      select: () => undefined,
      placeholderData: placeholderData2,
    })

    expect(observer.getCurrentResult().isPlaceholderData).toBe(false)
  })

  test('should pass the correct previous queryKey (from prevQuery) to placeholderData function params with select', async () => {
    const results: Array<QueryObserverResult> = []
    const keys: Array<ReadonlyArray<unknown> | null> = []

    const key1 = queryKey()
    const key2 = queryKey()

    const data1 = { value: 'data1' }
    const data2 = { value: 'data2' }

    const observer = new QueryObserver(queryClient, {
      queryKey: key1,
      queryFn: () => data1,
      placeholderData: (prev, prevQuery) => {
        keys.push(prevQuery?.queryKey || null)
        return prev
      },
      select: (data) => data.value,
    })

    const unsubscribe = observer.subscribe((result) => {
      results.push(result)
    })

    await sleep(1)

    observer.setOptions({
      queryKey: key2,
      queryFn: () => data2,
      placeholderData: (prev, prevQuery) => {
        keys.push(prevQuery?.queryKey || null)
        return prev
      },
      select: (data) => data.value,
    })

    await sleep(1)
    unsubscribe()
    expect(results.length).toBe(4)
    expect(keys.length).toBe(3)
    expect(keys[0]).toBe(null) // First Query - status: 'pending', fetchStatus: 'idle'
    expect(keys[1]).toBe(null) // First Query - status: 'pending', fetchStatus: 'fetching'
    expect(keys[2]).toBe(key1) // Second Query - status: 'pending', fetchStatus: 'fetching'

    expect(results[0]).toMatchObject({
      data: undefined,
      status: 'pending',
      fetchStatus: 'fetching',
    }) // Initial fetch
    expect(results[1]).toMatchObject({
      data: 'data1',
      status: 'success',
      fetchStatus: 'idle',
    }) // Successful fetch
    expect(results[2]).toMatchObject({
      data: 'data1',
      status: 'success',
      fetchStatus: 'fetching',
    }) // Fetch for new key, but using previous data as placeholder
    expect(results[3]).toMatchObject({
      data: 'data2',
      status: 'success',
      fetchStatus: 'idle',
    }) // Successful fetch for new key
  })

  test('should pass the correct previous data to placeholderData function params when select function is used in conjunction', async () => {
    const results: Array<QueryObserverResult> = []

    const key1 = queryKey()
    const key2 = queryKey()

    const data1 = { value: 'data1' }
    const data2 = { value: 'data2' }

    const observer = new QueryObserver(queryClient, {
      queryKey: key1,
      queryFn: () => data1,
      placeholderData: (prev) => prev,
      select: (data) => data.value,
    })

    const unsubscribe = observer.subscribe((result) => {
      results.push(result)
    })

    await sleep(1)

    observer.setOptions({
      queryKey: key2,
      queryFn: () => data2,
      placeholderData: (prev) => prev,
      select: (data) => data.value,
    })

    await sleep(1)
    unsubscribe()

    expect(results.length).toBe(4)
    expect(results[0]).toMatchObject({
      data: undefined,
      status: 'pending',
      fetchStatus: 'fetching',
    }) // Initial fetch
    expect(results[1]).toMatchObject({
      data: 'data1',
      status: 'success',
      fetchStatus: 'idle',
    }) // Successful fetch
    expect(results[2]).toMatchObject({
      data: 'data1',
      status: 'success',
      fetchStatus: 'fetching',
    }) // Fetch for new key, but using previous data as placeholder
    expect(results[3]).toMatchObject({
      data: 'data2',
      status: 'success',
      fetchStatus: 'idle',
    }) // Successful fetch for new key
  })

  test('setOptions should notify cache listeners', async () => {
    const key = queryKey()

    const observer = new QueryObserver(queryClient, {
      queryKey: key,
      enabled: false,
    })

    const spy = vi.fn()
    const unsubscribe = queryClient.getQueryCache().subscribe(spy)
    observer.setOptions({ queryKey: key, enabled: false, refetchInterval: 10 })

    expect(spy).toHaveBeenCalledTimes(1)
    expect(spy).toHaveBeenCalledWith(
      expect.objectContaining({ type: 'observerOptionsUpdated' }),
    )

    unsubscribe()
  })
<<<<<<< HEAD

  test('disabled observers should not be stale', async () => {
    const key = queryKey()

    const observer = new QueryObserver(queryClient, {
      queryKey: key,
      enabled: false,
    })

    const result = observer.getCurrentResult()
    expect(result.isStale).toBe(false)
  })

  test('should be inferred as a correct result type', async () => {
    const key = queryKey()
    const data = { value: 'data' }
    const observer = new QueryObserver(queryClient, {
      queryKey: key,
      queryFn: () => Promise.resolve(data),
    })

    const result = observer.getCurrentResult()

    result.isPending &&
      expectTypeOf<undefined>(result.data) &&
      expectTypeOf<null>(result.error) &&
      expectTypeOf<boolean>(result.isLoading) &&
      expectTypeOf<'pending'>(result.status)

    result.isLoading &&
      expectTypeOf<undefined>(result.data) &&
      expectTypeOf<null>(result.error) &&
      expectTypeOf<true>(result.isPending) &&
      expectTypeOf<'pending'>(result.status)

    result.isLoadingError &&
      expectTypeOf<undefined>(result.data) &&
      expectTypeOf<Error>(result.error) &&
      expectTypeOf<'error'>(result.status)

    result.isRefetchError &&
      expectTypeOf<{ value: string }>(result.data) &&
      expectTypeOf<Error>(result.error) &&
      expectTypeOf<'error'>(result.status)

    result.isSuccess &&
      expectTypeOf<{ value: string }>(result.data) &&
      expectTypeOf<null>(result.error) &&
      expectTypeOf<'success'>(result.status)
  })
=======
>>>>>>> 661ddd3b
})<|MERGE_RESOLUTION|>--- conflicted
+++ resolved
@@ -898,7 +898,6 @@
 
     unsubscribe()
   })
-<<<<<<< HEAD
 
   test('disabled observers should not be stale', async () => {
     const key = queryKey()
@@ -911,44 +910,4 @@
     const result = observer.getCurrentResult()
     expect(result.isStale).toBe(false)
   })
-
-  test('should be inferred as a correct result type', async () => {
-    const key = queryKey()
-    const data = { value: 'data' }
-    const observer = new QueryObserver(queryClient, {
-      queryKey: key,
-      queryFn: () => Promise.resolve(data),
-    })
-
-    const result = observer.getCurrentResult()
-
-    result.isPending &&
-      expectTypeOf<undefined>(result.data) &&
-      expectTypeOf<null>(result.error) &&
-      expectTypeOf<boolean>(result.isLoading) &&
-      expectTypeOf<'pending'>(result.status)
-
-    result.isLoading &&
-      expectTypeOf<undefined>(result.data) &&
-      expectTypeOf<null>(result.error) &&
-      expectTypeOf<true>(result.isPending) &&
-      expectTypeOf<'pending'>(result.status)
-
-    result.isLoadingError &&
-      expectTypeOf<undefined>(result.data) &&
-      expectTypeOf<Error>(result.error) &&
-      expectTypeOf<'error'>(result.status)
-
-    result.isRefetchError &&
-      expectTypeOf<{ value: string }>(result.data) &&
-      expectTypeOf<Error>(result.error) &&
-      expectTypeOf<'error'>(result.status)
-
-    result.isSuccess &&
-      expectTypeOf<{ value: string }>(result.data) &&
-      expectTypeOf<null>(result.error) &&
-      expectTypeOf<'success'>(result.status)
-  })
-=======
->>>>>>> 661ddd3b
 })