<script lang="ts">
  import { untrack } from 'svelte'
  import { QueryClient } from '@tanstack/query-core'
  import { sleep } from '@tanstack/query-test-utils'
  import { createInfiniteQuery } from '../../src/index.js'
  import type { QueryObserverResult } from '@tanstack/query-core'
<<<<<<< HEAD
=======
  import type { Writable } from 'svelte/store'
  import { sleep } from '@tanstack/query-test-utils'
>>>>>>> e3b40d4d

  let { states }: { states: { value: Array<QueryObserverResult> } } = $props()

  const queryClient = new QueryClient()

  const query = createInfiniteQuery(
    () => ({
      queryKey: ['test'],
<<<<<<< HEAD
      queryFn: async ({ pageParam }) => {
        await sleep(5)
        return Number(pageParam)
      },
=======
      queryFn: ({ pageParam }) => sleep(10).then(() => pageParam),
>>>>>>> e3b40d4d
      getNextPageParam: (lastPage) => lastPage + 1,
      initialPageParam: 0,
    }),
    () => queryClient,
  )

  $effect(() => {
    // @ts-expect-error
    // svelte-ignore state_snapshot_uncloneable
    states.value = [...untrack(() => states.value), $state.snapshot(query)]
  })
</script>

<div>Status: {query.status}</div><|MERGE_RESOLUTION|>--- conflicted
+++ resolved
@@ -4,11 +4,6 @@
   import { sleep } from '@tanstack/query-test-utils'
   import { createInfiniteQuery } from '../../src/index.js'
   import type { QueryObserverResult } from '@tanstack/query-core'
-<<<<<<< HEAD
-=======
-  import type { Writable } from 'svelte/store'
-  import { sleep } from '@tanstack/query-test-utils'
->>>>>>> e3b40d4d
 
   let { states }: { states: { value: Array<QueryObserverResult> } } = $props()
 
@@ -17,14 +12,7 @@
   const query = createInfiniteQuery(
     () => ({
       queryKey: ['test'],
-<<<<<<< HEAD
-      queryFn: async ({ pageParam }) => {
-        await sleep(5)
-        return Number(pageParam)
-      },
-=======
       queryFn: ({ pageParam }) => sleep(10).then(() => pageParam),
->>>>>>> e3b40d4d
       getNextPageParam: (lastPage) => lastPage + 1,
       initialPageParam: 0,
     }),
