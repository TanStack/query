--- conflicted
+++ resolved
@@ -5,11 +5,7 @@
   input,
   output,
 } from '@angular/core'
-<<<<<<< HEAD
-import { QueryClient, injectQuery } from '@tanstack/angular-query'
-=======
-import { injectQuery } from '@tanstack/angular-query-experimental'
->>>>>>> 79608f30
+import { injectQuery } from '@tanstack/angular-query'
 import { fromEvent, lastValueFrom, takeUntil } from 'rxjs'
 import { PostsService } from '../services/posts-service'
 
