--- conflicted
+++ resolved
@@ -129,8 +129,6 @@
   >,
 > = MapToSignals<TDefinedInfiniteQueryObserver>
 
-<<<<<<< HEAD
-=======
 export interface CreateMutationOptions<
   TData = unknown,
   TError = DefaultError,
@@ -141,10 +139,6 @@
     '_defaulted'
   > {}
 
-/**
- * @public
- */
->>>>>>> edd1bd08
 export type CreateMutateFunction<
   TData = unknown,
   TError = DefaultError,
