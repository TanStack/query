--- conflicted
+++ resolved
@@ -198,17 +198,9 @@
 
   protected optionalRemove() {
     if (!this.observers.length) {
-<<<<<<< HEAD
       if (this.state.fetchStatus === 'idle') {
-=======
-      if (this.state.isFetching) {
-        if (this.hadObservers) {
-          this.scheduleGc()
-        }
-      } else {
->>>>>>> adcd99ac
         this.cache.remove(this)
-      } else {
+      } else if (this.hadObservers) {
         this.scheduleGc()
       }
     }
