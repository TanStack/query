--- conflicted
+++ resolved
@@ -1,11 +1,7 @@
 import { dehydrate, MutationCache, QueryCache, QueryClient } from '../../core'
 import { createWebStoragePersister } from '../index'
-<<<<<<< HEAD
-import { sleep } from '../../reactjs/tests/utils'
 import { removeOldestQuery } from '../../persistQueryClient'
-=======
 import { sleep } from '../../tests/utils'
->>>>>>> 5f80b090
 
 function getMockStorage(limitSize?: number) {
   const dataSet = new Map<string, string>()
