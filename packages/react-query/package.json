{
  "name": "@tanstack/react-query",
<<<<<<< HEAD
  "version": "5.0.0-alpha.68",
=======
  "version": "4.29.17",
>>>>>>> e1abd07b
  "description": "Hooks for managing, caching and syncing asynchronous and remote data in React",
  "author": "tannerlinsley",
  "license": "MIT",
  "repository": "tanstack/query",
  "homepage": "https://tanstack.com/query",
  "funding": {
    "type": "github",
    "url": "https://github.com/sponsors/tannerlinsley"
  },
  "type": "module",
  "types": "build/lib/index.d.ts",
  "main": "build/lib/index.legacy.cjs",
  "module": "build/lib/index.legacy.js",
  "exports": {
    ".": {
      "types": "./build/lib/index.d.ts",
      "import": "./build/lib/index.js",
      "require": "./build/lib/index.cjs",
      "default": "./build/lib/index.cjs"
    },
    "./package.json": "./package.json"
  },
  "sideEffects": false,
  "scripts": {
    "clean": "rimraf ./build && rimraf ./coverage",
    "test:eslint": "eslint --ext .ts,.tsx ./src",
    "test:types": "tsc --noEmit",
    "test:lib": "vitest run --coverage",
    "test:lib:dev": "pnpm run test:lib --watch",
    "test:build": "publint --strict",
    "build": "pnpm build:rollup && pnpm build:codemods && pnpm build:types",
    "build:rollup": "rollup --config rollup.config.js",
    "build:codemods": "cpy ../codemods/src/**/* ./build/codemods",
    "build:types": "tsc --emitDeclarationOnly"
  },
  "files": [
    "build/lib/*",
    "src",
    "build/codemods",
    "!build/codemods/jest.config.js",
    "!build/codemods/**/__testfixtures__",
    "!build/codemods/**/__tests__"
  ],
  "dependencies": {
    "@tanstack/query-core": "workspace:*"
  },
  "devDependencies": {
    "@types/react": "^18.2.4",
    "@types/react-dom": "^18.2.4",
    "react": "^18.2.0",
    "react-dom": "^18.2.0",
    "react-error-boundary": "^3.1.4"
  },
<<<<<<< HEAD
=======
  "dependencies": {
    "@tanstack/query-core": "workspace:*",
    "client-only": "0.0.1",
    "use-sync-external-store": "^1.2.0"
  },
>>>>>>> e1abd07b
  "peerDependencies": {
    "react": "^18.0.0",
    "react-dom": "^18.0.0",
    "react-native": "*"
  },
  "peerDependenciesMeta": {
    "react-dom": {
      "optional": true
    },
    "react-native": {
      "optional": true
    }
  }
}<|MERGE_RESOLUTION|>--- conflicted
+++ resolved
@@ -1,10 +1,6 @@
 {
   "name": "@tanstack/react-query",
-<<<<<<< HEAD
   "version": "5.0.0-alpha.68",
-=======
-  "version": "4.29.17",
->>>>>>> e1abd07b
   "description": "Hooks for managing, caching and syncing asynchronous and remote data in React",
   "author": "tannerlinsley",
   "license": "MIT",
@@ -49,7 +45,8 @@
     "!build/codemods/**/__tests__"
   ],
   "dependencies": {
-    "@tanstack/query-core": "workspace:*"
+    "@tanstack/query-core": "workspace:*",
+    "client-only": "0.0.1"
   },
   "devDependencies": {
     "@types/react": "^18.2.4",
@@ -58,14 +55,6 @@
     "react-dom": "^18.2.0",
     "react-error-boundary": "^3.1.4"
   },
-<<<<<<< HEAD
-=======
-  "dependencies": {
-    "@tanstack/query-core": "workspace:*",
-    "client-only": "0.0.1",
-    "use-sync-external-store": "^1.2.0"
-  },
->>>>>>> e1abd07b
   "peerDependencies": {
     "react": "^18.0.0",
     "react-dom": "^18.0.0",
