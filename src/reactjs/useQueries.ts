--- conflicted
+++ resolved
@@ -1,11 +1,7 @@
 import React from 'react'
-<<<<<<< HEAD
 import { useSyncExternalStore } from 'use-sync-external-store/shim'
-=======
+
 import { QueryKey, QueryFunction } from '../core/types'
->>>>>>> 3ed5e483
-
-import { QueryFunction } from '../core/types'
 import { notifyManager } from '../core/notifyManager'
 import { QueriesObserver } from '../core/queriesObserver'
 import { useQueryClient } from './QueryClientProvider'
@@ -147,15 +143,8 @@
   queries: readonly [...QueriesOptions<T>]
   context?: UseQueryOptions['context']
 }): QueriesResults<T> {
-<<<<<<< HEAD
-  const queryClient = useQueryClient()
-=======
-  const mountedRef = React.useRef(false)
-  const [, forceUpdate] = React.useState(0)
-
   const queryClient = useQueryClient({ context })
   const isHydrating = useIsHydrating()
->>>>>>> 3ed5e483
 
   const defaultedQueries = React.useMemo(
     () =>
@@ -178,38 +167,17 @@
 
   const result = observer.getOptimisticResult(defaultedQueries)
 
-<<<<<<< HEAD
   useSyncExternalStore(
     React.useCallback(
       onStoreChange =>
-        observer.subscribe(notifyManager.batchCalls(onStoreChange)),
-      [observer]
+        isHydrating
+          ? () => undefined
+          : observer.subscribe(notifyManager.batchCalls(onStoreChange)),
+      [observer, isHydrating]
     ),
     () => observer.getCurrentResult(),
     () => observer.getCurrentResult()
   )
-=======
-  React.useEffect(() => {
-    mountedRef.current = true
-
-    let unsubscribe: (() => void) | undefined
-
-    if (!isHydrating) {
-      unsubscribe = observer.subscribe(
-        notifyManager.batchCalls(() => {
-          if (mountedRef.current) {
-            forceUpdate(x => x + 1)
-          }
-        })
-      )
-    }
-
-    return () => {
-      mountedRef.current = false
-      unsubscribe?.()
-    }
-  }, [isHydrating, observer])
->>>>>>> 3ed5e483
 
   React.useEffect(() => {
     // Do not notify on updates because of changes in the options because
