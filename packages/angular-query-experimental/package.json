{
  "name": "@tanstack/angular-query-experimental",
  "version": "5.83.0",
  "description": "Signals for managing, caching and syncing asynchronous and remote data in Angular",
  "author": "Arnoud de Vries",
  "license": "MIT",
  "repository": {
    "type": "git",
    "url": "git+https://github.com/TanStack/query.git",
    "directory": "packages/angular-query-experimental"
  },
  "homepage": "https://tanstack.com/query",
  "funding": {
    "type": "github",
    "url": "https://github.com/sponsors/tannerlinsley"
  },
  "keywords": [
    "angular query",
    "angular",
    "cache",
    "performance",
    "reactive",
    "rxjs",
    "signals",
    "state management",
    "state",
    "tanstack"
  ],
  "scripts": {
<<<<<<< HEAD
    "clean": "premove ./dist ./coverage ./dist-ts ./**.d.ts",
=======
    "clean": "premove ./build ./dist ./coverage ./dist-ts",
>>>>>>> fba2c868
    "compile": "tsc --build",
    "test:eslint": "eslint ./src",
    "test:types": "npm-run-all --serial test:types:*",
    "test:types:ts50": "node ../../node_modules/typescript50/lib/tsc.js --build",
    "test:types:ts51": "node ../../node_modules/typescript51/lib/tsc.js --build",
    "test:types:ts52": "node ../../node_modules/typescript52/lib/tsc.js --build",
    "test:types:ts53": "node ../../node_modules/typescript53/lib/tsc.js --build",
    "test:types:ts54": "node ../../node_modules/typescript54/lib/tsc.js --build",
    "test:types:ts55": "node ../../node_modules/typescript55/lib/tsc.js --build",
    "test:types:ts56": "node ../../node_modules/typescript56/lib/tsc.js --build",
    "test:types:ts57": "node ../../node_modules/typescript57/lib/tsc.js --build",
    "test:types:tscurrent": "tsc --build",
    "test:lib": "vitest",
    "test:lib:dev": "pnpm run test:lib --watch",
    "test:build": "publint --strict && attw --pack",
    "build": "pnpm build:tsup",
    "build:tsup": "tsup --tsconfig tsconfig.prod.json"
  },
  "type": "module",
  "types": "build/index.d.ts",
  "module": "build/index.mjs",
  "exports": {
    ".": {
      "@tanstack/custom-condition": "./src/index.ts",
      "types": "./build/index.d.ts",
      "default": "./build/index.mjs"
    },
<<<<<<< HEAD
    "./devtools": {
      "types": "./dist/types/devtools/index.d.ts",
      "development": "./dist/devtools/index.mjs",
      "default": "./dist/devtools/stub.mjs"
    },
    "./devtools/production": {
      "types": "./dist/types/devtools/production/index.d.ts",
      "default": "./dist/devtools/index.mjs"
    },
    "./devtools-panel": {
      "types": "./dist/types/devtools-panel/index.d.ts",
      "development": "./dist/devtools-panel/index.mjs",
      "default": "./dist/devtools-panel/stub.mjs"
    },
    "./devtools-panel/production": {
      "types": "./dist/types/devtools-panel/production/index.d.ts",
      "default": "./dist/devtools-panel/index.mjs"
    },
    "./package.json": {
      "default": "./package.json"
    }
=======
    "./package.json": "./package.json"
>>>>>>> fba2c868
  },
  "sideEffects": false,
  "files": [
    "build",
    "src",
    "!src/__tests__"
  ],
  "dependencies": {
    "@tanstack/query-core": "workspace:*",
    "@tanstack/query-devtools": "workspace:*"
  },
  "devDependencies": {
    "@angular/common": "^20.0.0",
    "@angular/compiler": "^20.0.0",
    "@angular/core": "^20.0.0",
    "@angular/platform-browser": "^20.0.0",
    "@tanstack/query-test-utils": "workspace:*",
    "eslint-plugin-jsdoc": "^50.5.0",
    "npm-run-all2": "^5.0.0",
    "vite-plugin-dts": "4.2.3",
    "vite-plugin-externalize-deps": "^0.9.0",
    "vite-tsconfig-paths": "^5.1.4"
  },
  "peerDependencies": {
    "@angular/common": ">=16.0.0",
    "@angular/core": ">=16.0.0"
<<<<<<< HEAD
  },
  "publishConfig": {
    "types": "index.d.ts",
    "exports": {
      ".": {
        "types": "./index.d.ts",
        "default": "./dist/index.mjs"
      },
      "./devtools": {
        "types": "./devtools/index.d.ts",
        "development": "./dist/devtools/index.mjs",
        "default": "./dist/devtools/stub.mjs"
      },
      "./devtools/production": {
        "types": "./devtools/production/index.d.ts",
        "default": "./dist/devtools/index.mjs"
      },
      "./devtools-panel": {
        "types": "./devtools-panel/index.d.ts",
        "development": "./dist/devtools-panel/index.mjs",
        "default": "./dist/devtools-panel/stub.mjs"
      },
      "./devtools-panel/production": {
        "types": "./devtools-panel/production/index.d.ts",
        "default": "./dist/devtools-panel/index.mjs"
      },
      "./package.json": {
        "default": "./package.json"
      }
    }
=======
>>>>>>> fba2c868
  }
}<|MERGE_RESOLUTION|>--- conflicted
+++ resolved
@@ -27,11 +27,7 @@
     "tanstack"
   ],
   "scripts": {
-<<<<<<< HEAD
-    "clean": "premove ./dist ./coverage ./dist-ts ./**.d.ts",
-=======
     "clean": "premove ./build ./dist ./coverage ./dist-ts",
->>>>>>> fba2c868
     "compile": "tsc --build",
     "test:eslint": "eslint ./src",
     "test:types": "npm-run-all --serial test:types:*",
@@ -46,20 +42,21 @@
     "test:types:tscurrent": "tsc --build",
     "test:lib": "vitest",
     "test:lib:dev": "pnpm run test:lib --watch",
-    "test:build": "publint --strict && attw --pack",
-    "build": "pnpm build:tsup",
-    "build:tsup": "tsup --tsconfig tsconfig.prod.json"
+    "test:build": "pnpm pack && publint *.tgz --strict && attw *.tgz; premove *.tgz",
+    "build": "vite build",
+    "prepack": "node scripts/prepack.js",
+    "postpack": "node scripts/postpack.js"
   },
   "type": "module",
-  "types": "build/index.d.ts",
-  "module": "build/index.mjs",
+  "types": "dist/types/index.d.ts",
+  "module": "dist/index.mjs",
   "exports": {
     ".": {
+      "types": "./dist/types/index.d.ts",
       "@tanstack/custom-condition": "./src/index.ts",
-      "types": "./build/index.d.ts",
-      "default": "./build/index.mjs"
+      "default": "./dist/index.mjs"
     },
-<<<<<<< HEAD
+    "./package.json": "./package.json",
     "./devtools": {
       "types": "./dist/types/devtools/index.d.ts",
       "development": "./dist/devtools/index.mjs",
@@ -78,18 +75,13 @@
       "types": "./dist/types/devtools-panel/production/index.d.ts",
       "default": "./dist/devtools-panel/index.mjs"
     },
-    "./package.json": {
-      "default": "./package.json"
-    }
-=======
     "./package.json": "./package.json"
->>>>>>> fba2c868
   },
   "sideEffects": false,
   "files": [
-    "build",
-    "src",
-    "!src/__tests__"
+    "**/*.d.ts",
+    "dist",
+    "!dist/types/**"
   ],
   "dependencies": {
     "@tanstack/query-core": "workspace:*",
@@ -110,7 +102,6 @@
   "peerDependencies": {
     "@angular/common": ">=16.0.0",
     "@angular/core": ">=16.0.0"
-<<<<<<< HEAD
   },
   "publishConfig": {
     "types": "index.d.ts",
@@ -137,11 +128,7 @@
         "types": "./devtools-panel/production/index.d.ts",
         "default": "./dist/devtools-panel/index.mjs"
       },
-      "./package.json": {
-        "default": "./package.json"
-      }
+      "./package.json": "./package.json"
     }
-=======
->>>>>>> fba2c868
   }
 }