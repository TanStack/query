--- conflicted
+++ resolved
@@ -4,16 +4,8 @@
 
   const query = createQuery(() => ({
     queryKey: ['hello'],
-<<<<<<< HEAD
-    queryFn: async () => {
-      await sleep(5)
-      return 'test'
-    },
+    queryFn: () => sleep(10).then(() => 'test'),
   }))
-=======
-    queryFn: () => sleep(10).then(() => 'test'),
-  })
->>>>>>> e3b40d4d
 </script>
 
 <div>Data: {query.data ?? 'undefined'}</div>