import { fireEvent, render, screen, waitFor } from 'solid-testing-library'

import {
  createRenderEffect,
  createSignal,
  ErrorBoundary,
  on,
  Show,
  Suspense,
} from 'solid-js'
import type { CreateInfiniteQueryResult, CreateQueryResult } from '..'
import {
  createInfiniteQuery,
  createQuery,
  QueryCache,
  QueryClientProvider,
} from '..'
import { createQueryClient, queryKey, sleep } from './utils'

describe("useQuery's in Suspense mode", () => {
  const queryCache = new QueryCache()
  const queryClient = createQueryClient({ queryCache })

  it('should render the correct amount of times in Suspense mode', async () => {
    const key = queryKey()
    const states: CreateQueryResult<number>[] = []

    let count = 0
    let renders = 0

    function Page() {
      const [stateKey, setStateKey] = createSignal(key())

      const state = createQuery({
        queryKey: stateKey,
        queryFn: async () => {
          count++
          await sleep(10)
          return count
        },
        suspense: true,
      })

      createRenderEffect(() => {
        states.push({ ...state })
      })

      createRenderEffect(
        on([() => ({ ...state }), key], () => {
          renders++
        }),
      )

      return (
        <div>
          <button aria-label="toggle" onClick={() => setStateKey(queryKey())} />
          data: {String(state.data)}
        </div>
      )
    }

    render(() => (
      <QueryClientProvider client={queryClient}>
        <Suspense fallback="loading">
          <Page />
        </Suspense>
      </QueryClientProvider>
    ))

    await waitFor(() => screen.getByText('data: 1'))
    fireEvent.click(screen.getByLabelText('toggle'))

    await waitFor(() => screen.getByText('data: 2'))

    expect(renders).toBe(4)
    // TODO(lukemurray): verify that this expectation is valid. this is 2 in
    // react, but 4 in solid, because in solid suspense is triggered on read and
    // the component needs to render in order to trigger suspense.
    expect(states.length).toBe(4)
    expect(states[1]).toMatchObject({ data: 1, status: 'success' })
    expect(states[3]).toMatchObject({ data: 2, status: 'success' })
  })

  it('should return the correct states for a successful infinite query', async () => {
    const key = queryKey()
    const states: CreateInfiniteQueryResult<number>[] = []

    function Page() {
      const [multiplier, setMultiplier] = createSignal(1)
      const state = createInfiniteQuery({
        queryKey: () => [`${key()}_${multiplier()}`],
        queryFn: async ({ pageParam = 1 }) => {
          await sleep(10)
          return Number(pageParam * multiplier())
        },

        suspense: true,
        getNextPageParam: (lastPage) => lastPage + 1,
      })

      createRenderEffect(() => {
        states.push({ ...state })
      })

      return (
        <div>
          <button onClick={() => setMultiplier(2)}>next</button>
          data: {state.data?.pages.join(',')}
        </div>
      )
    }

    render(() => (
      <QueryClientProvider client={queryClient}>
        <Suspense fallback="loading">
          <Page />
        </Suspense>
      </QueryClientProvider>
    ))

    await waitFor(() => screen.getByText('data: 1'))

    // TODO(lukemurray): in react this is 1 in solid this is 2 because suspense
    // occurs on read.
    expect(states.length).toBe(2)
    expect(states[1]).toMatchObject({
      data: { pages: [1], pageParams: [undefined] },
      status: 'success',
    })

    fireEvent.click(screen.getByText('next'))
    await waitFor(() => screen.getByText('data: 2'))

    // TODO(lukemurray): in react this is 2 and in solid it is 4
    expect(states.length).toBe(4)
    expect(states[3]).toMatchObject({
      data: { pages: [2], pageParams: [undefined] },
      status: 'success',
    })
  })

  it('should not call the queryFn twice when used in Suspense mode', async () => {
    const key = queryKey()

    const queryFn = jest.fn<string, unknown[]>()
    queryFn.mockImplementation(() => {
      sleep(10)
      return 'data'
    })

    function Page() {
      createQuery({ queryKey: () => [key()], queryFn, suspense: true })

      return <>rendered</>
    }

    render(() => (
      <QueryClientProvider client={queryClient}>
        <Suspense fallback="loading">
          <Page />
        </Suspense>
      </QueryClientProvider>
    ))

    await waitFor(() => screen.getByText('rendered'))

    expect(queryFn).toHaveBeenCalledTimes(1)
  })

  it('should remove query instance when component unmounted', async () => {
    const key = queryKey()

    function Page() {
      createQuery({
        queryKey: key,
        queryFn: () => {
          sleep(10)
          return 'data'
        },
        suspense: true,
      })

      return <>rendered</>
    }

    function App() {
      const [show, setShow] = createSignal(false)

      return (
        <>
          <Suspense fallback="loading">{show() && <Page />}</Suspense>
          <button
            aria-label="toggle"
            onClick={() => setShow((prev) => !prev)}
          />
        </>
      )
    }

    render(() => (
      <QueryClientProvider client={queryClient}>
        <App />
      </QueryClientProvider>
    ))

    expect(screen.queryByText('rendered')).toBeNull()
    expect(queryCache.find({ queryKey: key() })).toBeFalsy()

    fireEvent.click(screen.getByLabelText('toggle'))
    await waitFor(() => screen.getByText('rendered'))

    expect(queryCache.find({ queryKey: key() })?.getObserversCount()).toBe(1)

    fireEvent.click(screen.getByLabelText('toggle'))

    expect(screen.queryByText('rendered')).toBeNull()
    expect(queryCache.find({ queryKey: key() })?.getObserversCount()).toBe(0)
  })

  it('should call onSuccess on the first successful call', async () => {
    const key = queryKey()

    const successFn = jest.fn()

    function Page() {
      createQuery({
        queryKey: () => [key()],
        queryFn: async () => {
          await sleep(10)
          return key()
        },

        suspense: true,
        select: () => 'selected',
        onSuccess: successFn,
      })

      return <>rendered</>
    }

    render(() => (
      <QueryClientProvider client={queryClient}>
        <Suspense fallback="loading">
          <Page />
        </Suspense>
      </QueryClientProvider>
    ))

    await waitFor(() => screen.getByText('rendered'))

    await waitFor(() => expect(successFn).toHaveBeenCalledTimes(1))
    await waitFor(() => expect(successFn).toHaveBeenCalledWith('selected'))
  })

  it('should call every onSuccess handler within a suspense boundary', async () => {
    const key = queryKey()

    const successFn1 = jest.fn()
    const successFn2 = jest.fn()

    function FirstComponent() {
      createQuery({
        queryKey: key,
        queryFn: () => {
          sleep(10)
          return 'data'
        },

        suspense: true,
        onSuccess: successFn1,
      })

      return <span>first</span>
    }

    function SecondComponent() {
      createQuery({
        queryKey: key,
        queryFn: () => {
          sleep(10)
          return 'data'
        },

        suspense: true,
        onSuccess: successFn2,
      })

      return <span>second</span>
    }

    render(() => (
      <QueryClientProvider client={queryClient}>
        <Suspense fallback="loading">
          <FirstComponent />
          <SecondComponent />
        </Suspense>
        ,
      </QueryClientProvider>
    ))

    await waitFor(() => screen.getByText('second'))

    await waitFor(() => expect(successFn1).toHaveBeenCalledTimes(1))
    await waitFor(() => expect(successFn2).toHaveBeenCalledTimes(1))
  })

  // https://github.com/tannerlinsley/react-query/issues/468
  it('should reset error state if new component instances are mounted', async () => {
    const key = queryKey()

    let succeed = false

    function Page() {
      const state = createQuery({
        queryKey: key,
        queryFn: async () => {
          await sleep(10)

          if (!succeed) {
            throw new Error('Suspense Error Bingo')
          } else {
            return 'data'
          }
        },

        retryDelay: 10,
        suspense: true,
      })

      // Suspense only triggers if used in JSX
      return (
        <Show when={state.data}>
          <div>rendered</div>
        </Show>
      )
    }

    render(() => (
      <QueryClientProvider client={queryClient}>
        <ErrorBoundary
          fallback={(_err, resetSolid) => (
            <div>
              <div>error boundary</div>
              <button
                onClick={() => {
                  succeed = true
                  resetSolid()
                }}
              >
                retry
              </button>
            </div>
          )}
        >
          <Suspense fallback={'Loading...'}>
            <Page />
          </Suspense>
        </ErrorBoundary>
      </QueryClientProvider>
    ))

    await waitFor(() => screen.getByText('Loading...'))

    await waitFor(() => screen.getByText('error boundary'))

    await waitFor(() => screen.getByText('retry'))

    fireEvent.click(screen.getByText('retry'))

    await waitFor(() => screen.getByText('rendered'))
  })

  it('should retry fetch if the reset error boundary has been reset', async () => {
    const key = queryKey()

    let succeed = false

    function Page() {
      const state = createQuery({
        queryKey: key,
        queryFn: async () => {
          await sleep(10)
          if (!succeed) {
            throw new Error('Suspense Error Bingo')
          } else {
            return 'data'
          }
        },

        retry: false,
        suspense: true,
      })

      // Suspense only triggers if used in JSX
      return (
        <Show when={state.data}>
          <div>rendered</div>
        </Show>
      )
    }

    render(() => (
      <QueryClientProvider client={queryClient}>
        <ErrorBoundary
          fallback={(_err, resetSolid) => (
            <div>
              <div>error boundary</div>
              <button
                onClick={() => {
                  resetSolid()
                }}
              >
                retry
              </button>
            </div>
          )}
        >
          <Suspense fallback="Loading...">
            <Page />
          </Suspense>
        </ErrorBoundary>
      </QueryClientProvider>
    ))

    await waitFor(() => screen.getByText('Loading...'))
    await waitFor(() => screen.getByText('error boundary'))
    await waitFor(() => screen.getByText('retry'))
    fireEvent.click(screen.getByText('retry'))
    await waitFor(() => screen.getByText('error boundary'))
    await waitFor(() => screen.getByText('retry'))
    succeed = true
    fireEvent.click(screen.getByText('retry'))
    await waitFor(() => screen.getByText('rendered'))
  })

  it('should refetch when re-mounting', async () => {
    const key = queryKey()
    let count = 0

    function Component() {
      const result = createQuery({
        queryKey: key,
        queryFn: async () => {
          await sleep(100)
          count++
          return count
        },

        retry: false,
        suspense: true,
        staleTime: 0,
      })
      return (
        <div>
          <span>data: {result.data}</span>
          <span>fetching: {result.isFetching ? 'true' : 'false'}</span>
        </div>
      )
    }

    function Page() {
      const [show, setShow] = createSignal(true)
      return (
        <div>
          <button
            onClick={() => {
              setShow(!show())
            }}
          >
            {show() ? 'hide' : 'show'}
          </button>
          <Suspense fallback="Loading...">{show() && <Component />}</Suspense>
        </div>
      )
    }

    render(() => (
      <QueryClientProvider client={queryClient}>
        <Page />
      </QueryClientProvider>
    ))

    await waitFor(() => screen.getByText('Loading...'))
    await waitFor(() => screen.getByText('data: 1'))
    await waitFor(() => screen.getByText('fetching: false'))
    await waitFor(() => screen.getByText('hide'))
    fireEvent.click(screen.getByText('hide'))
    await waitFor(() => screen.getByText('show'))
    fireEvent.click(screen.getByText('show'))
    await waitFor(() => screen.getByText('fetching: true'))
    await waitFor(() => screen.getByText('data: 2'))
    await waitFor(() => screen.getByText('fetching: false'))
  })

  it('should suspend when switching to a new query', async () => {
    const key1 = queryKey()
    const key2 = queryKey()

    function Component(props: { queryKey: Array<string> }) {
      const result = createQuery({
        queryKey: () => props.queryKey,
        queryFn: async () => {
          await sleep(100)
          return props.queryKey
        },

        retry: false,
        suspense: true,
      })
      return <div>data: {result.data}</div>
    }

    function Page() {
      const [key, setKey] = createSignal(key1())
      return (
        <div>
          <button
            onClick={() => {
              setKey(key2())
            }}
          >
            switch
          </button>
          <Suspense fallback="Loading...">
            <Component queryKey={key()} />
          </Suspense>
        </div>
      )
    }

    render(() => (
      <QueryClientProvider client={queryClient}>
        <Page />
      </QueryClientProvider>
    ))

    await waitFor(() => screen.getByText('Loading...'))
    await waitFor(() => screen.getByText(`data: ${key1()}`))
    fireEvent.click(screen.getByText('switch'))
    await waitFor(() => screen.getByText('Loading...'))
    await waitFor(() => screen.getByText(`data: ${key2()}`))
    expect(
      // @ts-expect-error
      queryClient.getQueryCache().find({ queryKey: key2() })!.observers[0]
        .listeners.length,
    ).toBe(1)
  })

  it('should throw errors to the error boundary by default', async () => {
    const key = queryKey()

    function Page() {
      const state = createQuery({
        queryKey: key,
        queryFn: async (): Promise<unknown> => {
          await sleep(10)
          throw new Error('Suspense Error a1x')
        },

        retry: false,
        suspense: true,
      })

      // read state.data to trigger suspense.
      createRenderEffect(() => {
        // eslint-disable-next-line @typescript-eslint/no-unused-expressions -- trigger suspense
        state.data
      })

      return <div>rendered</div>
    }

    function App() {
      return (
        <ErrorBoundary
          fallback={() => (
            <div>
              <div>error boundary</div>
            </div>
          )}
        >
          <Suspense fallback="Loading...">
            <Page />
          </Suspense>
        </ErrorBoundary>
      )
    }

    render(() => (
      <QueryClientProvider client={queryClient}>
        <App />
      </QueryClientProvider>
    ))

    await waitFor(() => screen.getByText('Loading...'))
    await waitFor(() => screen.getByText('error boundary'))
  })

  it('should not throw errors to the error boundary when throwErrors: false', async () => {
    const key = queryKey()

    function Page() {
      const state = createQuery({
        queryKey: key,
        queryFn: async (): Promise<unknown> => {
          await sleep(10)
          throw new Error('Suspense Error a2x')
        },
<<<<<<< HEAD

        retry: false,
        suspense: true,
        useErrorBoundary: false,
      })
=======
        {
          retry: false,
          suspense: true,
          throwErrors: false,
        },
      )
>>>>>>> af2e27ef

      // read state.data to trigger suspense.
      createRenderEffect(() => {
        // eslint-disable-next-line @typescript-eslint/no-unused-expressions -- trigger suspense
        state.data
      })

      return <div>rendered</div>
    }

    function App() {
      return (
        <ErrorBoundary
          fallback={() => (
            <div>
              <div>error boundary</div>
            </div>
          )}
        >
          <Suspense fallback="Loading...">
            <Page />
          </Suspense>
        </ErrorBoundary>
      )
    }

    render(() => (
      <QueryClientProvider client={queryClient}>
        <App />
      </QueryClientProvider>
    ))

    await waitFor(() => screen.getByText('Loading...'))
    await waitFor(() => screen.getByText('rendered'))
  })

  it('should not throw errors to the error boundary when a throwErrors function returns true', async () => {
    const key = queryKey()

    function Page() {
      const state = createQuery({
        queryKey: key,
        queryFn: async (): Promise<unknown> => {
          await sleep(10)
          return Promise.reject('Remote Error')
        },
<<<<<<< HEAD

        retry: false,
        suspense: true,
        useErrorBoundary: (err) => err !== 'Local Error',
      })
=======
        {
          retry: false,
          suspense: true,
          throwErrors: (err) => err !== 'Local Error',
        },
      )
>>>>>>> af2e27ef

      // read state.data to trigger suspense.
      createRenderEffect(() => {
        // eslint-disable-next-line @typescript-eslint/no-unused-expressions -- trigger suspense
        state.data
      })

      return <div>rendered</div>
    }

    function App() {
      return (
        <ErrorBoundary
          fallback={() => (
            <div>
              <div>error boundary</div>
            </div>
          )}
        >
          <Suspense fallback="Loading...">
            <Page />
          </Suspense>
        </ErrorBoundary>
      )
    }

    render(() => (
      <QueryClientProvider client={queryClient}>
        <App />
      </QueryClientProvider>
    ))

    await waitFor(() => screen.getByText('Loading...'))
    await waitFor(() => screen.getByText('error boundary'))
  })

  it('should not throw errors to the error boundary when a throwErrors function returns false', async () => {
    const key = queryKey()

    function Page() {
      const state = createQuery({
        queryKey: key,
        queryFn: async (): Promise<unknown> => {
          await sleep(10)
          return Promise.reject('Local Error')
        },
<<<<<<< HEAD

        retry: false,
        suspense: true,
        useErrorBoundary: (err) => err !== 'Local Error',
      })
=======
        {
          retry: false,
          suspense: true,
          throwErrors: (err) => err !== 'Local Error',
        },
      )
>>>>>>> af2e27ef

      // read state.data to trigger suspense.
      createRenderEffect(() => {
        // eslint-disable-next-line @typescript-eslint/no-unused-expressions -- trigger suspense
        state.data
      })

      return <div>rendered</div>
    }

    function App() {
      return (
        <ErrorBoundary
          fallback={() => (
            <div>
              <div>error boundary</div>
            </div>
          )}
        >
          <Suspense fallback="Loading...">
            <Page />
          </Suspense>
        </ErrorBoundary>
      )
    }

    render(() => (
      <QueryClientProvider client={queryClient}>
        <App />
      </QueryClientProvider>
    ))

    await waitFor(() => screen.getByText('Loading...'))
    await waitFor(() => screen.getByText('rendered'))
  })

  it('should not call the queryFn when not enabled', async () => {
    const key = queryKey()

    const queryFn = jest.fn<Promise<string>, unknown[]>()
    queryFn.mockImplementation(async () => {
      await sleep(10)
      return '23'
    })

    function Page() {
      const [enabled, setEnabled] = createSignal(false)
      const result = createQuery({
        queryKey: () => [key()],
        queryFn,
        suspense: true,
        get enabled() {
          return enabled()
        },
      })

      return (
        <div>
          <button onClick={() => setEnabled(true)}>fire</button>
          <h1>{result.data}</h1>
        </div>
      )
    }

    render(() => (
      <QueryClientProvider client={queryClient}>
        <Suspense fallback="loading">
          <Page />
        </Suspense>
      </QueryClientProvider>
    ))

    expect(queryFn).toHaveBeenCalledTimes(0)
    await sleep(5)
    fireEvent.click(screen.getByRole('button', { name: /fire/i }))

    await waitFor(() => {
      expect(screen.getByRole('heading').textContent).toBe('23')
    })

    expect(queryFn).toHaveBeenCalledTimes(1)
  })

  it('should error catched in error boundary without infinite loop', async () => {
    const key = queryKey()

    let succeed = true

    function Page() {
      const [nonce] = createSignal(0)
      const queryKeys = () => [`${key()}-${succeed}`]
      const result = createQuery({
        queryKey: queryKeys,
        queryFn: async () => {
          await sleep(10)
          if (!succeed) {
            throw new Error('Suspense Error Bingo')
          } else {
            return nonce()
          }
        },

        retry: false,
        suspense: true,
      })
      return (
        <div>
          <span>rendered</span> <span>{result.data}</span>
          <button
            aria-label="fail"
            onClick={async () => {
              await queryClient.resetQueries()
            }}
          >
            fail
          </button>
        </div>
      )
    }

    function App() {
      return (
        <ErrorBoundary fallback={() => <div>error boundary</div>}>
          <Suspense fallback="Loading...">
            <Page />
          </Suspense>
        </ErrorBoundary>
      )
    }

    render(() => (
      <QueryClientProvider client={queryClient}>
        <App />
      </QueryClientProvider>
    ))

    // render suspense fallback (Loading...)
    await waitFor(() => screen.getByText('Loading...'))
    // resolve promise -> render Page (rendered)
    await waitFor(() => screen.getByText('rendered'))

    // change query key
    succeed = false
    // reset query -> and throw error
    fireEvent.click(screen.getByLabelText('fail'))
    // render error boundary fallback (error boundary)
    await waitFor(() => screen.getByText('error boundary'))
  })

  it('should error catched in error boundary without infinite loop when query keys changed', async () => {
    let succeed = true

    function Page() {
      const [key, setKey] = createSignal(0)

      const result = createQuery({
        queryKey: () => [`${key()}-${succeed}`],
        queryFn: async () => {
          await sleep(10)
          if (!succeed) {
            throw new Error('Suspense Error Bingo')
          } else {
            return 'data'
          }
        },

        retry: false,
        suspense: true,
      })
      return (
        <div>
          <span>rendered</span> <span>{result.data}</span>
          <button aria-label="fail" onClick={() => setKey((k) => k + 1)}>
            fail
          </button>
        </div>
      )
    }

    function App() {
      return (
        <ErrorBoundary fallback={() => <div>error boundary</div>}>
          <Suspense fallback="Loading...">
            <Page />
          </Suspense>
        </ErrorBoundary>
      )
    }

    render(() => (
      <QueryClientProvider client={queryClient}>
        <App />
      </QueryClientProvider>
    ))

    // render suspense fallback (Loading...)
    await waitFor(() => screen.getByText('Loading...'))
    // resolve promise -> render Page (rendered)
    await waitFor(() => screen.getByText('rendered'))

    // change promise result to error
    succeed = false
    // change query key
    fireEvent.click(screen.getByLabelText('fail'))
    // render error boundary fallback (error boundary)
    await waitFor(() => screen.getByText('error boundary'))
  })

  it('should error catched in error boundary without infinite loop when enabled changed', async () => {
    function Page() {
      const queryKeys = '1'
      const [enabled, setEnabled] = createSignal(false)

      const result = createQuery<string>({
        queryKey: () => [queryKeys],
        queryFn: async () => {
          await sleep(10)
          throw new Error('Suspense Error Bingo')
        },

        retry: false,
        suspense: true,
        get enabled() {
          return enabled()
        },
      })
      return (
        <div>
          <span>rendered</span> <span>{result.data}</span>
          <button
            aria-label="fail"
            onClick={() => {
              setEnabled(true)
            }}
          >
            fail
          </button>
        </div>
      )
    }

    function App() {
      return (
        <ErrorBoundary fallback={() => <div>error boundary</div>}>
          <Suspense fallback="Loading...">
            <Page />
          </Suspense>
        </ErrorBoundary>
      )
    }

    render(() => (
      <QueryClientProvider client={queryClient}>
        <App />
      </QueryClientProvider>
    ))

    // render empty data with 'rendered' when enabled is false
    await waitFor(() => screen.getByText('rendered'))

    // change enabled to true
    fireEvent.click(screen.getByLabelText('fail'))

    // render pending fallback
    await waitFor(() => screen.getByText('Loading...'))

    // render error boundary fallback (error boundary)
    await waitFor(() => screen.getByText('error boundary'))
  })

  it('should render the correct amount of times in Suspense mode when cacheTime is set to 0', async () => {
    const key = queryKey()
    let state: CreateQueryResult<number> | null = null

    let count = 0
    let renders = 0

    function Page() {
      state = createQuery({
        queryKey: key,
        queryFn: async () => {
          count++
          await sleep(10)
          return count
        },
        suspense: true,
        cacheTime: 0,
      })

      createRenderEffect(
        on([() => ({ ...state })], () => {
          renders++
        }),
      )

      return (
        <div>
          <span>rendered</span>
        </div>
      )
    }

    render(() => (
      <QueryClientProvider client={queryClient}>
        <Suspense fallback="loading">
          <Page />
        </Suspense>
      </QueryClientProvider>
    ))

    await waitFor(() =>
      expect(state).toMatchObject({
        data: 1,
        status: 'success',
      }),
    )

    expect(renders).toBe(2)
    expect(screen.queryByText('rendered')).not.toBeNull()
  })
})<|MERGE_RESOLUTION|>--- conflicted
+++ resolved
@@ -606,20 +606,11 @@
           await sleep(10)
           throw new Error('Suspense Error a2x')
         },
-<<<<<<< HEAD
 
         retry: false,
         suspense: true,
-        useErrorBoundary: false,
-      })
-=======
-        {
-          retry: false,
-          suspense: true,
-          throwErrors: false,
-        },
-      )
->>>>>>> af2e27ef
+        throwErrors: false,
+      })
 
       // read state.data to trigger suspense.
       createRenderEffect(() => {
@@ -666,20 +657,11 @@
           await sleep(10)
           return Promise.reject('Remote Error')
         },
-<<<<<<< HEAD
 
         retry: false,
         suspense: true,
-        useErrorBoundary: (err) => err !== 'Local Error',
-      })
-=======
-        {
-          retry: false,
-          suspense: true,
-          throwErrors: (err) => err !== 'Local Error',
-        },
-      )
->>>>>>> af2e27ef
+        throwErrors: (err) => err !== 'Local Error',
+      })
 
       // read state.data to trigger suspense.
       createRenderEffect(() => {
@@ -726,20 +708,11 @@
           await sleep(10)
           return Promise.reject('Local Error')
         },
-<<<<<<< HEAD
 
         retry: false,
         suspense: true,
-        useErrorBoundary: (err) => err !== 'Local Error',
-      })
-=======
-        {
-          retry: false,
-          suspense: true,
-          throwErrors: (err) => err !== 'Local Error',
-        },
-      )
->>>>>>> af2e27ef
+        throwErrors: (err) => err !== 'Local Error',
+      })
 
       // read state.data to trigger suspense.
       createRenderEffect(() => {
