import React from 'react'
import { useSyncExternalStore } from 'use-sync-external-store/shim'

import { notifyManager } from '../core'
import { noop, parseMutationArgs } from '../core/utils'
import { MutationObserver } from '../core/mutationObserver'
import { useQueryClient } from './QueryClientProvider'
import {
  UseMutateFunction,
  UseMutationOptions,
  UseMutationResult,
} from './types'
import { MutationFunction, MutationKey } from '../core/types'
import { shouldThrowError } from './utils'

// HOOK

export function useMutation<
  TData = unknown,
  TError = unknown,
  TVariables = void,
  TContext = unknown
>(
  options: UseMutationOptions<TData, TError, TVariables, TContext>
): UseMutationResult<TData, TError, TVariables, TContext>
export function useMutation<
  TData = unknown,
  TError = unknown,
  TVariables = void,
  TContext = unknown
>(
  mutationFn: MutationFunction<TData, TVariables>,
  options?: Omit<
    UseMutationOptions<TData, TError, TVariables, TContext>,
    'mutationFn'
  >
): UseMutationResult<TData, TError, TVariables, TContext>
export function useMutation<
  TData = unknown,
  TError = unknown,
  TVariables = void,
  TContext = unknown
>(
  mutationKey: MutationKey,
  options?: Omit<
    UseMutationOptions<TData, TError, TVariables, TContext>,
    'mutationKey'
  >
): UseMutationResult<TData, TError, TVariables, TContext>
export function useMutation<
  TData = unknown,
  TError = unknown,
  TVariables = void,
  TContext = unknown
>(
  mutationKey: MutationKey,
  mutationFn?: MutationFunction<TData, TVariables>,
  options?: Omit<
    UseMutationOptions<TData, TError, TVariables, TContext>,
    'mutationKey' | 'mutationFn'
  >
): UseMutationResult<TData, TError, TVariables, TContext>
export function useMutation<
  TData = unknown,
  TError = unknown,
  TVariables = void,
  TContext = unknown
>(
  arg1:
    | MutationKey
    | MutationFunction<TData, TVariables>
    | UseMutationOptions<TData, TError, TVariables, TContext>,
  arg2?:
    | MutationFunction<TData, TVariables>
    | UseMutationOptions<TData, TError, TVariables, TContext>,
  arg3?: UseMutationOptions<TData, TError, TVariables, TContext>
): UseMutationResult<TData, TError, TVariables, TContext> {
  const options = parseMutationArgs(arg1, arg2, arg3)
  const queryClient = useQueryClient()

<<<<<<< HEAD
  const [observer] = React.useState(
    () =>
      new MutationObserver<TData, TError, TVariables, TContext>(
        queryClient,
        options
      )
  )
=======
  const obsRef = React.useRef<
    MutationObserver<TData, TError, TVariables, TContext>
  >()

  if (!obsRef.current) {
    obsRef.current = new MutationObserver(queryClient, options)
  } else {
    obsRef.current.setOptions(options)
  }

  const currentResult = obsRef.current.getCurrentResult()
>>>>>>> aa853d82

  React.useEffect(() => {
    observer.setOptions(options)
  }, [observer, options])

  const result = useSyncExternalStore(
    React.useCallback(
      onStoreChange =>
        observer.subscribe(notifyManager.batchCalls(onStoreChange)),
      [observer]
    ),
    () => observer.getCurrentResult(),
    () => observer.getCurrentResult()
  )

  const mutate = React.useCallback<
    UseMutateFunction<TData, TError, TVariables, TContext>
  >(
    (variables, mutateOptions) => {
      observer.mutate(variables, mutateOptions).catch(noop)
    },
    [observer]
  )

  if (
<<<<<<< HEAD
    result.error &&
    shouldThrowError(!!observer.options.useErrorBoundary, result.error)
=======
    currentResult.error &&
    shouldThrowError(!!obsRef.current.options.useErrorBoundary, [
      currentResult.error,
    ])
>>>>>>> aa853d82
  ) {
    throw result.error
  }

  return { ...result, mutate, mutateAsync: result.mutate }
}<|MERGE_RESOLUTION|>--- conflicted
+++ resolved
@@ -78,7 +78,6 @@
   const options = parseMutationArgs(arg1, arg2, arg3)
   const queryClient = useQueryClient()
 
-<<<<<<< HEAD
   const [observer] = React.useState(
     () =>
       new MutationObserver<TData, TError, TVariables, TContext>(
@@ -86,19 +85,6 @@
         options
       )
   )
-=======
-  const obsRef = React.useRef<
-    MutationObserver<TData, TError, TVariables, TContext>
-  >()
-
-  if (!obsRef.current) {
-    obsRef.current = new MutationObserver(queryClient, options)
-  } else {
-    obsRef.current.setOptions(options)
-  }
-
-  const currentResult = obsRef.current.getCurrentResult()
->>>>>>> aa853d82
 
   React.useEffect(() => {
     observer.setOptions(options)
@@ -124,15 +110,8 @@
   )
 
   if (
-<<<<<<< HEAD
     result.error &&
-    shouldThrowError(!!observer.options.useErrorBoundary, result.error)
-=======
-    currentResult.error &&
-    shouldThrowError(!!obsRef.current.options.useErrorBoundary, [
-      currentResult.error,
-    ])
->>>>>>> aa853d82
+    shouldThrowError(!!observer.options.useErrorBoundary, [result.error])
   ) {
     throw result.error
   }
