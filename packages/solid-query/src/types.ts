--- conflicted
+++ resolved
@@ -21,20 +21,12 @@
   TData = TQueryFnData,
   TQueryData = TQueryFnData,
   TQueryKey extends QueryKey = QueryKey,
-<<<<<<< HEAD
-> extends ContextOptions,
-    WithRequired<
-      QueryObserverOptions<TQueryFnData, TError, TData, TQueryData, TQueryKey>,
-      'queryKey'
-    > {
-  deferStream?: boolean
-}
-=======
 > extends WithRequired<
     QueryObserverOptions<TQueryFnData, TError, TData, TQueryData, TQueryKey>,
     'queryKey'
-  > {}
->>>>>>> 8c373d24
+  > {
+  deferStream?: boolean
+}
 
 export interface SolidQueryOptions<
   TQueryFnData = unknown,
@@ -88,20 +80,6 @@
   TData = TQueryFnData,
   TQueryData = TQueryFnData,
   TQueryKey extends QueryKey = QueryKey,
-<<<<<<< HEAD
-> extends ContextOptions,
-    WithRequired<
-      InfiniteQueryObserverOptions<
-        TQueryFnData,
-        TError,
-        TData,
-        TQueryData,
-        TQueryKey
-      >,
-      'queryKey'
-    > {
-  deferStream?: boolean
-=======
 > extends Omit<
     InfiniteQueryObserverOptions<
       TQueryFnData,
@@ -113,7 +91,7 @@
     'queryKey'
   > {
   queryKey: TQueryKey
->>>>>>> 8c373d24
+  deferStream?: boolean
 }
 
 export type CreateInfiniteQueryOptions<
