--- conflicted
+++ resolved
@@ -4,11 +4,6 @@
       "runner": "@nrwl/nx-cloud",
       "options": {
         "cacheableOperations": [
-<<<<<<< HEAD
-          "test:lib"
-        ],
-        "accessToken": "OTgzYjM0YmUtNzlmNi00MWFhLWIyZmEtODA0NTgwODNiZjY4fHJlYWQtd3JpdGU="
-=======
           "test:lib",
           "test:eslint",
           "test:types",
@@ -17,7 +12,7 @@
           "test:build",
           "build"
         ]
->>>>>>> fe0ae802
+        "accessToken": "OTgzYjM0YmUtNzlmNi00MWFhLWIyZmEtODA0NTgwODNiZjY4fHJlYWQtd3JpdGU="
       }
     }
   },
@@ -55,15 +50,6 @@
   },
   "targetDefaults": {
     "test:lib": {
-<<<<<<< HEAD
-      "outputs": [
-        "{projectRoot}/coverage"
-      ],
-      "inputs": [
-        "default",
-        "^public"
-      ]
-=======
       "outputs": ["{projectRoot}/coverage"],
       "inputs": ["default", "^public"]
     },
@@ -83,7 +69,6 @@
     "test:build": {
       "dependsOn": ["build"],
       "inputs": ["^public"]
->>>>>>> fe0ae802
     }
   }
 }