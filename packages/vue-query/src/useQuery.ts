--- conflicted
+++ resolved
@@ -127,23 +127,14 @@
   TData = TQueryFnData,
   TQueryKey extends QueryKey = QueryKey,
 >(
-<<<<<<< HEAD
   queryKey: MaybeRef<TQueryKey>,
-  queryFn: MaybeRef<QueryFunction<TQueryFnData, UnwrapRef<TQueryKey>>>,
+  queryFn: MaybeRef<QueryFunction<TQueryFnData, DeepUnwrapRef<TQueryKey>>>,
   options?: MaybeRef<
     Omit<
       UseQueryOptions<TQueryFnData, TError, TData, TQueryKey>,
       'queryKey' | 'queryFn' | 'initialData'
     > & { initialData?: () => undefined }
   >,
-=======
-  queryKey: TQueryKey,
-  queryFn: QueryFunction<TQueryFnData, DeepUnwrapRef<TQueryKey>>,
-  options?: Omit<
-    UseQueryOptions<TQueryFnData, TError, TData, TQueryKey>,
-    'queryKey' | 'queryFn' | 'initialData'
-  > & { initialData?: () => undefined },
->>>>>>> ea48ce85
 ): UseQueryReturnType<TData, TError>
 
 export function useQuery<
@@ -152,23 +143,14 @@
   TData = TQueryFnData,
   TQueryKey extends QueryKey = QueryKey,
 >(
-<<<<<<< HEAD
   queryKey: MaybeRef<TQueryKey>,
-  queryFn: MaybeRef<QueryFunction<TQueryFnData, UnwrapRef<TQueryKey>>>,
+  queryFn: MaybeRef<QueryFunction<TQueryFnData, DeepUnwrapRef<TQueryKey>>>,
   options?: MaybeRef<
     Omit<
       UseQueryOptions<TQueryFnData, TError, TData, TQueryKey>,
       'queryKey' | 'queryFn' | 'initialData'
     > & { initialData: TQueryFnData | (() => TQueryFnData) }
   >,
-=======
-  queryKey: TQueryKey,
-  queryFn: QueryFunction<TQueryFnData, DeepUnwrapRef<TQueryKey>>,
-  options?: Omit<
-    UseQueryOptions<TQueryFnData, TError, TData, TQueryKey>,
-    'queryKey' | 'queryFn' | 'initialData'
-  > & { initialData: TQueryFnData | (() => TQueryFnData) },
->>>>>>> ea48ce85
 ): UseQueryDefinedReturnType<TData, TError>
 
 export function useQuery<
@@ -177,21 +159,13 @@
   TData = TQueryFnData,
   TQueryKey extends QueryKey = QueryKey,
 >(
-<<<<<<< HEAD
   queryKey: MaybeRef<TQueryKey>,
-  queryFn: MaybeRef<QueryFunction<TQueryFnData, UnwrapRef<TQueryKey>>>,
+  queryFn: MaybeRef<QueryFunction<TQueryFnData, DeepUnwrapRef<TQueryKey>>>,
   options?: MaybeRef<
     Omit<
       UseQueryOptions<TQueryFnData, TError, TData, TQueryKey>,
       'queryKey' | 'queryFn'
     >
-=======
-  queryKey: TQueryKey,
-  queryFn: QueryFunction<TQueryFnData, DeepUnwrapRef<TQueryKey>>,
-  options?: Omit<
-    UseQueryOptions<TQueryFnData, TError, TData, TQueryKey>,
-    'queryKey' | 'queryFn'
->>>>>>> ea48ce85
   >,
 ): UseQueryReturnType<TData, TError>
 
@@ -205,15 +179,9 @@
     | MaybeRef<TQueryKey>
     | MaybeRef<UseQueryOptions<TQueryFnData, TError, TData, TQueryKey>>,
   arg2?:
-<<<<<<< HEAD
-    | MaybeRef<QueryFunction<TQueryFnData, UnwrapRef<TQueryKey>>>
+    | MaybeRef<QueryFunction<TQueryFnData, DeepUnwrapRef<TQueryKey>>>
     | MaybeRef<UseQueryOptions<TQueryFnData, TError, TData, TQueryKey>>,
   arg3?: MaybeRef<UseQueryOptions<TQueryFnData, TError, TData, TQueryKey>>,
-=======
-    | QueryFunction<TQueryFnData, DeepUnwrapRef<TQueryKey>>
-    | UseQueryOptions<TQueryFnData, TError, TData, TQueryKey>,
-  arg3?: UseQueryOptions<TQueryFnData, TError, TData, TQueryKey>,
->>>>>>> ea48ce85
 ):
   | UseQueryReturnType<TData, TError>
   | UseQueryDefinedReturnType<TData, TError> {
