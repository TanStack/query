--- conflicted
+++ resolved
@@ -1,19 +1,16 @@
 import * as React from 'react'
 import { act, render } from '@testing-library/react'
-<<<<<<< HEAD
-import type { QueryClientConfig } from '..'
-import { onlineManager, QueryClient, QueryClientProvider } from '..'
-=======
->>>>>>> 3c9dc0f3
+
 import * as utils from '@tanstack/query-core'
 import { vi } from 'vitest'
-import { QueryClient, QueryClientProvider } from '..'
+import { QueryClient, QueryClientProvider, onlineManager } from '..'
 import type { QueryClientConfig } from '..'
 import type { SpyInstance } from 'vitest'
 
 export function renderWithClient(
   client: QueryClient,
   ui: React.ReactElement,
+  j,
 ): ReturnType<typeof render> {
   const { rerender, ...result } = render(
     <QueryClientProvider client={client}>{ui}</QueryClientProvider>,
@@ -57,13 +54,10 @@
   return vi.spyOn(document, 'visibilityState', 'get').mockReturnValue(value)
 }
 
-<<<<<<< HEAD
-export function mockOnlineManagerIsOnline(value: boolean) {
+export function mockOnlineManagerIsOnline(
+  value: boolean,
+): SpyInstance<[], boolean> {
   return vi.spyOn(onlineManager, 'isOnline').mockReturnValue(value)
-=======
-export function mockNavigatorOnLine(value: boolean): SpyInstance<[], boolean> {
-  return vi.spyOn(navigator, 'onLine', 'get').mockReturnValue(value)
->>>>>>> 3c9dc0f3
 }
 
 let queryKeyCount = 0
