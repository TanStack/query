import * as React from 'react'
import type { Query } from '@tanstack/react-query'
import { useSyncExternalStore } from 'use-sync-external-store/shim'
import { notifyManager, QueryCache } from '@tanstack/react-query'
import { Theme, useTheme } from './theme'
import useMediaQuery from './useMediaQuery'

export const isServer = typeof window === 'undefined'

type StyledComponent<T> = T extends 'button'
  ? React.DetailedHTMLProps<
      React.ButtonHTMLAttributes<HTMLButtonElement>,
      HTMLButtonElement
    >
  : T extends 'input'
  ? React.DetailedHTMLProps<
      React.InputHTMLAttributes<HTMLInputElement>,
      HTMLInputElement
    >
  : T extends 'select'
  ? React.DetailedHTMLProps<
      React.SelectHTMLAttributes<HTMLSelectElement>,
      HTMLSelectElement
    >
  : T extends keyof HTMLElementTagNameMap
  ? React.HTMLAttributes<HTMLElementTagNameMap[T]>
  : never

export function getQueryStatusColor({
  queryState,
  observerCount,
  isStale,
  theme,
}: {
  queryState: Query['state']
  observerCount: number
  isStale: boolean
  theme: Theme
}) {
  return queryState.fetchStatus === 'fetching'
    ? theme.active
    : !observerCount
    ? theme.gray
    : queryState.fetchStatus === 'paused'
    ? theme.paused
    : isStale
    ? theme.warning
    : theme.success
}

export function getQueryStatusLabel(query: Query) {
  return query.state.fetchStatus === 'fetching'
    ? 'fetching'
    : !query.getObserversCount()
    ? 'inactive'
    : query.state.fetchStatus === 'paused'
    ? 'paused'
    : query.isStale()
    ? 'stale'
    : 'fresh'
}

type Styles =
  | React.CSSProperties
  | ((props: Record<string, any>, theme: Theme) => React.CSSProperties)

export function styled<T extends keyof HTMLElementTagNameMap>(
  type: T,
  newStyles: Styles,
  queries: Record<string, Styles> = {},
) {
  return React.forwardRef<HTMLElementTagNameMap[T], StyledComponent<T>>(
    ({ style, ...rest }, ref) => {
      const theme = useTheme()

      const mediaStyles = Object.entries(queries).reduce(
        (current, [key, value]) => {
          // eslint-disable-next-line react-hooks/rules-of-hooks
          return useMediaQuery(key)
            ? {
                ...current,
                ...(typeof value === 'function' ? value(rest, theme) : value),
              }
            : current
        },
        {},
      )

      return React.createElement(type, {
        ...rest,
        style: {
          ...(typeof newStyles === 'function'
            ? newStyles(rest, theme)
            : newStyles),
          ...style,
          ...mediaStyles,
        },
        ref,
      })
    },
  )
}

export function useIsMounted() {
  const mountedRef = React.useRef(false)
  const isMounted = React.useCallback(() => mountedRef.current, [])

  React[isServer ? 'useEffect' : 'useLayoutEffect'](() => {
    mountedRef.current = true
    return () => {
      mountedRef.current = false
    }
  }, [])

  return isMounted
}

/**
 * Displays a string regardless the type of the data
 * @param {unknown} value Value to be stringified
 */
export const displayValue = (value: unknown) => {
  const name = Object.getOwnPropertyNames(Object(value))
  const newValue = typeof value === 'bigint' ? `${value.toString()}n` : value

  return JSON.stringify(newValue, name)
}

const getStatusRank = (q: Query) =>
  q.state.fetchStatus !== 'idle'
    ? 0
    : !q.getObserversCount()
    ? 3
    : q.isStale()
    ? 2
    : 1

export const sortFns: Record<string, (a: Query, b: Query) => number> = {
  'Status > Last Updated': (a, b) =>
    getStatusRank(a) === getStatusRank(b)
      ? (sortFns['Last Updated']?.(a, b) as number)
      : getStatusRank(a) > getStatusRank(b)
      ? 1
      : -1,
  'Query Hash': (a, b) => (a.queryHash > b.queryHash ? 1 : -1),
  'Last Updated': (a, b) =>
    a.state.dataUpdatedAt < b.state.dataUpdatedAt ? 1 : -1,
<<<<<<< HEAD
}
export const useSubscribeToQueryCache = <T>(
  queryCache: QueryCache,
  getSnapshot: () => T,
): T => {
  return useSyncExternalStore(
    React.useCallback(
      (onStoreChange) =>
        queryCache.subscribe(notifyManager.batchCalls(onStoreChange)),
      [queryCache],
    ),
    getSnapshot,
    getSnapshot,
  )
=======
>>>>>>> 7ae67bb3
}<|MERGE_RESOLUTION|>--- conflicted
+++ resolved
@@ -145,8 +145,8 @@
   'Query Hash': (a, b) => (a.queryHash > b.queryHash ? 1 : -1),
   'Last Updated': (a, b) =>
     a.state.dataUpdatedAt < b.state.dataUpdatedAt ? 1 : -1,
-<<<<<<< HEAD
 }
+
 export const useSubscribeToQueryCache = <T>(
   queryCache: QueryCache,
   getSnapshot: () => T,
@@ -160,6 +160,4 @@
     getSnapshot,
     getSnapshot,
   )
-=======
->>>>>>> 7ae67bb3
 }