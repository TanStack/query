--- conflicted
+++ resolved
@@ -8,27 +8,14 @@
 
   const isFetching = useIsFetching(undefined, queryClient)
 
-<<<<<<< HEAD
   const query = createQuery(
     () => ({
       queryKey: ['test'],
-      queryFn: async () => {
-        await sleep(5)
-        return 'test'
-      },
+      queryFn: () => sleep(10).then(() => 'test'),
       enabled: ready,
     }),
     () => queryClient,
   )
-=======
-  const options = derived(ready, ($ready) => ({
-    queryKey: ['test'],
-    queryFn: () => sleep(10).then(() => 'test'),
-    enabled: $ready,
-  }))
-
-  const query = createQuery(options, queryClient)
->>>>>>> e3b40d4d
 </script>
 
 <button onclick={() => (ready = true)}>setReady</button>
