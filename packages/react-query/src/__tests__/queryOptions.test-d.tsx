--- conflicted
+++ resolved
@@ -174,7 +174,19 @@
     expectTypeOf(data).toEqualTypeOf<unknown>()
   })
 
-<<<<<<< HEAD
+  it('should return the proper type when passed to QueriesObserver', () => {
+    const options = queryOptions({
+      queryKey: ['key'],
+      queryFn: () => Promise.resolve(5),
+    })
+
+    const queryClient = new QueryClient()
+    const queriesObserver = new QueriesObserver(queryClient, [options])
+    expectTypeOf(queriesObserver).toEqualTypeOf<
+      QueriesObserver<Array<QueryObserverResult>>
+    >()
+  })
+
   it('should allow undefined response in initialData', () => {
     return (id: string | null) =>
       queryOptions({
@@ -188,22 +200,9 @@
           !id
             ? undefined
             : {
-                id,
-                title: 'Initial Data',
-              },
+              id,
+              title: 'Initial Data',
+            },
       })
-=======
-  it('should return the proper type when passed to QueriesObserver', () => {
-    const options = queryOptions({
-      queryKey: ['key'],
-      queryFn: () => Promise.resolve(5),
-    })
-
-    const queryClient = new QueryClient()
-    const queriesObserver = new QueriesObserver(queryClient, [options])
-    expectTypeOf(queriesObserver).toEqualTypeOf<
-      QueriesObserver<Array<QueryObserverResult>>
-    >()
->>>>>>> 5ab13b98
   })
 })