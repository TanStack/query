<script lang="ts">
  import { untrack } from 'svelte'
  import { createQuery, keepPreviousData } from '../../src/index'
  import { sleep } from '../utils.svelte'
  import type { QueryClient, QueryObserverResult } from '@tanstack/query-core'

  let {
    queryClient,
    states,
  }: {
    queryClient: QueryClient
    states: { value: Array<QueryObserverResult> }
  } = $props()

  let count = $state(0)

  const options = $derived(() => ({
    queryKey: ['test', count],
    queryFn: async () => {
<<<<<<< HEAD
      await sleep(10)
      return count
=======
      await sleep(5)
      return $count
>>>>>>> 01212de2
    },
    placeholderData: keepPreviousData,
  }))

  const query = createQuery(options, queryClient)

  $effect(() => {
    states.value = [...untrack(() => states.value), $state.snapshot(query)]
  })
</script>

<button onclick={() => (count += 1)}>setCount</button>

<<<<<<< HEAD
<div>Status: {query.status}</div>
<div>Data: {query.data}</div>
=======
<div>Status: {$query.status}</div>
<div>Data: {$query.data ?? 'undefined'}</div>
>>>>>>> 01212de2
<|MERGE_RESOLUTION|>--- conflicted
+++ resolved
@@ -17,13 +17,8 @@
   const options = $derived(() => ({
     queryKey: ['test', count],
     queryFn: async () => {
-<<<<<<< HEAD
-      await sleep(10)
+      await sleep(5)
       return count
-=======
-      await sleep(5)
-      return $count
->>>>>>> 01212de2
     },
     placeholderData: keepPreviousData,
   }))
@@ -37,10 +32,5 @@
 
 <button onclick={() => (count += 1)}>setCount</button>
 
-<<<<<<< HEAD
 <div>Status: {query.status}</div>
-<div>Data: {query.data}</div>
-=======
-<div>Status: {$query.status}</div>
-<div>Data: {$query.data ?? 'undefined'}</div>
->>>>>>> 01212de2
+<div>Data: {query.data ?? 'undefined'}</div>