--- conflicted
+++ resolved
@@ -6,18 +6,10 @@
     "build": "vite build"
   },
   "devDependencies": {
-<<<<<<< HEAD
-    "@sveltejs/vite-plugin-svelte": "^4.0.0",
-    "@tanstack/svelte-query": "workspace:*",
-    "@tanstack/svelte-query-devtools": "workspace:*",
-    "svelte": "^5.20.1",
-    "vite": "^5.3.5"
-=======
     "@sveltejs/vite-plugin-svelte": "^5.0.3",
     "@tanstack/svelte-query": "workspace:*",
     "@tanstack/svelte-query-devtools": "workspace:*",
     "svelte": "^5.0.0",
     "vite": "^6.2.4"
->>>>>>> 8b1eff18
   }
 }