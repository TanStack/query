--- conflicted
+++ resolved
@@ -397,17 +397,12 @@
     const observer = new QueryObserver(queryClient, {
       queryKey: key,
       queryFn: streamedQuery({
-<<<<<<< HEAD
-        streamFn: () => createAsyncNumberGenerator(3),
-        maxChunks: 2,
-=======
-        queryFn: () => createAsyncNumberGenerator(2),
+        streamFn: () => createAsyncNumberGenerator(2),
         reducer: (acc, chunk) => ({
           ...acc,
           [chunk]: true,
         }),
         initialValue: {} as Record<number, boolean>,
->>>>>>> 8f24580f
       }),
     })
 
@@ -438,12 +433,7 @@
     const observer = new QueryObserver(queryClient, {
       queryKey: key,
       queryFn: streamedQuery({
-<<<<<<< HEAD
-        streamFn: () => createAsyncNumberGenerator(3),
-        maxChunks: 2,
-        refetchMode: 'append',
-=======
-        queryFn: () => createAsyncNumberGenerator(2),
+        streamFn: () => createAsyncNumberGenerator(2),
         reducer: (acc, chunk) => ({
           ...acc,
           [chunk]: true,
@@ -452,7 +442,6 @@
           10: true,
           11: true,
         } as Record<number, boolean>,
->>>>>>> 8f24580f
       }),
     })
 
