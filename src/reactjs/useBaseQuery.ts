import React from 'react'

import { QueryKey } from '../core'
import { notifyManager } from '../core/notifyManager'
import { QueryObserver } from '../core/queryObserver'
import { useQueryErrorResetBoundary } from './QueryErrorResetBoundary'
import { useQueryClient } from './QueryClientProvider'
import { UseBaseQueryOptions } from './types'
import { shouldThrowError } from './utils'

export function useBaseQuery<
  TQueryFnData,
  TError,
  TData,
  TQueryData,
  TQueryKey extends QueryKey
>(
  options: UseBaseQueryOptions<
    TQueryFnData,
    TError,
    TData,
    TQueryData,
    TQueryKey
  >,
  Observer: typeof QueryObserver
) {
  const mountedRef = React.useRef(false)
  const [, forceUpdate] = React.useState(0)

  const queryClient = useQueryClient()
  const errorResetBoundary = useQueryErrorResetBoundary()
  const defaultedOptions = queryClient.defaultQueryObserverOptions(options)

  // Make sure results are optimistically set in fetching state before subscribing or updating options
  defaultedOptions.optimisticResults = true

  // Include callbacks in batch renders
  if (defaultedOptions.onError) {
    defaultedOptions.onError = notifyManager.batchCalls(
      defaultedOptions.onError
    )
  }

  if (defaultedOptions.onSuccess) {
    defaultedOptions.onSuccess = notifyManager.batchCalls(
      defaultedOptions.onSuccess
    )
  }

  if (defaultedOptions.onSettled) {
    defaultedOptions.onSettled = notifyManager.batchCalls(
      defaultedOptions.onSettled
    )
  }

  if (defaultedOptions.suspense) {
    // Always set stale time when using suspense to prevent
    // fetching again when directly mounting after suspending
    if (typeof defaultedOptions.staleTime !== 'number') {
      defaultedOptions.staleTime = 1000
    }

    // Set cache time to 1 if the option has been set to 0
    // when using suspense to prevent infinite loop of fetches
    if (defaultedOptions.cacheTime === 0) {
      defaultedOptions.cacheTime = 1
    }
  }

  if (defaultedOptions.suspense || defaultedOptions.useErrorBoundary) {
    // Prevent retrying failed query if the error boundary has not been reset yet
    if (!errorResetBoundary.isReset()) {
      defaultedOptions.retryOnMount = false
    }
  }

  const [observer] = React.useState(
    () =>
      new Observer<TQueryFnData, TError, TData, TQueryData, TQueryKey>(
        queryClient,
        defaultedOptions
      )
  )

  let result = observer.getOptimisticResult(defaultedOptions)

  React.useEffect(() => {
    mountedRef.current = true

    errorResetBoundary.clearReset()

    const unsubscribe = observer.subscribe(
      notifyManager.batchCalls(() => {
        if (mountedRef.current) {
          forceUpdate(x => x + 1)
        }
      })
    )

    // Update result to make sure we did not miss any query updates
    // between creating the observer and subscribing to it.
    observer.updateResult()

    return () => {
      mountedRef.current = false
      unsubscribe()
    }
  }, [errorResetBoundary, observer])

  React.useEffect(() => {
    // Do not notify on updates because of changes in the options because
    // these changes should already be reflected in the optimistic result.
    observer.setOptions(defaultedOptions, { listeners: false })
  }, [defaultedOptions, observer])

  // Handle suspense
  if (defaultedOptions.suspense && result.isLoading) {
    throw observer
      .fetchOptimistic(defaultedOptions)
      .then(({ data }) => {
        defaultedOptions.onSuccess?.(data as TData)
        defaultedOptions.onSettled?.(data, null)
      })
      .catch(error => {
        errorResetBoundary.clearReset()
        defaultedOptions.onError?.(error)
        defaultedOptions.onSettled?.(undefined, error)
      })
  }

  // Handle error boundary
  if (
    result.isError &&
    !errorResetBoundary.isReset() &&
    !result.isFetching &&
    shouldThrowError(
      defaultedOptions.suspense,
      defaultedOptions.useErrorBoundary,
      result.error
    )
  ) {
    throw result.error
  }

  // Handle result property usage tracking
<<<<<<< HEAD
  if (!defaultedOptions.notifyOnChangeProps) {
    result = observer.trackResult(result)
=======
  if (defaultedOptions.notifyOnChangeProps === 'tracked') {
    result = observer.trackResult(result, defaultedOptions)
>>>>>>> 67b9a9b9
  }

  return result
}<|MERGE_RESOLUTION|>--- conflicted
+++ resolved
@@ -143,13 +143,8 @@
   }
 
   // Handle result property usage tracking
-<<<<<<< HEAD
   if (!defaultedOptions.notifyOnChangeProps) {
-    result = observer.trackResult(result)
-=======
-  if (defaultedOptions.notifyOnChangeProps === 'tracked') {
     result = observer.trackResult(result, defaultedOptions)
->>>>>>> 67b9a9b9
   }
 
   return result
