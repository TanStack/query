--- conflicted
+++ resolved
@@ -133,15 +133,11 @@
   #findMatchingObservers(
     queries: QueryObserverOptions[],
   ): QueryObserverMatch[] {
-<<<<<<< HEAD
     const prevObservers = this.#observers
-=======
-    const prevObservers = this.observers
     const prevObserversMap = new Map(
       prevObservers.map((observer) => [observer.options.queryHash, observer]),
     )
 
->>>>>>> 195772e8
     const defaultedQueryOptions = queries.map((options) =>
       this.#client.defaultQueryOptions(options),
     )
@@ -162,8 +158,6 @@
       (defaultedOptions) => !matchedQueryHashes.has(defaultedOptions.queryHash),
     )
 
-<<<<<<< HEAD
-=======
     const matchingObserversSet = new Set(
       matchingObservers.map((match) => match.observer),
     )
@@ -171,7 +165,6 @@
       (prevObserver) => !matchingObserversSet.has(prevObserver),
     )
 
->>>>>>> 195772e8
     const getObserver = (options: QueryObserverOptions): QueryObserver => {
       const defaultedOptions = this.#client.defaultQueryOptions(options)
       const currentObserver = this.#observers.find(
