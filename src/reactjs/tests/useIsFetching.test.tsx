--- conflicted
+++ resolved
@@ -101,10 +101,6 @@
 
     renderWithClient(queryClient, <Page />)
     await waitFor(() => expect(isFetchings).toEqual([0, 1, 1, 2, 1, 0]))
-<<<<<<< HEAD
-=======
-    expect(mockLogger.error).not.toHaveBeenCalled()
->>>>>>> 3ed5e483
   })
 
   it('should be able to filter', async () => {
