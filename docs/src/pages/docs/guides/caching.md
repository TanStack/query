---
id: caching
title: Caching Examples
---

> Please thoroughly read the [Important Defaults](../important-defauls) before reading this guide

## Basic Example

<<<<<<< HEAD
This caching example illustrates the story and lifecycle of:
=======
- The cache is keyed on a deterministic hash of your query key.
- By default, query data is considered **stale** immediately after a successful fetch. This can be configured using the `staleTime` option at both the global and query-level.
- Stale queries are automatically refetched whenever their **query keys change (this includes variables used in query key tuples)**, when they are freshly mounted from not having any instances on the page, or when they are refetched manually.
- Though a query result may be stale, query results are by default **always** _cached_ **when in use**.
- If and when a query is no longer being used, it becomes **inactive** and by default is cached in the background for **5 minutes**. This time can be configured using the `cacheTime` option at both the global and query-level.
- After a query is inactive for the `cacheTime` specified (defaults to 5 minutes), the query is deleted and garbage collected.
>>>>>>> 4c64cb9f

- Query Instances with and without cache data
- Background Refetching
- Inactive Queries
- Garbage Collection

Let's assume we are using the default `cacheTime` of **5 minutes** and the default `staleTime` of `0`.

- A new instance of `useQuery('todos', fetchTodos)` mounts.
  - Since no other queries have been made with this query + variable combination, this query will show a hard loading state and make a network request to fetch the data.
  - It will then cache the data using `'todos'` and `fetchTodos` as the unique identifiers for that cache.
  - The hook will mark itself as stale after the configured `staleTime` (defaults to `0`, or immediately).
- A second instance of `useQuery('todos', fetchTodos)` mounts elsewhere.
  - Because this exact data exist in the cache from the first instance of this query, that data is immediately returned from the cache.
- A background refetch is triggered for both queries (but only one request), since a new instance appeared on screen.
  - Both instances are updated with the new data if the fetch is successful
- Both instances of the `useQuery('todos', fetchTodos)` query are unmounted and no longer in use.
  - Since there are no more active instances to this query, a cache timeout is set using `cacheTime` to delete and garbage collect the query (defaults to **5 minutes**).
- Before the cache timeout has completed another instance of `useQuery('todos', fetchTodos)` mounts. The query immediately returns the available cached value while the `fetchTodos` function is being run in the background to populate the query with a fresh value.
- The final instance of `useQuery('todos', fetchTodos)` unmounts.
- No more instances of `useQuery('todos', fetchTodos)` appear within **5 minutes**.
  - This query and its data are deleted and garbage collected.<|MERGE_RESOLUTION|>--- conflicted
+++ resolved
@@ -7,16 +7,7 @@
 
 ## Basic Example
 
-<<<<<<< HEAD
 This caching example illustrates the story and lifecycle of:
-=======
-- The cache is keyed on a deterministic hash of your query key.
-- By default, query data is considered **stale** immediately after a successful fetch. This can be configured using the `staleTime` option at both the global and query-level.
-- Stale queries are automatically refetched whenever their **query keys change (this includes variables used in query key tuples)**, when they are freshly mounted from not having any instances on the page, or when they are refetched manually.
-- Though a query result may be stale, query results are by default **always** _cached_ **when in use**.
-- If and when a query is no longer being used, it becomes **inactive** and by default is cached in the background for **5 minutes**. This time can be configured using the `cacheTime` option at both the global and query-level.
-- After a query is inactive for the `cacheTime` specified (defaults to 5 minutes), the query is deleted and garbage collected.
->>>>>>> 4c64cb9f
 
 - Query Instances with and without cache data
 - Background Refetching
