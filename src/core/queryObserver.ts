--- conflicted
+++ resolved
@@ -69,14 +69,9 @@
   >
   private previousQueryResult?: QueryObserverResult<TData, TError>
   private previousSelectError: TError | null
-<<<<<<< HEAD
+  private previousSelectFn?: (data: TQueryData) => TData
   private staleTimeoutId?: ReturnType<typeof setTimeout>
   private refetchIntervalId?: ReturnType<typeof setInterval>
-=======
-  private previousSelectFn?: (data: TQueryData) => TData
-  private staleTimeoutId?: number
-  private refetchIntervalId?: number
->>>>>>> c53e5ed2
   private currentRefetchInterval?: number | false
   private trackedProps!: Set<keyof QueryObserverResult>
 
