--- conflicted
+++ resolved
@@ -42,18 +42,6 @@
     "test:types:tscurrent": "tsc --build",
     "test:lib": "vitest",
     "test:lib:dev": "pnpm run test:lib --watch",
-<<<<<<< HEAD
-    "test:build": "publint --strict --pack=false ./build && attw --pack ./build",
-    "build": "pnpm build:tsup",
-    "build:tsup": "tsup --tsconfig tsconfig.prod.json"
-  },
-  "type": "module",
-  "exports": {
-    ".": {
-      "types": "./build/index.d.ts",
-      "@tanstack/custom-condition": "./src/index.ts",
-      "default": "./build/index.mjs"
-=======
     "test:build": "pnpm pack && publint *.tgz --strict && attw *.tgz; premove *.tgz",
     "build": "vite build",
     "prepack": "node scripts/prepack.js",
@@ -67,7 +55,6 @@
       "types": "./dist/types/index.d.ts",
       "@tanstack/custom-condition": "./src/index.ts",
       "default": "./dist/index.mjs"
->>>>>>> 6f519975
     },
     "./devtools": {
       "types": "./build/devtools/index.d.ts",
@@ -93,16 +80,9 @@
   },
   "sideEffects": false,
   "files": [
-<<<<<<< HEAD
-    "devtools",
-    "devtools-panel",
-    "index.*",
-    "*.d.ts"
-=======
     "**/*.d.ts",
     "dist",
     "!dist/types/**"
->>>>>>> 6f519975
   ],
   "dependencies": {
     "@tanstack/query-core": "workspace:*",
@@ -126,40 +106,36 @@
     "@angular/core": ">=16.0.0"
   },
   "publishConfig": {
-<<<<<<< HEAD
-    "exports": {
-      ".": {
-        "types": "./index.d.ts",
-        "default": "./index.mjs"
-      },
-      "./devtools": {
-        "types": "./devtools/index.d.ts",
-        "development": "./devtools/index.mjs",
-        "default": "./devtools/stub.mjs"
-      },
-      "./devtools/production": {
-        "types": "./devtools/production/index.d.ts",
-        "default": "./devtools/index.mjs"
-      },
-      "./devtools-panel": {
-        "types": "./devtools-panel/index.d.ts",
-        "development": "./devtools-panel/index.mjs",
-        "default": "./devtools-panel/stub.mjs"
-      },
-      "./devtools-panel/production": {
-        "types": "./devtools-panel/production/index.d.ts",
-        "default": "./devtools-panel/index.mjs"
-=======
     "types": "index.d.ts",
     "exports": {
       ".": {
         "types": "./index.d.ts",
         "default": "./dist/index.mjs"
->>>>>>> 6f519975
       },
       "./package.json": {
         "default": "./package.json"
       }
+    },
+    "./devtools": {
+      "types": "./devtools/index.d.ts",
+      "development": "./devtools/index.mjs",
+      "default": "./devtools/stub.mjs"
+    },
+    "./devtools/production": {
+      "types": "./devtools/production/index.d.ts",
+      "default": "./devtools/index.mjs"
+    },
+    "./devtools-panel": {
+      "types": "./devtools-panel/index.d.ts",
+      "development": "./devtools-panel/index.mjs",
+      "default": "./devtools-panel/stub.mjs"
+    },
+    "./devtools-panel/production": {
+      "types": "./devtools-panel/production/index.d.ts",
+      "default": "./devtools-panel/index.mjs"
+    },
+    "./package.json": {
+      "default": "./package.json"
     }
   }
 }