import { act } from '@testing-library/react'
import { vi } from 'vitest'
<<<<<<< HEAD

import type { MutationOptions, QueryClientConfig } from '..'
import { onlineManager, QueryClient } from '..'
=======
import { QueryClient } from '..'
>>>>>>> 3c9dc0f3
import * as utils from '../utils'
import type { SpyInstance } from 'vitest'
import type { MutationOptions, QueryClientConfig } from '..'

export function createQueryClient(config?: QueryClientConfig): QueryClient {
  return new QueryClient(config)
}

export function mockVisibilityState(
  value: DocumentVisibilityState,
): SpyInstance<[], DocumentVisibilityState> {
  return vi.spyOn(document, 'visibilityState', 'get').mockReturnValue(value)
}

<<<<<<< HEAD
export function mockOnlineManagerIsOnline(value: boolean) {
  return vi.spyOn(onlineManager, 'isOnline').mockReturnValue(value)
=======
export function mockNavigatorOnLine(value: boolean): SpyInstance<[], boolean> {
  return vi.spyOn(navigator, 'onLine', 'get').mockReturnValue(value)
>>>>>>> 3c9dc0f3
}

let queryKeyCount = 0
export function queryKey(): Array<string> {
  queryKeyCount++
  return [`query_${queryKeyCount}`]
}

export function sleep(timeout: number): Promise<void> {
  return new Promise((resolve, _reject) => {
    setTimeout(resolve, timeout)
  })
}

export function setActTimeout(fn: () => void, ms?: number) {
  return setTimeout(() => {
    act(() => {
      fn()
    })
  }, ms)
}

/**
 * Assert the parameter is of a specific type.
 */
export const expectType = <T>(_: T): void => undefined

export const executeMutation = <TVariables>(
  queryClient: QueryClient,
  options: MutationOptions<any, any, TVariables, any>,
  variables: TVariables,
) => {
  return queryClient
    .getMutationCache()
    .build(queryClient, options)
    .execute(variables)
}

// This monkey-patches the isServer-value from utils,
// so that we can pretend to be in a server environment
export function setIsServer(isServer: boolean) {
  const original = utils.isServer
  Object.defineProperty(utils, 'isServer', {
    get: () => isServer,
  })

  return () => {
    Object.defineProperty(utils, 'isServer', {
      get: () => original,
    })
  }
}<|MERGE_RESOLUTION|>--- conflicted
+++ resolved
@@ -1,12 +1,6 @@
 import { act } from '@testing-library/react'
 import { vi } from 'vitest'
-<<<<<<< HEAD
-
-import type { MutationOptions, QueryClientConfig } from '..'
 import { onlineManager, QueryClient } from '..'
-=======
-import { QueryClient } from '..'
->>>>>>> 3c9dc0f3
 import * as utils from '../utils'
 import type { SpyInstance } from 'vitest'
 import type { MutationOptions, QueryClientConfig } from '..'
@@ -21,13 +15,8 @@
   return vi.spyOn(document, 'visibilityState', 'get').mockReturnValue(value)
 }
 
-<<<<<<< HEAD
-export function mockOnlineManagerIsOnline(value: boolean) {
+export function mockOnlineManagerIsOnline(value: boolean): SpyInstance<[], boolean> {
   return vi.spyOn(onlineManager, 'isOnline').mockReturnValue(value)
-=======
-export function mockNavigatorOnLine(value: boolean): SpyInstance<[], boolean> {
-  return vi.spyOn(navigator, 'onLine', 'get').mockReturnValue(value)
->>>>>>> 3c9dc0f3
 }
 
 let queryKeyCount = 0
