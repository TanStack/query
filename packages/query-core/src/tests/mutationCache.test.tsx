--- conflicted
+++ resolved
@@ -11,24 +11,15 @@
       const testClient = createQueryClient({ mutationCache: testCache })
 
       try {
-<<<<<<< HEAD
         await executeMutation(
           testClient,
           {
             mutationKey: key,
-            mutationFn: () => Promise.reject('error'),
+            mutationFn: () => Promise.reject(new Error('error')),
             onMutate: () => 'context',
           },
           'vars',
         )
-=======
-        await executeMutation(testClient, {
-          mutationKey: key,
-          variables: 'vars',
-          mutationFn: () => Promise.reject(new Error('error')),
-          onMutate: () => 'context',
-        })
->>>>>>> 8c373d24
       } catch {}
 
       const mutation = testCache.getAll()[0]
@@ -52,27 +43,16 @@
       const testClient = createQueryClient({ mutationCache: testCache })
 
       try {
-<<<<<<< HEAD
         await executeMutation(
           testClient,
           {
             mutationKey: key,
-            mutationFn: () => Promise.reject('error'),
+            mutationFn: () => Promise.reject(new Error('error')),
             onError: async () => {
               states.push(3)
               await sleep(1)
               states.push(4)
             },
-=======
-        await executeMutation(testClient, {
-          mutationKey: key,
-          variables: 'vars',
-          mutationFn: () => Promise.reject(new Error('error')),
-          onError: async () => {
-            states.push(3)
-            await sleep(1)
-            states.push(4)
->>>>>>> 8c373d24
           },
           'vars',
         )
