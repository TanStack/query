name: pr
on: [pull_request]
env:
  NX_DAEMON: false
  NX_CLOUD_ACCESS_TOKEN: ${{ secrets.NX_CLOUD_ACCESS_TOKEN }}
jobs:
  agent:
    name: 'Nx Cloud Agents'
    runs-on: ubuntu-latest
    timeout-minutes: 20
    strategy:
      matrix:
        agent: [1, 2, 3, 4]
    steps:
      - uses: actions/checkout@v3
        with:
          fetch-depth: 0
          ref: ${{ github.head_ref }}
          repository: ${{github.event.pull_request.head.repo.full_name}}
      - uses: pnpm/action-setup@v2.2.4
        with:
          version: 8
      - uses: actions/setup-node@v3
        with:
          node-version: 18.16.0
          cache: 'pnpm'
      - name: Install dependencies
        run: pnpm --filter "./packages/**" --filter query --prefer-offline install
      - name: Start Nx Agent ${{ matrix.agent }}
        run: npx nx-cloud start-agent
  orchestrator:
    name: 'Nx Cloud Orchestrator'
    runs-on: ubuntu-latest
    steps:
      - uses: actions/checkout@v3
        with:
          fetch-depth: 0
          ref: ${{ github.head_ref }}
          repository: ${{github.event.pull_request.head.repo.full_name}}
      - uses: pnpm/action-setup@v2.2.4
        with:
          version: 8
      - uses: actions/setup-node@v3
        with:
          node-version: 18.16.0
          cache: 'pnpm'
      - name: Install dependencies
        run: pnpm --filter "./packages/**" --filter query --prefer-offline install
      - name: Derive appropriate SHAs for base and head for `nx affected` commands
        uses: nrwl/nx-set-shas@v2
      - run: |
          echo "BASE: ${{ env.NX_BASE }}"
          echo "HEAD: ${{ env.NX_HEAD }}"
      - name: Start CI Orchestrator
        run: npx nx-cloud start-ci-run
      - name: Run All Checks
        uses: nick-fields/retry@v2.8.3
        env:
          BUNDLEWATCH_GITHUB_TOKEN: ${{ secrets.BUNDLEWATCH_GITHUB_TOKEN }}
        with:
          timeout_minutes: 5
          max_attempts: 3
          command: npx nx affected --targets=test:eslint,test:types,test:build,test:lib --base=${{ github.event.pull_request.base.sha }}
      - name: Stop Agents
        run: npx nx-cloud stop-all-agents
      - name: Upload coverage to Codecov
        uses: codecov/codecov-action@v3
  format:
    name: 'Format'
    runs-on: ubuntu-latest
    steps:
      - uses: actions/checkout@v3
        with:
          fetch-depth: 0
          ref: ${{ github.head_ref }}
          repository: ${{github.event.pull_request.head.repo.full_name}}
      - uses: pnpm/action-setup@v2.2.4
        with:
          version: 8
      - uses: actions/setup-node@v3
        with:
          node-version: 18.16.0
          cache: 'pnpm'
      - name: Install dependencies
        run: pnpm --filter "./packages/**" --filter query --prefer-offline install
<<<<<<< HEAD
      - run: pnpm run test:format --base=${{ github.event.pull_request.base.sha }}
=======
      - run: pnpm run test:format
  test-react-17:
    name: 'Test React 17'
    runs-on: ubuntu-latest
    steps:
      - uses: actions/checkout@v3
        with:
          fetch-depth: 0
          ref: ${{ github.head_ref }}
          repository: ${{github.event.pull_request.head.repo.full_name}}
      - uses: pnpm/action-setup@v2.2.4
        with:
          version: 8
      - uses: actions/setup-node@v3
        with:
          node-version: 16.14.2
          cache: 'pnpm'
      - name: Install dependencies
        run: pnpm --filter "./packages/**" --filter query --prefer-offline install
      - name: Derive appropriate SHAs for base and head for `nx affected` commands
        uses: nrwl/nx-set-shas@v2
      - name: Run Tests
        uses: nick-fields/retry@v2.8.3
        with:
          timeout_minutes: 5
          max_attempts: 3
          command: npx nx affected --targets=test:lib --base=${{ github.event.pull_request.base.sha }}
        env:
          REACTJS_VERSION: 17
>>>>>>> 6c3abf7c
<|MERGE_RESOLUTION|>--- conflicted
+++ resolved
@@ -83,36 +83,4 @@
           cache: 'pnpm'
       - name: Install dependencies
         run: pnpm --filter "./packages/**" --filter query --prefer-offline install
-<<<<<<< HEAD
-      - run: pnpm run test:format --base=${{ github.event.pull_request.base.sha }}
-=======
-      - run: pnpm run test:format
-  test-react-17:
-    name: 'Test React 17'
-    runs-on: ubuntu-latest
-    steps:
-      - uses: actions/checkout@v3
-        with:
-          fetch-depth: 0
-          ref: ${{ github.head_ref }}
-          repository: ${{github.event.pull_request.head.repo.full_name}}
-      - uses: pnpm/action-setup@v2.2.4
-        with:
-          version: 8
-      - uses: actions/setup-node@v3
-        with:
-          node-version: 16.14.2
-          cache: 'pnpm'
-      - name: Install dependencies
-        run: pnpm --filter "./packages/**" --filter query --prefer-offline install
-      - name: Derive appropriate SHAs for base and head for `nx affected` commands
-        uses: nrwl/nx-set-shas@v2
-      - name: Run Tests
-        uses: nick-fields/retry@v2.8.3
-        with:
-          timeout_minutes: 5
-          max_attempts: 3
-          command: npx nx affected --targets=test:lib --base=${{ github.event.pull_request.base.sha }}
-        env:
-          REACTJS_VERSION: 17
->>>>>>> 6c3abf7c
+      - run: pnpm run test:format --base=${{ github.event.pull_request.base.sha }}