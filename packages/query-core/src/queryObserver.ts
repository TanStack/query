--- conflicted
+++ resolved
@@ -618,24 +618,13 @@
           : notifyOnChangeProps
 
       if (
-<<<<<<< HEAD
-        notifyOnChangeProps === 'all' ||
-        (!notifyOnChangeProps && !this.#trackedProps.size)
-=======
         notifyOnChangePropsValue === 'all' ||
-        (!notifyOnChangePropsValue && !this.trackedProps.size)
->>>>>>> 118801df
+        (!notifyOnChangePropsValue && !this.#trackedProps.size)
       ) {
         return true
       }
 
-<<<<<<< HEAD
-      const includedProps = new Set(notifyOnChangeProps ?? this.#trackedProps)
-=======
-      const includedProps = new Set(
-        notifyOnChangePropsValue ?? this.trackedProps,
-      )
->>>>>>> 118801df
+      const includedProps = new Set(notifyOnChangePropsValue ?? this.#trackedProps)
 
       if (this.options.throwOnError) {
         includedProps.add('error')
