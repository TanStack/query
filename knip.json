{
  "$schema": "https://unpkg.com/knip@5/schema.json",
  "ignore": [
    ".pnpmfile.cjs",
    "scripts/*.{j,t}s",
    "**/root.*.config.*",
    "**/ts-fixture/file.ts"
  ],
  "ignoreDependencies": [
    "@types/react",
    "@types/react-dom",
    "react",
    "react-dom",
    "markdown-link-extractor"
  ],
  "ignoreWorkspaces": ["examples/**", "integrations/**"],
  "workspaces": {
    "packages/query-codemods": {
      "entry": ["src/v4/**/*.cjs", "src/v5/**/*.cjs"],
      "ignore": ["**/__testfixtures__/**"]
    },
    "packages/vue-query": {
      "ignore": ["**/__mocks__/**"],
      "ignoreDependencies": ["vue2", "vue2.7"]
<<<<<<< HEAD
    },
    "packages/angular-query-experimental": {
      "entry": [
        "src/index.ts",
        "src/devtools/index.ts",
        "src/devtools/production/index.ts",
        "src/devtools-panel/index.ts",
        "src/devtools-panel/production/index.ts"
      ],
      "ignore": ["scripts/prepack.js", "scripts/prepare-package.js"]
=======
>>>>>>> 0db1056f
    }
  }
}<|MERGE_RESOLUTION|>--- conflicted
+++ resolved
@@ -22,7 +22,6 @@
     "packages/vue-query": {
       "ignore": ["**/__mocks__/**"],
       "ignoreDependencies": ["vue2", "vue2.7"]
-<<<<<<< HEAD
     },
     "packages/angular-query-experimental": {
       "entry": [
@@ -31,10 +30,7 @@
         "src/devtools/production/index.ts",
         "src/devtools-panel/index.ts",
         "src/devtools-panel/production/index.ts"
-      ],
-      "ignore": ["scripts/prepack.js", "scripts/prepare-package.js"]
-=======
->>>>>>> 0db1056f
+      ]
     }
   }
 }