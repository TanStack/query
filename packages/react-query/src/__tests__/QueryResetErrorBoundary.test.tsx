--- conflicted
+++ resolved
@@ -32,18 +32,9 @@
             return 'data'
           }
         },
-<<<<<<< HEAD
-
-        retry: false,
-        useErrorBoundary: true,
-      })
-=======
-        {
-          retry: false,
-          throwErrors: true,
-        },
-      )
->>>>>>> af2e27ef
+        retry: false,
+        throwErrors: true,
+      })
       return <div>{data}</div>
     }
 
@@ -95,19 +86,10 @@
             return 'data'
           }
         },
-<<<<<<< HEAD
         retry: false,
         enabled: !succeed,
-        useErrorBoundary: true,
-      })
-=======
-        {
-          retry: false,
-          enabled: !succeed,
-          throwErrors: true,
-        },
-      )
->>>>>>> af2e27ef
+        throwErrors: true,
+      })
       return (
         <div>
           <div>status: {status}</div>
@@ -165,19 +147,10 @@
             return 'data'
           }
         },
-<<<<<<< HEAD
         retry: false,
         enabled,
-        useErrorBoundary: true,
-      })
-=======
-        {
-          retry: false,
-          enabled,
-          throwErrors: true,
-        },
-      )
->>>>>>> af2e27ef
+        throwErrors: true,
+      })
 
       React.useEffect(() => {
         setEnabled(true)
@@ -227,19 +200,10 @@
         queryFn: async () => {
           throw new Error('Error')
         },
-<<<<<<< HEAD
         retry: false,
         enabled: false,
-        useErrorBoundary: true,
-      })
-=======
-        {
-          retry: false,
-          enabled: false,
-          throwErrors: true,
-        },
-      )
->>>>>>> af2e27ef
+        throwErrors: true,
+      })
 
       return (
         <div>
@@ -300,18 +264,9 @@
             return 'data'
           }
         },
-<<<<<<< HEAD
-
-        retry: false,
-        useErrorBoundary: true,
-      })
-=======
-        {
-          retry: false,
-          throwErrors: true,
-        },
-      )
->>>>>>> af2e27ef
+        retry: false,
+        throwErrors: true,
+      })
       return <div>{data}</div>
     }
 
@@ -362,19 +317,10 @@
             return 'data'
           }
         },
-<<<<<<< HEAD
-        retry: false,
-        useErrorBoundary: true,
+        retry: false,
+        throwErrors: true,
         initialData: 'initial',
       })
-=======
-        {
-          retry: false,
-          throwErrors: true,
-          initialData: 'initial',
-        },
-      )
->>>>>>> af2e27ef
       return <div>{data}</div>
     }
 
@@ -427,18 +373,9 @@
             return 'data'
           }
         },
-<<<<<<< HEAD
-
-        retry: false,
-        useErrorBoundary: true,
-      })
-=======
-        {
-          retry: false,
-          throwErrors: true,
-        },
-      )
->>>>>>> af2e27ef
+        retry: false,
+        throwErrors: true,
+      })
       return <div>{data}</div>
     }
 
@@ -494,17 +431,9 @@
           await sleep(10)
           throw new Error('Error')
         },
-<<<<<<< HEAD
-        retry: false,
-        useErrorBoundary: true,
-      })
-=======
-        {
-          retry: false,
-          throwErrors: true,
-        },
-      )
->>>>>>> af2e27ef
+        retry: false,
+        throwErrors: true,
+      })
       return <div>{data}</div>
     }
 
@@ -640,17 +569,9 @@
             return 'data'
           }
         },
-<<<<<<< HEAD
-        retry: false,
-        useErrorBoundary: true,
-      })
-=======
-        {
-          retry: false,
-          throwErrors: true,
-        },
-      )
->>>>>>> af2e27ef
+        retry: false,
+        throwErrors: true,
+      })
       return <div>{data}</div>
     }
 
