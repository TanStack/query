import {
  isServer,
  isValidTimeout,
  noop,
  replaceData,
  shallowEqualObjects,
  timeUntilStale,
} from './utils'
import { notifyManager } from './notifyManager'
import { focusManager } from './focusManager'
import { Subscribable } from './subscribable'
import { canFetch, isCancelledError } from './retryer'
import type {
  PlaceholderDataFunction,
  QueryKey,
  QueryObserverBaseResult,
  QueryObserverOptions,
  QueryObserverResult,
  QueryOptions,
  RefetchOptions,
} from './types'
import type { Action, FetchOptions, Query, QueryState } from './query'
import type { QueryClient } from './queryClient'
import type { DefaultedQueryObserverOptions, RefetchPageFilters } from './types'

type QueryObserverListener<TData, TError> = (
  result: QueryObserverResult<TData, TError>,
) => void

export interface NotifyOptions {
  cache?: boolean
  listeners?: boolean
  onError?: boolean
  onSuccess?: boolean
}

export interface ObserverFetchOptions extends FetchOptions {
  throwOnError?: boolean
}

export class QueryObserver<
  TQueryFnData = unknown,
  TError = unknown,
  TData = TQueryFnData,
  TQueryData = TQueryFnData,
  TQueryKey extends QueryKey = QueryKey,
> extends Subscribable<QueryObserverListener<TData, TError>> {
  options!: DefaultedQueryObserverOptions<
    TQueryFnData,
    TError,
    TData,
    TQueryData,
    TQueryKey
  >

  private client: QueryClient
  private currentQuery!: Query<TQueryFnData, TError, TQueryData, TQueryKey>
  private currentQueryInitialState!: QueryState<TQueryData, TError>
  private currentResult!: QueryObserverResult<TData, TError>
  private currentResultState?: QueryState<TQueryData, TError>
  private currentResultOptions?: QueryObserverOptions<
    TQueryFnData,
    TError,
    TData,
    TQueryData,
    TQueryKey
  >
  private previousOptions?: DefaultedQueryObserverOptions<TQueryFnData, TError, TData, TQueryData, TQueryKey>;
  private previousQuery?: Query<TQueryFnData, TError, TQueryData, TQueryKey>;
  private previousQueryResult?: QueryObserverResult<TData, TError>
  private selectError: TError | null
  private selectFn?: (data: TQueryData) => TData
  private selectResult?: TData
  private staleTimeoutId?: ReturnType<typeof setTimeout>
  private refetchIntervalId?: ReturnType<typeof setInterval>
  private currentRefetchInterval?: number | false
  private trackedProps!: Set<keyof QueryObserverResult>

  constructor(
    client: QueryClient,
    options: QueryObserverOptions<
      TQueryFnData,
      TError,
      TData,
      TQueryData,
      TQueryKey
    >,
  ) {
    super()

    this.client = client
    this.options = client.defaultQueryOptions(options);
    this.trackedProps = new Set()
    this.selectError = null
    this.bindMethods()
    this.setOptions(this.options, {listeners: false})
  }

  protected bindMethods(): void {
    this.remove = this.remove.bind(this)
    this.refetch = this.refetch.bind(this)
  }

  protected onSubscribe(): void {
    if (this.listeners.size === 1) {
      this.currentQuery.addObserver(this)

      if (shouldFetchOnMount(this.currentQuery, this.options)) {
        this.executeFetch()
      }

      this.updateTimers()
    }
  }

  protected onUnsubscribe(): void {
    if (!this.hasListeners()) {
      this.destroy()
    }
  }

  shouldFetchOnReconnect(): boolean {
    return shouldFetchOn(
      this.currentQuery,
      this.options,
      this.options.refetchOnReconnect,
    )
  }

  shouldFetchOnWindowFocus(): boolean {
    return shouldFetchOn(
      this.currentQuery,
      this.options,
      this.options.refetchOnWindowFocus,
    )
  }

  destroy(): void {
    this.listeners = new Set()
    this.clearStaleTimeout()
    this.clearRefetchInterval()
    this.currentQuery.removeObserver(this)
  }

  setOptions(
    options?: QueryObserverOptions<
      TQueryFnData,
      TError,
      TData,
      TQueryData,
      TQueryKey
    >,
    notifyOptions?: NotifyOptions,
  ): void {
    this.previousOptions = this.options;
    this.options = this.client.defaultQueryOptions(options)

    if (
      process.env.NODE_ENV !== 'production' &&
      typeof options?.isDataEqual !== 'undefined'
    ) {
      this.client
        .getLogger()
        .error(
          `The isDataEqual option has been deprecated and will be removed in the next major version. You can achieve the same functionality by passing a function as the structuralSharing option`,
        )
    }

    if (!shallowEqualObjects(this.previousOptions, this.options)) {
      this.client.getQueryCache().notify({
        type: 'observerOptionsUpdated',
        query: this.currentQuery,
        observer: this,
      })
    }

    if (
      typeof this.options.enabled !== 'undefined' &&
      typeof this.options.enabled !== 'boolean'
    ) {
      throw new Error('Expected enabled to be a boolean')
    }

    // Keep previous query key if the user does not supply one
    if (!this.options.queryKey) {
      this.options.queryKey = this.previousOptions.queryKey
    }

    this.updateQuery()

    const mounted = this.hasListeners()

    // Update result
    this.updateResult(notifyOptions)

    // Fetch if there are subscribers
    if (this.currentResult.isFetching) {
      this.executeFetch()
    }

    // Update stale interval if needed
    if (
      mounted &&
      (this.currentQuery !== this.previousQuery ||
        this.options.enabled !== this.previousOptions.enabled ||
        this.options.staleTime !== this.previousOptions.staleTime)
    ) {
      this.updateStaleTimeout()
    }

    const nextRefetchInterval = this.computeRefetchInterval()

    // Update refetch interval if needed
    if (
      mounted &&
      (this.currentQuery !== this.previousQuery ||
        this.options.enabled !== this.previousOptions.enabled ||
        nextRefetchInterval !== this.currentRefetchInterval)
    ) {
      this.updateRefetchInterval(nextRefetchInterval)
    }
  }

  getCurrentResult(): QueryObserverResult<TData, TError> {
    return this.currentResult
  }

  trackResult(
    result: QueryObserverResult<TData, TError>,
  ): QueryObserverResult<TData, TError> {
    const trackedResult = {} as QueryObserverResult<TData, TError>

    Object.keys(result).forEach((key) => {
      Object.defineProperty(trackedResult, key, {
        configurable: false,
        enumerable: true,
        get: () => {
          this.trackedProps.add(key as keyof QueryObserverResult)
          return result[key as keyof QueryObserverResult]
        },
      })
    })

    return trackedResult
  }

  getCurrentQuery(): Query<TQueryFnData, TError, TQueryData, TQueryKey> {
    return this.currentQuery
  }

  remove(): void {
    this.client.getQueryCache().remove(this.currentQuery)
  }

  refetch<TPageData>({
    refetchPage,
    ...options
  }: RefetchOptions & RefetchPageFilters<TPageData> = {}): Promise<
    QueryObserverResult<TData, TError>
  > {
    return this.fetch({
      ...options,
      meta: { refetchPage },
    })
  }

  protected fetch(
    fetchOptions: ObserverFetchOptions,
  ): Promise<QueryObserverResult<TData, TError>> {
    return this.executeFetch({
      ...fetchOptions,
      cancelRefetch: fetchOptions.cancelRefetch ?? true,
    }).then(() => {
      this.updateResult()
      return this.currentResult
    })
  }

  private executeFetch(
    fetchOptions?: ObserverFetchOptions,
  ): Promise<TQueryData | undefined> {
    // Make sure we reference the latest query as the current one might have been removed
    this.updateQuery()

    // Fetch
    let promise: Promise<TQueryData | undefined> = this.currentQuery.fetch(
      this.options as QueryOptions<TQueryFnData, TError, TQueryData, TQueryKey>,
      fetchOptions,
    )

    if (!fetchOptions?.throwOnError) {
      promise = promise.catch(noop)
    }

    return promise
  }

  private updateStaleTimeout(): void {
    this.clearStaleTimeout()

    if (
      isServer ||
      this.currentResult.isStale ||
      !isValidTimeout(this.options.staleTime)
    ) {
      return
    }

    const time = timeUntilStale(
      this.currentResult.dataUpdatedAt,
      this.options.staleTime,
    )

    // The timeout is sometimes triggered 1 ms before the stale time expiration.
    // To mitigate this issue we always add 1 ms to the timeout.
    const timeout = time + 1

    this.staleTimeoutId = setTimeout(() => {
      if (!this.currentResult.isStale) {
        this.updateResult()
      }
    }, timeout)
  }

  private computeRefetchInterval() {
    return typeof this.options.refetchInterval === 'function'
      ? this.options.refetchInterval(this.currentResult.data, this.currentQuery)
      : this.options.refetchInterval ?? false
  }

  private updateRefetchInterval(nextInterval: number | false): void {
    this.clearRefetchInterval()

    this.currentRefetchInterval = nextInterval

    if (
      isServer ||
      this.options.enabled === false ||
      !isValidTimeout(this.currentRefetchInterval) ||
      this.currentRefetchInterval === 0
    ) {
      return
    }

    this.refetchIntervalId = setInterval(() => {
      if (
        this.options.refetchIntervalInBackground ||
        focusManager.isFocused()
      ) {
        this.executeFetch()
      }
    }, this.currentRefetchInterval)
  }

  private updateTimers(): void {
    this.updateStaleTimeout()
    this.updateRefetchInterval(this.computeRefetchInterval())
  }

  private clearStaleTimeout(): void {
    if (this.staleTimeoutId) {
      clearTimeout(this.staleTimeoutId)
      this.staleTimeoutId = undefined
    }
  }

  private clearRefetchInterval(): void {
    if (this.refetchIntervalId) {
      clearInterval(this.refetchIntervalId)
      this.refetchIntervalId = undefined
    }
  }

  protected createResult(): QueryObserverResult<TData, TError> {
    const query = this.currentQuery;
    const options = this.options;
    const prevQuery = this.previousQuery
    const prevOptions = this.previousOptions
    const prevResult = this.currentResult as
      | QueryObserverResult<TData, TError>
      | undefined
    const prevResultState = this.currentResultState
    const prevResultOptions = this.currentResultOptions
    const queryChange = query !== prevQuery
    const queryInitialState = queryChange
      ? query.state
      : this.currentQueryInitialState
    const prevQueryResult = queryChange
      ? this.currentResult
      : this.previousQueryResult

    const { state } = query
    let { dataUpdatedAt, error, errorUpdatedAt, fetchStatus, status } = state
    let isPreviousData = false
    let isPlaceholderData = false
    let data: TData | undefined

    // Optimistically set result in fetching state if needed
    if (options._optimisticResults) {
      const mounted = this.hasListeners()

      const fetchOnMount = !mounted && shouldFetchOnMount(query, options)

      const fetchOptionally =
        mounted && shouldFetchOptionally(query, prevQuery, options, prevOptions)

      if (fetchOnMount || fetchOptionally) {
        fetchStatus = canFetch(query.options.networkMode)
          ? 'fetching'
          : 'paused'
        if (!dataUpdatedAt) {
          status = 'loading'
        }
      }
      if (options._optimisticResults === 'isRestoring') {
        fetchStatus = 'idle'
      }
    }

    // Keep previous data if needed
    if (
      options.keepPreviousData &&
      !state.dataUpdatedAt &&
      prevQueryResult?.isSuccess &&
      status !== 'error'
    ) {
      data = prevQueryResult.data
      dataUpdatedAt = prevQueryResult.dataUpdatedAt
      status = prevQueryResult.status
      isPreviousData = true
    }
    // Select data if needed
    else if (options.select && typeof state.data !== 'undefined') {
      // Memoize select result
      if (
        prevResult &&
        state.data === prevResultState?.data &&
        options.select === this.selectFn
      ) {
        data = this.selectResult
      } else {
        try {
          this.selectFn = options.select
          data = options.select(state.data)
          data = replaceData(prevResult?.data, data, options)
          this.selectResult = data
          this.selectError = null
        } catch (selectError) {
          if (process.env.NODE_ENV !== 'production') {
            this.client.getLogger().error(selectError)
          }
          this.selectError = selectError as TError
        }
      }
    }
    // Use query data
    else {
      data = state.data as unknown as TData
    }

    // Show placeholder data if needed
    if (
      typeof options.placeholderData !== 'undefined' &&
      typeof data === 'undefined' &&
      status === 'loading'
    ) {
      let placeholderData

      // Memoize placeholder data
      if (
        prevResult?.isPlaceholderData &&
        options.placeholderData === prevResultOptions?.placeholderData
      ) {
        placeholderData = prevResult.data
      } else {
        placeholderData =
          typeof options.placeholderData === 'function'
            ? (options.placeholderData as PlaceholderDataFunction<TQueryData>)()
            : options.placeholderData
        if (options.select && typeof placeholderData !== 'undefined') {
          try {
            placeholderData = options.select(placeholderData)
            this.selectError = null
          } catch (selectError) {
            if (process.env.NODE_ENV !== 'production') {
              this.client.getLogger().error(selectError)
            }
            this.selectError = selectError as TError
          }
        }
      }

      if (typeof placeholderData !== 'undefined') {
        status = 'success'
        data = replaceData(prevResult?.data, placeholderData, options) as TData
        isPlaceholderData = true
      }
    }

    if (this.selectError) {
      error = this.selectError as any
      data = this.selectResult
      errorUpdatedAt = Date.now()
      status = 'error'
    }

    const isFetching = fetchStatus === 'fetching'
    const isLoading = status === 'loading'
    const isError = status === 'error'

    const result: QueryObserverBaseResult<TData, TError> = {
      status,
      fetchStatus,
      isLoading,
      isSuccess: status === 'success',
      isError,
      isInitialLoading: isLoading && isFetching,
      data,
      dataUpdatedAt,
      error,
      errorUpdatedAt,
      failureCount: state.fetchFailureCount,
      failureReason: state.fetchFailureReason,
      errorUpdateCount: state.errorUpdateCount,
      isFetched: state.dataUpdateCount > 0 || state.errorUpdateCount > 0,
      isFetchedAfterMount:
        state.dataUpdateCount > queryInitialState.dataUpdateCount ||
        state.errorUpdateCount > queryInitialState.errorUpdateCount,
      isFetching,
      isRefetching: isFetching && !isLoading,
      isLoadingError: isError && state.dataUpdatedAt === 0,
      isPaused: fetchStatus === 'paused',
      isPlaceholderData,
      isPreviousData,
      isRefetchError: isError && state.dataUpdatedAt !== 0,
      isStale: isStale(query, options),
      refetch: this.refetch,
      remove: this.remove,
    }

    return result as QueryObserverResult<TData, TError>
  }

  updateResult(notifyOptions?: NotifyOptions): void {
    const prevResult = this.currentResult as
      | QueryObserverResult<TData, TError>
      | undefined

    const nextResult = this.createResult()
    this.currentResultState = this.currentQuery.state
    this.currentResultOptions = this.options

    // Only notify and update result if something has changed
    if (shallowEqualObjects(nextResult, prevResult)) {
      return
    }

    this.currentResult = nextResult

    // Determine which callbacks to trigger
    const defaultNotifyOptions: NotifyOptions = { cache: true }

    const shouldNotifyListeners = (): boolean => {
      if (!prevResult) {
        return true
      }

      const { notifyOnChangeProps } = this.options
      const notifyOnChangePropsValue =
        typeof notifyOnChangeProps === 'function'
          ? notifyOnChangeProps()
          : notifyOnChangeProps

      if (
        notifyOnChangePropsValue === 'all' ||
        (!notifyOnChangePropsValue && !this.trackedProps.size)
      ) {
        return true
      }

      const includedProps = new Set(
        notifyOnChangePropsValue ?? this.trackedProps,
      )

      if (this.options.useErrorBoundary) {
        includedProps.add('error')
      }

      return Object.keys(this.currentResult).some((key) => {
        const typedKey = key as keyof QueryObserverResult
        const changed = this.currentResult[typedKey] !== prevResult[typedKey]
        return changed && includedProps.has(typedKey)
      })
    }

    if (notifyOptions?.listeners !== false && shouldNotifyListeners()) {
      defaultNotifyOptions.listeners = true
    }

    this.notify({ ...defaultNotifyOptions, ...notifyOptions })
  }

  private updateQuery(): void {
    const query = this.client.getQueryCache().build(this.client, this.options)

    this.previousQuery = this.currentQuery;

    if (query === this.currentQuery) {
      return
    }

    const prevQuery = this.currentQuery as
      | Query<TQueryFnData, TError, TQueryData, TQueryKey>
      | undefined
    this.currentQuery = query
    this.currentQueryInitialState = query.state
    this.previousQueryResult = this.currentResult

    if (this.hasListeners()) {
      prevQuery?.removeObserver(this)
      query.addObserver(this)
    }
  }

  onQueryUpdate(action: Action<TData, TError>): void {
    const notifyOptions: NotifyOptions = {}

    if (action.type === 'success') {
      notifyOptions.onSuccess = !action.manual
    } else if (action.type === 'error' && !isCancelledError(action.error)) {
      notifyOptions.onError = true
    }

    this.updateResult(notifyOptions)

    if (this.hasListeners()) {
      this.updateTimers()
    }
  }

  private notify(notifyOptions: NotifyOptions): void {
    notifyManager.batch(() => {
      // First trigger the configuration callbacks
      if (notifyOptions.onSuccess) {
        this.options.onSuccess?.(this.currentResult.data!)
        this.options.onSettled?.(this.currentResult.data!, null)
      } else if (notifyOptions.onError) {
        this.options.onError?.(this.currentResult.error!)
        this.options.onSettled?.(undefined, this.currentResult.error!)
      }

      // Then trigger the listeners
      if (notifyOptions.listeners) {
        this.listeners.forEach(({ listener }) => {
          listener(this.currentResult)
        })
      }

      // Then the cache listeners
      if (notifyOptions.cache) {
        this.client.getQueryCache().notify({
          query: this.currentQuery,
          type: 'observerResultsUpdated',
        })
      }
    })
  }
}

function shouldLoadOnMount(
  query: Query<any, any, any, any>,
  options: QueryObserverOptions<any, any, any, any>,
): boolean {
  return (
    options.enabled !== false &&
    !query.state.dataUpdatedAt &&
    !(query.state.status === 'error' && options.retryOnMount === false)
  )
}

function shouldFetchOnMount(
  query: Query<any, any, any, any>,
  options: QueryObserverOptions<any, any, any, any, any>,
): boolean {
  return (
    shouldLoadOnMount(query, options) ||
    (query.state.dataUpdatedAt > 0 &&
      shouldFetchOn(query, options, options.refetchOnMount))
  )
}

function shouldFetchOn(
  query: Query<any, any, any, any>,
  options: QueryObserverOptions<any, any, any, any, any>,
  field: typeof options['refetchOnMount'] &
    typeof options['refetchOnWindowFocus'] &
    typeof options['refetchOnReconnect'],
) {
  if (options.enabled !== false) {
    const value = typeof field === 'function' ? field(query) : field

    return value === 'always' || (value !== false && isStale(query, options))
  }
  return false
}

function shouldFetchOptionally(
  query: Query<any, any, any, any>,
  prevQuery: Query<any, any, any, any> | undefined,
  options: QueryObserverOptions<any, any, any, any, any>,
  prevOptions: QueryObserverOptions<any, any, any, any, any> | undefined,
): boolean {
  return (
    options.enabled !== false &&
    (query !== prevQuery || prevOptions?.enabled === false) &&
    (!options.suspense || query.state.status !== 'error') &&
    isStale(query, options)
  )
}

function isStale(
  query: Query<any, any, any, any>,
  options: QueryObserverOptions<any, any, any, any, any>,
): boolean {
  return query.isStaleByTime(options.staleTime)
<<<<<<< HEAD
=======
}

// this function would decide if we will update the observer's 'current'
// properties after an optimistic reading via getOptimisticResult
function shouldAssignObserverCurrentProperties<
  TQueryFnData = unknown,
  TError = unknown,
  TData = TQueryFnData,
  TQueryData = TQueryFnData,
  TQueryKey extends QueryKey = QueryKey,
>(
  observer: QueryObserver<TQueryFnData, TError, TData, TQueryData, TQueryKey>,
  optimisticResult: QueryObserverResult<TData, TError>,
  options: DefaultedQueryObserverOptions<
    TQueryFnData,
    TError,
    TData,
    TQueryData,
    TQueryKey
  >,
) {
  // it is important to keep this condition like this for three reasons:
  // 1. It will get removed in the v5
  // 2. it reads: don't update the properties if we want to keep the previous
  // data.
  // 3. The opposite condition (!options.keepPreviousData) would fallthrough
  // and will result in a bad decision
  if (options.keepPreviousData) {
    return false
  }

  // this means we want to put some placeholder data when pending and queryKey
  // changed.
  if (options.placeholderData !== undefined) {
    // re-assign properties only if current data is placeholder data
    // which means that data did not arrive yet, so, if there is some cached data
    // we need to "prepare" to receive it
    return optimisticResult.isPlaceholderData
  }

  // if the newly created result isn't what the observer is holding as current,
  // then we'll need to update the properties as well
  if (!shallowEqualObjects(observer.getCurrentResult(), optimisticResult)) {
    return true
  }

  // basically, just keep previous properties if nothing changed
  return false
>>>>>>> 4d859e9a
}<|MERGE_RESOLUTION|>--- conflicted
+++ resolved
@@ -723,55 +723,4 @@
   options: QueryObserverOptions<any, any, any, any, any>,
 ): boolean {
   return query.isStaleByTime(options.staleTime)
-<<<<<<< HEAD
-=======
-}
-
-// this function would decide if we will update the observer's 'current'
-// properties after an optimistic reading via getOptimisticResult
-function shouldAssignObserverCurrentProperties<
-  TQueryFnData = unknown,
-  TError = unknown,
-  TData = TQueryFnData,
-  TQueryData = TQueryFnData,
-  TQueryKey extends QueryKey = QueryKey,
->(
-  observer: QueryObserver<TQueryFnData, TError, TData, TQueryData, TQueryKey>,
-  optimisticResult: QueryObserverResult<TData, TError>,
-  options: DefaultedQueryObserverOptions<
-    TQueryFnData,
-    TError,
-    TData,
-    TQueryData,
-    TQueryKey
-  >,
-) {
-  // it is important to keep this condition like this for three reasons:
-  // 1. It will get removed in the v5
-  // 2. it reads: don't update the properties if we want to keep the previous
-  // data.
-  // 3. The opposite condition (!options.keepPreviousData) would fallthrough
-  // and will result in a bad decision
-  if (options.keepPreviousData) {
-    return false
-  }
-
-  // this means we want to put some placeholder data when pending and queryKey
-  // changed.
-  if (options.placeholderData !== undefined) {
-    // re-assign properties only if current data is placeholder data
-    // which means that data did not arrive yet, so, if there is some cached data
-    // we need to "prepare" to receive it
-    return optimisticResult.isPlaceholderData
-  }
-
-  // if the newly created result isn't what the observer is holding as current,
-  // then we'll need to update the properties as well
-  if (!shallowEqualObjects(observer.getCurrentResult(), optimisticResult)) {
-    return true
-  }
-
-  // basically, just keep previous properties if nothing changed
-  return false
->>>>>>> 4d859e9a
 }