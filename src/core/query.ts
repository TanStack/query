--- conflicted
+++ resolved
@@ -396,8 +396,11 @@
     const abortController = getAbortController()
 
     // Create query function context
-<<<<<<< HEAD
-    const queryFnContext: QueryFunctionContext<TQueryKey> = { queryKey }
+    const queryFnContext: QueryFunctionContext<TQueryKey> = {
+      queryKey,
+      pageParam: undefined,
+      meta: this.meta,
+    }
 
     Object.defineProperty(queryFnContext, 'signal', {
       enumerable: true,
@@ -412,13 +415,6 @@
         return v
       },
     })
-=======
-    const queryFnContext: QueryFunctionContext<TQueryKey> = {
-      queryKey,
-      pageParam: undefined,
-      meta: this.meta,
-    }
->>>>>>> 020bb92d
 
     // Create fetch function
     const fetchFn = () =>
