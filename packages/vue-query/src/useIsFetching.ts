<<<<<<< HEAD
import { computed, onScopeDispose, ref, unref, watchSyncEffect } from 'vue-demi'
=======
import {
  computed,
  getCurrentScope,
  onScopeDispose,
  ref,
  unref,
  watch,
} from 'vue-demi'
>>>>>>> 84575118
import { useQueryClient } from './useQueryClient'
import { cloneDeepUnref, isQueryKey } from './utils'
import type { Ref } from 'vue-demi'
import type { QueryFilters as QF, QueryKey } from '@tanstack/query-core'

import type { MaybeRef, MaybeRefDeep, WithQueryClientKey } from './types'

export type QueryFilters = MaybeRefDeep<WithQueryClientKey<QF>>

export function useIsFetching(filters?: QueryFilters): Ref<number>
export function useIsFetching(
  queryKey?: MaybeRef<QueryKey>,
  filters?: Omit<QueryFilters, 'queryKey'>,
): Ref<number>
export function useIsFetching(
  arg1?: MaybeRef<QueryKey> | QueryFilters,
  arg2?: Omit<QueryFilters, 'queryKey'>,
): Ref<number> {
  if (process.env.NODE_ENV === 'development') {
    if (!getCurrentScope()) {
      console.warn(
        'vue-query composables like "uesQuery()" should only be used inside a "setup()" function or a running effect scope. They might otherwise lead to memory leaks.',
      )
    }
  }

  const filters = computed(() => parseFilterArgs(arg1, arg2))
  const queryClient =
    filters.value.queryClient ?? useQueryClient(filters.value.queryClientKey)

  const isFetching = ref()

  const listener = () => {
    isFetching.value = queryClient.isFetching(filters)
  }

  const unsubscribe = queryClient.getQueryCache().subscribe(listener)

  watchSyncEffect(listener)

  onScopeDispose(() => {
    unsubscribe()
  })

  return isFetching
}

export function parseFilterArgs(
  arg1?: MaybeRef<QueryKey> | QueryFilters,
  arg2: QueryFilters = {},
) {
  const plainArg1 = unref(arg1)
  const plainArg2 = unref(arg2)

  let options = plainArg1

  if (isQueryKey(plainArg1)) {
    options = { ...plainArg2, queryKey: plainArg1 }
  } else {
    // eslint-disable-next-line @typescript-eslint/no-unnecessary-condition
    options = plainArg1 || {}
  }

  return cloneDeepUnref(options) as WithQueryClientKey<QF>
}<|MERGE_RESOLUTION|>--- conflicted
+++ resolved
@@ -1,15 +1,11 @@
-<<<<<<< HEAD
-import { computed, onScopeDispose, ref, unref, watchSyncEffect } from 'vue-demi'
-=======
 import {
   computed,
   getCurrentScope,
   onScopeDispose,
   ref,
   unref,
-  watch,
+  watchSyncEffect,
 } from 'vue-demi'
->>>>>>> 84575118
 import { useQueryClient } from './useQueryClient'
 import { cloneDeepUnref, isQueryKey } from './utils'
 import type { Ref } from 'vue-demi'
