--- conflicted
+++ resolved
@@ -165,9 +165,6 @@
   filters: QueryFilters,
   query: Query<any, any, any, any>
 ): boolean {
-<<<<<<< HEAD
-  const { type = 'all', exact, fetching, predicate, queryKey, stale } = filters
-=======
   const {
     type = 'all',
     exact,
@@ -176,7 +173,6 @@
     queryKey,
     stale,
   } = filters
->>>>>>> b84681fd
 
   if (isQueryKey(queryKey)) {
     if (exact) {
