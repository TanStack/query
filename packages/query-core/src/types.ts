--- conflicted
+++ resolved
@@ -1106,30 +1106,18 @@
     data: TData,
     variables: TVariables,
     context: TContext,
-<<<<<<< HEAD
   ) => void | Promise<void> | Promise<Array<void>>
-=======
-  ) => Promise<void> | void
->>>>>>> 37eda0d7
   onError?: (
     error: TError,
     variables: TVariables,
     context: TContext | undefined,
-<<<<<<< HEAD
   ) => void | Promise<void> | Promise<Array<void>>
-=======
-  ) => Promise<void> | void
->>>>>>> 37eda0d7
   onSettled?: (
     data: TData | undefined,
     error: TError | null,
     variables: TVariables,
     context: TContext | undefined,
-<<<<<<< HEAD
   ) => void | Promise<void> | Promise<Array<void>>
-=======
-  ) => Promise<void> | void
->>>>>>> 37eda0d7
   retry?: RetryValue<TError>
   retryDelay?: RetryDelayValue<TError>
   networkMode?: NetworkMode
