--- conflicted
+++ resolved
@@ -34,15 +34,7 @@
 
 ```json
 {
-<<<<<<< HEAD
-  "rules": {
-    "@tanstack/query/exhaustive-deps": "error",
-    "@tanstack/query/no-rest-destructuring": "warn",
-    "@tanstack/query/stable-query-client": "error"
-  }
-=======
   "plugins": ["@tanstack/query"]
->>>>>>> 47449b73
 }
 ```
 
@@ -52,6 +44,7 @@
 {
   "rules": {
     "@tanstack/query/exhaustive-deps": "error",
+    "@tanstack/query/no-rest-destructuring": "warn",
     "@tanstack/query/stable-query-client": "error"
   }
 }
