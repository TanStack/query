--- conflicted
+++ resolved
@@ -13,19 +13,11 @@
     "@tanstack/svelte-query-devtools": "^5.51.1"
   },
   "devDependencies": {
-<<<<<<< HEAD
     "@sveltejs/adapter-auto": "^3.2.0",
     "@sveltejs/kit": "^2.5.9",
     "@sveltejs/vite-plugin-svelte": "^4.0.0-next.3",
     "svelte": "5.0.0-next.183",
     "svelte-check": "^3.7.1",
-=======
-    "@sveltejs/adapter-auto": "^3.2.2",
-    "@sveltejs/kit": "^2.5.18",
-    "@sveltejs/vite-plugin-svelte": "^3.1.0",
-    "svelte": "^4.2.18",
-    "svelte-check": "^3.8.4",
->>>>>>> 38e5c4b8
     "typescript": "5.3.3",
     "vite": "^5.3.3"
   }
