import { waitFor } from '@testing-library/react'
import '@testing-library/jest-dom'

import { sleep, queryKey, createQueryClient } from './utils'
import type {
  QueryCache,
  QueryClient,
  QueryFunction,
  QueryObserverOptions,
} from '..'
import { InfiniteQueryObserver, QueryObserver } from '..'
import { focusManager, onlineManager } from '..'

describe('queryClient', () => {
  let queryClient: QueryClient
  let queryCache: QueryCache

  beforeEach(() => {
    queryClient = createQueryClient()
    queryCache = queryClient.getQueryCache()
    queryClient.mount()
  })

  afterEach(() => {
    queryClient.clear()
    queryClient.unmount()
  })

  describe('defaultOptions', () => {
    test('should merge defaultOptions', async () => {
      const key = queryKey()

      const queryFn = () => 'data'
      const testClient = createQueryClient({
        defaultOptions: { queries: { queryFn } },
      })

      expect(() => testClient.prefetchQuery({ queryKey: key })).not.toThrow()
    })

    test('should merge defaultOptions when query is added to cache', async () => {
      const key = queryKey()

      const testClient = createQueryClient({
        defaultOptions: {
          queries: { gcTime: Infinity },
        },
      })

      const fetchData = () => Promise.resolve('data')
      await testClient.prefetchQuery({ queryKey: key, queryFn: fetchData })
      const newQuery = testClient.getQueryCache().find({ queryKey: key })
      expect(newQuery?.options.gcTime).toBe(Infinity)
    })

    test('should get defaultOptions', async () => {
      const queryFn = () => 'data'
      const defaultOptions = { queries: { queryFn } }
      const testClient = createQueryClient({
        defaultOptions,
      })
      expect(testClient.getDefaultOptions()).toMatchObject(defaultOptions)
    })
  })

  describe('setQueryDefaults', () => {
    test('should not trigger a fetch', async () => {
      const key = queryKey()
      queryClient.setQueryDefaults(key, { queryFn: () => 'data' })
      await sleep(1)
      const data = queryClient.getQueryData(key)
      expect(data).toBeUndefined()
    })

    test('should be able to override defaults', async () => {
      const key = queryKey()
      queryClient.setQueryDefaults(key, { queryFn: () => 'data' })
      const observer = new QueryObserver(queryClient, { queryKey: key })
      const { data } = await observer.refetch()
      expect(data).toBe('data')
    })

    test('should match the query key partially', async () => {
      const key = queryKey()
      queryClient.setQueryDefaults([key], { queryFn: () => 'data' })
      const observer = new QueryObserver(queryClient, {
        queryKey: [key, 'a'],
      })
      const { data } = await observer.refetch()
      expect(data).toBe('data')
    })

    test('should not match if the query key is a subset', async () => {
      const key = queryKey()
      queryClient.setQueryDefaults([key, 'a'], {
        queryFn: () => 'data',
      })
      const observer = new QueryObserver(queryClient, {
        queryKey: [key],
        retry: false,
        enabled: false,
      })
      const { status } = await observer.refetch()
      expect(status).toBe('error')
    })

    test('should also set defaults for observers', async () => {
      const key = queryKey()
      queryClient.setQueryDefaults(key, {
        queryFn: () => 'data',
        enabled: false,
      })
      const observer = new QueryObserver(queryClient, {
        queryKey: [key],
      })
      expect(observer.getCurrentResult().status).toBe('loading')
      expect(observer.getCurrentResult().fetchStatus).toBe('idle')
    })

    test('should update existing query defaults', async () => {
      const key = queryKey()
      const queryOptions1 = { queryFn: () => 'data' }
      const queryOptions2 = { retry: false }
      queryClient.setQueryDefaults(key, { ...queryOptions1 })
      queryClient.setQueryDefaults(key, { ...queryOptions2 })
      expect(queryClient.getQueryDefaults(key)).toMatchObject(queryOptions2)
    })

<<<<<<< HEAD
    test('should warn in dev if several query defaults match a given key', () => {
      const consoleMock = jest.spyOn(console, 'error')
      consoleMock.mockImplementation(() => undefined)
      // Check discussion here: https://github.com/tannerlinsley/react-query/discussions/3199
      const keyABCD = [
        {
          a: 'a',
          b: 'b',
          c: 'c',
          d: 'd',
        },
      ]

      // The key below "contains" keyABCD => it is more generic
      const keyABC = [
        {
          a: 'a',
          b: 'b',
          c: 'c',
        },
      ]

      // The defaults for query matching key "ABCD" (least generic)
      const defaultsOfABCD = {
        queryFn: function ABCDQueryFn() {
          return 'ABCD'
        },
      }

      // The defaults for query matching key "ABC" (most generic)
      const defaultsOfABC = {
        queryFn: function ABCQueryFn() {
          return 'ABC'
        },
      }

      // No defaults, no warning
      const noDefaults = queryClient.getQueryDefaults(keyABCD)
      expect(noDefaults).toBeUndefined()
      expect(consoleMock).toHaveBeenCalledTimes(0)

      // If defaults for key ABCD are registered **before** the ones of key ABC (more generic)…
      queryClient.setQueryDefaults(keyABCD, defaultsOfABCD)
      queryClient.setQueryDefaults(keyABC, defaultsOfABC)
      // … then the "good" defaults are retrieved: we get the ones for key "ABCD"
      const goodDefaults = queryClient.getQueryDefaults(keyABCD)
      expect(goodDefaults).toBe(defaultsOfABCD)
      // The warning is still raised since several defaults are matching
      expect(consoleMock).toHaveBeenCalledTimes(1)

      // Let's create another queryClient and change the order of registration
      const newQueryClient = createQueryClient()
      // The defaults for key ABC (more generic) are registered **before** the ones of key ABCD…
      newQueryClient.setQueryDefaults(keyABC, defaultsOfABC)
      newQueryClient.setQueryDefaults(keyABCD, defaultsOfABCD)
      // … then the "wrong" defaults are retrieved: we get the ones for key "ABC"
      const badDefaults = newQueryClient.getQueryDefaults(keyABCD)
      expect(badDefaults).not.toBe(defaultsOfABCD)
      expect(badDefaults).toBe(defaultsOfABC)
      expect(consoleMock).toHaveBeenCalledTimes(2)
      consoleMock.mockRestore()
    })

    test('should warn in dev if several mutation defaults match a given key', () => {
      const consoleMock = jest.spyOn(console, 'error')
      consoleMock.mockImplementation(() => undefined)
      // Check discussion here: https://github.com/tannerlinsley/react-query/discussions/3199
      const keyABCD = [
        {
          a: 'a',
          b: 'b',
          c: 'c',
          d: 'd',
        },
      ]

      // The key below "contains" keyABCD => it is more generic
      const keyABC = [
        {
          a: 'a',
          b: 'b',
          c: 'c',
        },
      ]

      // The defaults for mutation matching key "ABCD" (least generic)
      const defaultsOfABCD = {
        mutationFn: Promise.resolve,
      }

      // The defaults for mutation matching key "ABC" (most generic)
      const defaultsOfABC = {
        mutationFn: Promise.resolve,
      }

      // No defaults, no warning
      const noDefaults = queryClient.getMutationDefaults(keyABCD)
      expect(noDefaults).toBeUndefined()
      expect(consoleMock).toHaveBeenCalledTimes(0)

      // If defaults for key ABCD are registered **before** the ones of key ABC (more generic)…
      queryClient.setMutationDefaults(keyABCD, defaultsOfABCD)
      queryClient.setMutationDefaults(keyABC, defaultsOfABC)
      // … then the "good" defaults are retrieved: we get the ones for key "ABCD"
      const goodDefaults = queryClient.getMutationDefaults(keyABCD)
      expect(goodDefaults).toBe(defaultsOfABCD)
      // The warning is still raised since several defaults are matching
      expect(consoleMock).toHaveBeenCalledTimes(1)

      // Let's create another queryClient and change the order of registration
      const newQueryClient = createQueryClient()
      // The defaults for key ABC (more generic) are registered **before** the ones of key ABCD…
      newQueryClient.setMutationDefaults(keyABC, defaultsOfABC)
      newQueryClient.setMutationDefaults(keyABCD, defaultsOfABCD)
      // … then the "wrong" defaults are retrieved: we get the ones for key "ABC"
      const badDefaults = newQueryClient.getMutationDefaults(keyABCD)
      expect(badDefaults).not.toBe(defaultsOfABCD)
      expect(badDefaults).toBe(defaultsOfABC)
      expect(consoleMock).toHaveBeenCalledTimes(2)
      consoleMock.mockRestore()
=======
    test('should merge defaultOptions', async () => {
      const key = queryKey()

      queryClient.setQueryDefaults([...key, 'todo'], { suspense: true })
      queryClient.setQueryDefaults([...key, 'todo', 'detail'], {
        staleTime: 5000,
      })

      expect(
        queryClient.getQueryDefaults([...key, 'todo', 'detail']),
      ).toMatchObject({ suspense: true, staleTime: 5000 })
>>>>>>> 5b252e61
    })
  })

  describe('setQueryData', () => {
    test('should not crash if query could not be found', () => {
      const key = queryKey()
      const user = { userId: 1 }
      expect(() => {
        queryClient.setQueryData([key, user], (prevUser?: typeof user) => ({
          ...prevUser!,
          name: 'Edvin',
        }))
      }).not.toThrow()
    })

    test('should not crash when variable is null', () => {
      const key = queryKey()
      queryClient.setQueryData([key, { userId: null }], 'Old Data')
      expect(() => {
        queryClient.setQueryData([key, { userId: null }], 'New Data')
      }).not.toThrow()
    })

    test('should use default options', () => {
      const key = queryKey()
      const testClient = createQueryClient({
        defaultOptions: { queries: { queryKeyHashFn: () => 'someKey' } },
      })
      const testCache = testClient.getQueryCache()
      testClient.setQueryData(key, 'data')
      expect(testClient.getQueryData(key)).toBe('data')
      expect(testCache.find({ queryKey: key })).toBe(testCache.get('someKey'))
    })

    test('should create a new query if query was not found', () => {
      const key = queryKey()
      queryClient.setQueryData(key, 'bar')
      expect(queryClient.getQueryData(key)).toBe('bar')
    })

    test('should create a new query if query was not found', () => {
      const key = queryKey()
      queryClient.setQueryData(key, 'qux')
      expect(queryClient.getQueryData(key)).toBe('qux')
    })

    test('should not create a new query if query was not found and data is undefined', () => {
      const key = queryKey()
      expect(queryClient.getQueryCache().find({ queryKey: key })).toBe(
        undefined,
      )
      queryClient.setQueryData(key, undefined)
      expect(queryClient.getQueryCache().find({ queryKey: key })).toBe(
        undefined,
      )
    })

    test('should not create a new query if query was not found and updater returns undefined', () => {
      const key = queryKey()
      expect(queryClient.getQueryCache().find({ queryKey: key })).toBe(
        undefined,
      )
      queryClient.setQueryData(key, () => undefined)
      expect(queryClient.getQueryCache().find({ queryKey: key })).toBe(
        undefined,
      )
    })

    test('should not update query data if data is undefined', () => {
      const key = queryKey()
      queryClient.setQueryData(key, 'qux')
      queryClient.setQueryData(key, undefined)
      expect(queryClient.getQueryData(key)).toBe('qux')
    })

    test('should not update query data if updater returns undefined', () => {
      const key = queryKey()
      queryClient.setQueryData<string>(key, 'qux')
      queryClient.setQueryData<string>(key, () => undefined)
      expect(queryClient.getQueryData(key)).toBe('qux')
    })

    test('should accept an update function', () => {
      const key = queryKey()

      const updater = jest.fn((oldData) => `new data + ${oldData}`)

      queryClient.setQueryData(key, 'test data')
      queryClient.setQueryData(key, updater)

      expect(updater).toHaveBeenCalled()
      expect(queryCache.find({ queryKey: key })!.state.data).toEqual(
        'new data + test data',
      )
    })

    test('should set the new data without comparison if structuralSharing is set to false', () => {
      const key = queryKey()

      queryClient.setDefaultOptions({
        queries: {
          structuralSharing: false,
        },
      })

      const oldData = { value: true }
      const newData = { value: true }
      queryClient.setQueryData(key, oldData)
      queryClient.setQueryData(key, newData)

      expect(queryCache.find({ queryKey: key })!.state.data).toBe(newData)
    })

    test('should apply a custom structuralSharing function when provided', () => {
      const key = queryKey()

      const queryObserverOptions = {
        structuralSharing: (
          prevData: { value: Date } | undefined,
          newData: { value: Date },
        ) => {
          if (!prevData) {
            return newData
          }
          return newData.value.getTime() === prevData.value.getTime()
            ? prevData
            : newData
        },
      } as QueryObserverOptions

      queryClient.setDefaultOptions({ queries: queryObserverOptions })

      const oldData = { value: new Date(2022, 6, 19) }
      const newData = { value: new Date(2022, 6, 19) }
      queryClient.setQueryData(key, oldData)
      queryClient.setQueryData(key, newData)

      expect(queryCache.find({ queryKey: key })!.state.data).toBe(oldData)

      const distinctData = { value: new Date(2021, 11, 25) }
      queryClient.setQueryData(key, distinctData)

      expect(queryCache.find({ queryKey: key })!.state.data).toBe(distinctData)
    })

    test('should not set isFetching to false', async () => {
      const key = queryKey()
      queryClient.prefetchQuery({
        queryKey: key,
        queryFn: async () => {
          await sleep(10)
          return 23
        },
      })
      expect(queryClient.getQueryState(key)).toMatchObject({
        data: undefined,
        fetchStatus: 'fetching',
      })
      queryClient.setQueryData(key, 42)
      expect(queryClient.getQueryState(key)).toMatchObject({
        data: 42,
        fetchStatus: 'fetching',
      })
      await waitFor(() =>
        expect(queryClient.getQueryState(key)).toMatchObject({
          data: 23,
          fetchStatus: 'idle',
        }),
      )
    })
  })

  describe('setQueriesData', () => {
    test('should update all existing, matching queries', () => {
      queryClient.setQueryData(['key', 1], 1)
      queryClient.setQueryData(['key', 2], 2)

      const result = queryClient.setQueriesData<number>(
        { queryKey: ['key'] },
        (old) => (old ? old + 5 : undefined),
      )

      expect(result).toEqual([
        [['key', 1], 6],
        [['key', 2], 7],
      ])
      expect(queryClient.getQueryData(['key', 1])).toBe(6)
      expect(queryClient.getQueryData(['key', 2])).toBe(7)
    })

    test('should accept queryFilters', () => {
      queryClient.setQueryData(['key', 1], 1)
      queryClient.setQueryData(['key', 2], 2)
      const query1 = queryCache.find({ queryKey: ['key', 1] })!

      const result = queryClient.setQueriesData<number>(
        { predicate: (query) => query === query1 },
        (old) => old! + 5,
      )

      expect(result).toEqual([[['key', 1], 6]])
      expect(queryClient.getQueryData(['key', 1])).toBe(6)
      expect(queryClient.getQueryData(['key', 2])).toBe(2)
    })

    test('should not update non existing queries', () => {
      const result = queryClient.setQueriesData<string>(
        { queryKey: ['key'] },
        'data',
      )

      expect(result).toEqual([])
      expect(queryClient.getQueryData(['key'])).toBe(undefined)
    })
  })

  describe('getQueryData', () => {
    test('should return the query data if the query is found', () => {
      const key = queryKey()
      queryClient.setQueryData([key, 'id'], 'bar')
      expect(queryClient.getQueryData([key, 'id'])).toBe('bar')
    })

    test('should return undefined if the query is not found', () => {
      const key = queryKey()
      expect(queryClient.getQueryData(key)).toBeUndefined()
    })

    test('should match exact by default', () => {
      const key = queryKey()
      queryClient.setQueryData([key, 'id'], 'bar')
      expect(queryClient.getQueryData([key])).toBeUndefined()
    })
  })

  describe('ensureQueryData', () => {
    test('should return the cached query data if the query is found', async () => {
      const key = queryKey()
      const queryFn = () => Promise.resolve('data')

      queryClient.setQueryData([key, 'id'], 'bar')

      await expect(
        queryClient.ensureQueryData({ queryKey: [key, 'id'], queryFn }),
      ).resolves.toEqual('bar')
    })

    test('should call fetchQuery and return its results if the query is not found', async () => {
      const key = queryKey()
      const queryFn = () => Promise.resolve('data')

      await expect(
        queryClient.ensureQueryData({ queryKey: [key], queryFn }),
      ).resolves.toEqual('data')
    })
  })

  describe('getQueriesData', () => {
    test('should return the query data for all matched queries', () => {
      const key1 = queryKey()
      const key2 = queryKey()
      queryClient.setQueryData([key1, 1], 1)
      queryClient.setQueryData([key1, 2], 2)
      queryClient.setQueryData([key2, 2], 2)
      expect(queryClient.getQueriesData({ queryKey: [key1] })).toEqual([
        [[key1, 1], 1],
        [[key1, 2], 2],
      ])
    })

    test('should return empty array if queries are not found', () => {
      const key = queryKey()
      expect(queryClient.getQueriesData({ queryKey: key })).toEqual([])
    })

    test('should accept query filters', () => {
      queryClient.setQueryData(['key', 1], 1)
      queryClient.setQueryData(['key', 2], 2)
      const query1 = queryCache.find({ queryKey: ['key', 1] })!

      const result = queryClient.getQueriesData({
        predicate: (query) => query === query1,
      })

      expect(result).toEqual([[['key', 1], 1]])
    })
  })

  describe('fetchQuery', () => {
    test('should not type-error with strict query key', async () => {
      type StrictData = 'data'
      type StrictQueryKey = ['strict', ...ReturnType<typeof queryKey>]
      const key: StrictQueryKey = ['strict', ...queryKey()]

      const fetchFn: QueryFunction<StrictData, StrictQueryKey> = () =>
        Promise.resolve('data')

      await expect(
        queryClient.fetchQuery<StrictData, any, StrictData, StrictQueryKey>({
          queryKey: key,
          queryFn: fetchFn,
        }),
      ).resolves.toEqual('data')
    })

    // https://github.com/tannerlinsley/react-query/issues/652
    test('should not retry by default', async () => {
      const key = queryKey()

      await expect(
        queryClient.fetchQuery({
          queryKey: key,
          queryFn: async (): Promise<unknown> => {
            throw new Error('error')
          },
        }),
      ).rejects.toEqual(new Error('error'))
    })

    test('should return the cached data on cache hit', async () => {
      const key = queryKey()

      const fetchFn = () => Promise.resolve('data')
      const first = await queryClient.fetchQuery({
        queryKey: key,
        queryFn: fetchFn,
      })
      const second = await queryClient.fetchQuery({
        queryKey: key,
        queryFn: fetchFn,
      })

      expect(second).toBe(first)
    })

    test('should be able to fetch when garbage collection time is set to 0 and then be removed', async () => {
      const key1 = queryKey()
      const result = await queryClient.fetchQuery({
        queryKey: key1,
        queryFn: async () => {
          await sleep(10)
          return 1
        },
        gcTime: 0,
      })
      expect(result).toEqual(1)
      await waitFor(() =>
        expect(queryClient.getQueryData(key1)).toEqual(undefined),
      )
    })

    test('should keep a query in cache if garbage collection time is Infinity', async () => {
      const key1 = queryKey()
      const result = await queryClient.fetchQuery({
        queryKey: key1,
        queryFn: async () => {
          await sleep(10)
          return 1
        },
        gcTime: Infinity,
      })
      const result2 = queryClient.getQueryData(key1)
      expect(result).toEqual(1)
      expect(result2).toEqual(1)
    })

    test('should not force fetch', async () => {
      const key = queryKey()

      queryClient.setQueryData(key, 'og')
      const fetchFn = () => Promise.resolve('new')
      const first = await queryClient.fetchQuery({
        queryKey: key,
        queryFn: fetchFn,
        initialData: 'initial',
        staleTime: 100,
      })
      expect(first).toBe('og')
    })

    test('should only fetch if the data is older then the given stale time', async () => {
      const key = queryKey()

      let count = 0
      const fetchFn = () => ++count

      queryClient.setQueryData(key, count)
      const first = await queryClient.fetchQuery({
        queryKey: key,
        queryFn: fetchFn,
        staleTime: 100,
      })
      await sleep(11)
      const second = await queryClient.fetchQuery({
        queryKey: key,
        queryFn: fetchFn,
        staleTime: 10,
      })
      const third = await queryClient.fetchQuery({
        queryKey: key,
        queryFn: fetchFn,
        staleTime: 10,
      })
      await sleep(11)
      const fourth = await queryClient.fetchQuery({
        queryKey: key,
        queryFn: fetchFn,
        staleTime: 10,
      })
      expect(first).toBe(0)
      expect(second).toBe(1)
      expect(third).toBe(1)
      expect(fourth).toBe(2)
    })
  })

  describe('fetchInfiniteQuery', () => {
    test('should not type-error with strict query key', async () => {
      type StrictData = string
      type StrictQueryKey = ['strict', ...ReturnType<typeof queryKey>]
      const key: StrictQueryKey = ['strict', ...queryKey()]

      const data = {
        pages: ['data'],
        pageParams: [undefined],
      } as const

      const fetchFn: QueryFunction<StrictData, StrictQueryKey> = () =>
        Promise.resolve(data.pages[0])

      await expect(
        queryClient.fetchInfiniteQuery<
          StrictData,
          any,
          StrictData,
          StrictQueryKey
        >({ queryKey: key, queryFn: fetchFn }),
      ).resolves.toEqual(data)
    })

    test('should return infinite query data', async () => {
      const key = queryKey()
      const result = await queryClient.fetchInfiniteQuery({
        queryKey: key,
        queryFn: ({ pageParam = 10 }) => Number(pageParam),
      })
      const result2 = queryClient.getQueryData(key)

      const expected = {
        pages: [10],
        pageParams: [undefined],
      }

      expect(result).toEqual(expected)
      expect(result2).toEqual(expected)
    })
  })

  describe('prefetchInfiniteQuery', () => {
    test('should not type-error with strict query key', async () => {
      type StrictData = 'data'
      type StrictQueryKey = ['strict', ...ReturnType<typeof queryKey>]
      const key: StrictQueryKey = ['strict', ...queryKey()]

      const fetchFn: QueryFunction<StrictData, StrictQueryKey> = () =>
        Promise.resolve('data')

      await queryClient.prefetchInfiniteQuery<
        StrictData,
        any,
        StrictData,
        StrictQueryKey
      >({ queryKey: key, queryFn: fetchFn })

      const result = queryClient.getQueryData(key)

      expect(result).toEqual({
        pages: ['data'],
        pageParams: [undefined],
      })
    })

    test('should return infinite query data', async () => {
      const key = queryKey()

      await queryClient.prefetchInfiniteQuery({
        queryKey: key,
        queryFn: ({ pageParam = 10 }) => Number(pageParam),
      })

      const result = queryClient.getQueryData(key)

      expect(result).toEqual({
        pages: [10],
        pageParams: [undefined],
      })
    })
  })

  describe('prefetchQuery', () => {
    test('should not type-error with strict query key', async () => {
      type StrictData = 'data'
      type StrictQueryKey = ['strict', ...ReturnType<typeof queryKey>]
      const key: StrictQueryKey = ['strict', ...queryKey()]

      const fetchFn: QueryFunction<StrictData, StrictQueryKey> = () =>
        Promise.resolve('data')

      await queryClient.prefetchQuery<
        StrictData,
        any,
        StrictData,
        StrictQueryKey
      >({ queryKey: key, queryFn: fetchFn })

      const result = queryClient.getQueryData(key)

      expect(result).toEqual('data')
    })

    test('should return undefined when an error is thrown', async () => {
      const key = queryKey()

      const result = await queryClient.prefetchQuery({
        queryKey: key,
        queryFn: async (): Promise<unknown> => {
          throw new Error('error')
        },
        retry: false,
      })

      expect(result).toBeUndefined()
    })

    test('should be garbage collected after gcTime if unused', async () => {
      const key = queryKey()

      await queryClient.prefetchQuery({
        queryKey: key,
        queryFn: async () => {
          return 'data'
        },
        gcTime: 10,
      })
      expect(queryCache.find({ queryKey: key })).toBeDefined()
      await sleep(15)
      expect(queryCache.find({ queryKey: key })).not.toBeDefined()
    })
  })

  describe('removeQueries', () => {
    test('should not crash when exact is provided', async () => {
      const key = queryKey()

      const fetchFn = () => Promise.resolve('data')

      // check the query was added to the cache
      await queryClient.prefetchQuery({ queryKey: key, queryFn: fetchFn })
      expect(queryCache.find({ queryKey: key })).toBeTruthy()

      // check the error doesn't occur
      expect(() =>
        queryClient.removeQueries({ queryKey: key, exact: true }),
      ).not.toThrow()

      // check query was successful removed
      expect(queryCache.find({ queryKey: key })).toBeFalsy()
    })
  })

  describe('cancelQueries', () => {
    test('should revert queries to their previous state', async () => {
      const key1 = queryKey()
      const key2 = queryKey()
      const key3 = queryKey()
      await queryClient.fetchQuery({
        queryKey: key1,
        queryFn: async () => {
          return 'data'
        },
      })
      try {
        await queryClient.fetchQuery({
          queryKey: key2,
          queryFn: async () => {
            return Promise.reject<unknown>('err')
          },
        })
      } catch {}
      queryClient.fetchQuery({
        queryKey: key1,
        queryFn: async () => {
          await sleep(1000)
          return 'data2'
        },
      })
      try {
        queryClient.fetchQuery({
          queryKey: key2,
          queryFn: async () => {
            await sleep(1000)
            return Promise.reject<unknown>('err2')
          },
        })
      } catch {}
      queryClient.fetchQuery({
        queryKey: key3,
        queryFn: async () => {
          await sleep(1000)
          return 'data3'
        },
      })
      await sleep(10)
      await queryClient.cancelQueries()
      const state1 = queryClient.getQueryState(key1)
      const state2 = queryClient.getQueryState(key2)
      const state3 = queryClient.getQueryState(key3)
      expect(state1).toMatchObject({
        data: 'data',
        status: 'success',
      })
      expect(state2).toMatchObject({
        data: undefined,
        error: 'err',
        status: 'error',
      })
      expect(state3).toMatchObject({
        data: undefined,
        status: 'loading',
        fetchStatus: 'idle',
      })
    })

    test('should not revert if revert option is set to false', async () => {
      const key1 = queryKey()
      await queryClient.fetchQuery({
        queryKey: key1,
        queryFn: async () => {
          return 'data'
        },
      })
      queryClient.fetchQuery({
        queryKey: key1,
        queryFn: async () => {
          await sleep(1000)
          return 'data2'
        },
      })
      await sleep(10)
      await queryClient.cancelQueries({ queryKey: key1 }, { revert: false })
      const state1 = queryClient.getQueryState(key1)
      expect(state1).toMatchObject({
        status: 'error',
      })
    })
  })

  describe('refetchQueries', () => {
    test('should not refetch if all observers are disabled', async () => {
      const key = queryKey()
      const queryFn = jest.fn<string, unknown[]>().mockReturnValue('data')
      await queryClient.fetchQuery({ queryKey: key, queryFn })
      const observer1 = new QueryObserver(queryClient, {
        queryKey: key,
        queryFn,
        enabled: false,
      })
      observer1.subscribe(() => undefined)
      await queryClient.refetchQueries()
      observer1.destroy()
      expect(queryFn).toHaveBeenCalledTimes(1)
    })
    test('should refetch if at least one observer is enabled', async () => {
      const key = queryKey()
      const queryFn = jest.fn<string, unknown[]>().mockReturnValue('data')
      await queryClient.fetchQuery({ queryKey: key, queryFn })
      const observer1 = new QueryObserver(queryClient, {
        queryKey: key,
        queryFn,
        enabled: false,
      })
      const observer2 = new QueryObserver(queryClient, {
        queryKey: key,
        queryFn,
        refetchOnMount: false,
      })
      observer1.subscribe(() => undefined)
      observer2.subscribe(() => undefined)
      await queryClient.refetchQueries()
      observer1.destroy()
      observer2.destroy()
      expect(queryFn).toHaveBeenCalledTimes(2)
    })
    test('should refetch all queries when no arguments are given', async () => {
      const key1 = queryKey()
      const key2 = queryKey()
      const queryFn1 = jest.fn<string, unknown[]>().mockReturnValue('data1')
      const queryFn2 = jest.fn<string, unknown[]>().mockReturnValue('data2')
      await queryClient.fetchQuery({ queryKey: key1, queryFn: queryFn1 })
      await queryClient.fetchQuery({ queryKey: key2, queryFn: queryFn2 })
      const observer1 = new QueryObserver(queryClient, {
        queryKey: key1,
        staleTime: Infinity,
        initialData: 'initial',
      })
      const observer2 = new QueryObserver(queryClient, {
        queryKey: key1,
        staleTime: Infinity,
        initialData: 'initial',
      })
      observer1.subscribe(() => undefined)
      observer2.subscribe(() => undefined)
      await queryClient.refetchQueries()
      observer1.destroy()
      observer2.destroy()
      expect(queryFn1).toHaveBeenCalledTimes(2)
      expect(queryFn2).toHaveBeenCalledTimes(2)
    })

    test('should be able to refetch all fresh queries', async () => {
      const key1 = queryKey()
      const key2 = queryKey()
      const queryFn1 = jest.fn<string, unknown[]>().mockReturnValue('data1')
      const queryFn2 = jest.fn<string, unknown[]>().mockReturnValue('data2')
      await queryClient.fetchQuery({ queryKey: key1, queryFn: queryFn1 })
      await queryClient.fetchQuery({ queryKey: key2, queryFn: queryFn2 })
      const observer = new QueryObserver(queryClient, {
        queryKey: key1,
        queryFn: queryFn1,
        staleTime: Infinity,
      })
      const unsubscribe = observer.subscribe(() => undefined)
      await queryClient.refetchQueries({ type: 'active', stale: false })
      unsubscribe()
      expect(queryFn1).toHaveBeenCalledTimes(2)
      expect(queryFn2).toHaveBeenCalledTimes(1)
    })

    test('should be able to refetch all stale queries', async () => {
      const key1 = queryKey()
      const key2 = queryKey()
      const queryFn1 = jest.fn<string, unknown[]>().mockReturnValue('data1')
      const queryFn2 = jest.fn<string, unknown[]>().mockReturnValue('data2')
      await queryClient.fetchQuery({ queryKey: key1, queryFn: queryFn1 })
      await queryClient.fetchQuery({ queryKey: key2, queryFn: queryFn2 })
      const observer = new QueryObserver(queryClient, {
        queryKey: key1,
        queryFn: queryFn1,
      })
      const unsubscribe = observer.subscribe(() => undefined)
      queryClient.invalidateQueries({ queryKey: key1 })
      await queryClient.refetchQueries({ stale: true })
      unsubscribe()
      // fetchQuery, observer mount, invalidation (cancels observer mount) and refetch
      expect(queryFn1).toHaveBeenCalledTimes(4)
      expect(queryFn2).toHaveBeenCalledTimes(1)
    })

    test('should be able to refetch all stale and active queries', async () => {
      const key1 = queryKey()
      const key2 = queryKey()
      const queryFn1 = jest.fn<string, unknown[]>().mockReturnValue('data1')
      const queryFn2 = jest.fn<string, unknown[]>().mockReturnValue('data2')
      await queryClient.fetchQuery({ queryKey: key1, queryFn: queryFn1 })
      await queryClient.fetchQuery({ queryKey: key2, queryFn: queryFn2 })
      queryClient.invalidateQueries({ queryKey: key1 })
      const observer = new QueryObserver(queryClient, {
        queryKey: key1,
        queryFn: queryFn1,
      })
      const unsubscribe = observer.subscribe(() => undefined)
      await queryClient.refetchQueries(
        { type: 'active', stale: true },
        { cancelRefetch: false },
      )
      unsubscribe()
      expect(queryFn1).toHaveBeenCalledTimes(2)
      expect(queryFn2).toHaveBeenCalledTimes(1)
    })

    test('should be able to refetch all active and inactive queries', async () => {
      const key1 = queryKey()
      const key2 = queryKey()
      const queryFn1 = jest.fn<string, unknown[]>().mockReturnValue('data1')
      const queryFn2 = jest.fn<string, unknown[]>().mockReturnValue('data2')
      await queryClient.fetchQuery({ queryKey: key1, queryFn: queryFn1 })
      await queryClient.fetchQuery({ queryKey: key2, queryFn: queryFn2 })
      const observer = new QueryObserver(queryClient, {
        queryKey: key1,
        queryFn: queryFn1,
        staleTime: Infinity,
      })
      const unsubscribe = observer.subscribe(() => undefined)
      await queryClient.refetchQueries()
      unsubscribe()
      expect(queryFn1).toHaveBeenCalledTimes(2)
      expect(queryFn2).toHaveBeenCalledTimes(2)
    })

    test('should be able to refetch all active and inactive queries', async () => {
      const key1 = queryKey()
      const key2 = queryKey()
      const queryFn1 = jest.fn<string, unknown[]>().mockReturnValue('data1')
      const queryFn2 = jest.fn<string, unknown[]>().mockReturnValue('data2')
      await queryClient.fetchQuery({ queryKey: key1, queryFn: queryFn1 })
      await queryClient.fetchQuery({ queryKey: key2, queryFn: queryFn2 })
      const observer = new QueryObserver(queryClient, {
        queryKey: key1,
        queryFn: queryFn1,
        staleTime: Infinity,
      })
      const unsubscribe = observer.subscribe(() => undefined)
      await queryClient.refetchQueries({ type: 'all' })
      unsubscribe()
      expect(queryFn1).toHaveBeenCalledTimes(2)
      expect(queryFn2).toHaveBeenCalledTimes(2)
    })

    test('should be able to refetch only active queries', async () => {
      const key1 = queryKey()
      const key2 = queryKey()
      const queryFn1 = jest.fn<string, unknown[]>().mockReturnValue('data1')
      const queryFn2 = jest.fn<string, unknown[]>().mockReturnValue('data2')
      await queryClient.fetchQuery({ queryKey: key1, queryFn: queryFn1 })
      await queryClient.fetchQuery({ queryKey: key2, queryFn: queryFn2 })
      const observer = new QueryObserver(queryClient, {
        queryKey: key1,
        queryFn: queryFn1,
        staleTime: Infinity,
      })
      const unsubscribe = observer.subscribe(() => undefined)
      await queryClient.refetchQueries({ type: 'active' })
      unsubscribe()
      expect(queryFn1).toHaveBeenCalledTimes(2)
      expect(queryFn2).toHaveBeenCalledTimes(1)
    })

    test('should be able to refetch only inactive queries', async () => {
      const key1 = queryKey()
      const key2 = queryKey()
      const queryFn1 = jest.fn<string, unknown[]>().mockReturnValue('data1')
      const queryFn2 = jest.fn<string, unknown[]>().mockReturnValue('data2')
      await queryClient.fetchQuery({ queryKey: key1, queryFn: queryFn1 })
      await queryClient.fetchQuery({ queryKey: key2, queryFn: queryFn2 })
      const observer = new QueryObserver(queryClient, {
        queryKey: key1,
        queryFn: queryFn1,
        staleTime: Infinity,
      })
      const unsubscribe = observer.subscribe(() => undefined)
      await queryClient.refetchQueries({ type: 'inactive' })
      unsubscribe()
      expect(queryFn1).toHaveBeenCalledTimes(1)
      expect(queryFn2).toHaveBeenCalledTimes(2)
    })

    test('should throw an error if throwOnError option is set to true', async () => {
      const key1 = queryKey()
      const queryFnError = () => Promise.reject<unknown>('error')
      try {
        await queryClient.fetchQuery({
          queryKey: key1,
          queryFn: queryFnError,
          retry: false,
        })
      } catch {}
      let error: any
      try {
        await queryClient.refetchQueries(
          { queryKey: key1 },
          { throwOnError: true },
        )
      } catch (err) {
        error = err
      }
      expect(error).toEqual('error')
    })
  })

  describe('invalidateQueries', () => {
    test('should refetch active queries by default', async () => {
      const key1 = queryKey()
      const key2 = queryKey()
      const queryFn1 = jest.fn<string, unknown[]>().mockReturnValue('data1')
      const queryFn2 = jest.fn<string, unknown[]>().mockReturnValue('data2')
      await queryClient.fetchQuery({ queryKey: key1, queryFn: queryFn1 })
      await queryClient.fetchQuery({ queryKey: key2, queryFn: queryFn2 })
      const observer = new QueryObserver(queryClient, {
        queryKey: key1,
        queryFn: queryFn1,
        staleTime: Infinity,
      })
      const unsubscribe = observer.subscribe(() => undefined)
      queryClient.invalidateQueries({ queryKey: key1 })
      unsubscribe()
      expect(queryFn1).toHaveBeenCalledTimes(2)
      expect(queryFn2).toHaveBeenCalledTimes(1)
    })

    test('should not refetch inactive queries by default', async () => {
      const key1 = queryKey()
      const key2 = queryKey()
      const queryFn1 = jest.fn<string, unknown[]>().mockReturnValue('data1')
      const queryFn2 = jest.fn<string, unknown[]>().mockReturnValue('data2')
      await queryClient.fetchQuery({ queryKey: key1, queryFn: queryFn1 })
      await queryClient.fetchQuery({ queryKey: key2, queryFn: queryFn2 })
      const observer = new QueryObserver(queryClient, {
        queryKey: key1,
        enabled: false,
        staleTime: Infinity,
      })
      const unsubscribe = observer.subscribe(() => undefined)
      queryClient.invalidateQueries({ queryKey: key1 })
      unsubscribe()
      expect(queryFn1).toHaveBeenCalledTimes(1)
      expect(queryFn2).toHaveBeenCalledTimes(1)
    })

    test('should not refetch active queries when "refetch" is "none"', async () => {
      const key1 = queryKey()
      const key2 = queryKey()
      const queryFn1 = jest.fn<string, unknown[]>().mockReturnValue('data1')
      const queryFn2 = jest.fn<string, unknown[]>().mockReturnValue('data2')
      await queryClient.fetchQuery({ queryKey: key1, queryFn: queryFn1 })
      await queryClient.fetchQuery({ queryKey: key2, queryFn: queryFn2 })
      const observer = new QueryObserver(queryClient, {
        queryKey: key1,
        queryFn: queryFn1,
        staleTime: Infinity,
      })
      const unsubscribe = observer.subscribe(() => undefined)
      queryClient.invalidateQueries({
        queryKey: key1,
        refetchType: 'none',
      })
      unsubscribe()
      expect(queryFn1).toHaveBeenCalledTimes(1)
      expect(queryFn2).toHaveBeenCalledTimes(1)
    })

    test('should refetch inactive queries when "refetch" is "inactive"', async () => {
      const key1 = queryKey()
      const key2 = queryKey()
      const queryFn1 = jest.fn<string, unknown[]>().mockReturnValue('data1')
      const queryFn2 = jest.fn<string, unknown[]>().mockReturnValue('data2')
      await queryClient.fetchQuery({ queryKey: key1, queryFn: queryFn1 })
      await queryClient.fetchQuery({ queryKey: key2, queryFn: queryFn2 })
      const observer = new QueryObserver(queryClient, {
        queryKey: key1,
        queryFn: queryFn1,
        staleTime: Infinity,
        refetchOnMount: false,
      })
      const unsubscribe = observer.subscribe(() => undefined)
      unsubscribe()

      await queryClient.invalidateQueries({
        queryKey: key1,
        refetchType: 'inactive',
      })
      expect(queryFn1).toHaveBeenCalledTimes(2)
      expect(queryFn2).toHaveBeenCalledTimes(1)
    })

    test('should refetch active and inactive queries when "refetch" is "all"', async () => {
      const key1 = queryKey()
      const key2 = queryKey()
      const queryFn1 = jest.fn<string, unknown[]>().mockReturnValue('data1')
      const queryFn2 = jest.fn<string, unknown[]>().mockReturnValue('data2')
      await queryClient.fetchQuery({ queryKey: key1, queryFn: queryFn1 })
      await queryClient.fetchQuery({ queryKey: key2, queryFn: queryFn2 })
      const observer = new QueryObserver(queryClient, {
        queryKey: key1,
        queryFn: queryFn1,
        staleTime: Infinity,
      })
      const unsubscribe = observer.subscribe(() => undefined)
      queryClient.invalidateQueries({
        refetchType: 'all',
      })
      unsubscribe()
      expect(queryFn1).toHaveBeenCalledTimes(2)
      expect(queryFn2).toHaveBeenCalledTimes(2)
    })

    test('should cancel ongoing fetches if cancelRefetch option is set (default value)', async () => {
      const key = queryKey()
      const abortFn = jest.fn()
      let fetchCount = 0
      const observer = new QueryObserver(queryClient, {
        queryKey: key,
        queryFn: ({ signal }) => {
          return new Promise((resolve) => {
            fetchCount++
            setTimeout(() => resolve(5), 10)
            signal.addEventListener('abort', abortFn)
          })
        },
        initialData: 1,
      })
      observer.subscribe(() => undefined)

      await queryClient.refetchQueries()
      observer.destroy()
      expect(abortFn).toHaveBeenCalledTimes(1)
      expect(fetchCount).toBe(2)
    })

    test('should not cancel ongoing fetches if cancelRefetch option is set to false', async () => {
      const key = queryKey()
      const abortFn = jest.fn()
      let fetchCount = 0
      const observer = new QueryObserver(queryClient, {
        queryKey: key,
        queryFn: ({ signal }) => {
          return new Promise((resolve) => {
            fetchCount++
            setTimeout(() => resolve(5), 10)
            signal.addEventListener('abort', abortFn)
          })
        },
        initialData: 1,
      })
      observer.subscribe(() => undefined)

      await queryClient.refetchQueries(undefined, { cancelRefetch: false })
      observer.destroy()
      expect(abortFn).toHaveBeenCalledTimes(0)
      expect(fetchCount).toBe(1)
    })
  })

  describe('resetQueries', () => {
    test('should notify listeners when a query is reset', async () => {
      const key = queryKey()

      const callback = jest.fn()

      await queryClient.prefetchQuery({ queryKey: key, queryFn: () => 'data' })

      queryCache.subscribe(callback)

      queryClient.resetQueries({ queryKey: key })

      expect(callback).toHaveBeenCalled()
    })

    test('should reset query', async () => {
      const key = queryKey()

      await queryClient.prefetchQuery({ queryKey: key, queryFn: () => 'data' })

      let state = queryClient.getQueryState(key)
      expect(state?.data).toEqual('data')
      expect(state?.status).toEqual('success')

      queryClient.resetQueries({ queryKey: key })

      state = queryClient.getQueryState(key)

      expect(state).toBeTruthy()
      expect(state?.data).toBeUndefined()
      expect(state?.status).toEqual('loading')
      expect(state?.fetchStatus).toEqual('idle')
    })

    test('should reset query data to initial data if set', async () => {
      const key = queryKey()

      await queryClient.prefetchQuery({
        queryKey: key,
        queryFn: () => 'data',
        initialData: 'initial',
      })

      let state = queryClient.getQueryState(key)
      expect(state?.data).toEqual('data')

      queryClient.resetQueries({ queryKey: key })

      state = queryClient.getQueryState(key)

      expect(state).toBeTruthy()
      expect(state?.data).toEqual('initial')
    })

    test('should refetch all active queries', async () => {
      const key1 = queryKey()
      const key2 = queryKey()
      const queryFn1 = jest.fn<string, unknown[]>().mockReturnValue('data1')
      const queryFn2 = jest.fn<string, unknown[]>().mockReturnValue('data2')
      const observer1 = new QueryObserver(queryClient, {
        queryKey: key1,
        queryFn: queryFn1,
        enabled: true,
      })
      const observer2 = new QueryObserver(queryClient, {
        queryKey: key2,
        queryFn: queryFn2,
        enabled: false,
      })
      observer1.subscribe(() => undefined)
      observer2.subscribe(() => undefined)
      await queryClient.resetQueries()
      observer2.destroy()
      observer1.destroy()
      expect(queryFn1).toHaveBeenCalledTimes(2)
      expect(queryFn2).toHaveBeenCalledTimes(0)
    })
  })

  describe('refetch only certain pages of an infinite query', () => {
    test('refetchQueries', async () => {
      const key = queryKey()
      let multiplier = 1
      const observer = new InfiniteQueryObserver<number>(queryClient, {
        queryKey: key,
        queryFn: ({ pageParam = 10 }) => Number(pageParam) * multiplier,
        getNextPageParam: (lastPage) => lastPage + 1,
      })

      await observer.fetchNextPage()
      await observer.fetchNextPage()

      expect(queryClient.getQueryData(key)).toMatchObject({
        pages: [10, 11],
      })

      multiplier = 2

      await queryClient.refetchQueries({
        queryKey: key,
        refetchPage: (_, index) => index === 0,
      })

      expect(queryClient.getQueryData(key)).toMatchObject({
        pages: [20, 11],
      })
    })
    test('invalidateQueries', async () => {
      const key = queryKey()
      let multiplier = 1
      const observer = new InfiniteQueryObserver<number>(queryClient, {
        queryKey: key,
        queryFn: ({ pageParam = 10 }) => Number(pageParam) * multiplier,
        getNextPageParam: (lastPage) => lastPage + 1,
      })

      await observer.fetchNextPage()
      await observer.fetchNextPage()

      expect(queryClient.getQueryData(key)).toMatchObject({
        pages: [10, 11],
      })

      multiplier = 2

      await queryClient.invalidateQueries({
        queryKey: key,
        refetchType: 'all',
        refetchPage: (page, _, allPages) => {
          return page === allPages[0]
        },
      })

      expect(queryClient.getQueryData(key)).toMatchObject({
        pages: [20, 11],
      })
    })

    test('resetQueries', async () => {
      const key = queryKey()
      let multiplier = 1
      new InfiniteQueryObserver<number>(queryClient, {
        queryKey: key,
        queryFn: ({ pageParam = 10 }) => Number(pageParam) * multiplier,
        getNextPageParam: (lastPage) => lastPage + 1,
        initialData: () => ({
          pages: [10, 11],
          pageParams: [10, 11],
        }),
      })

      expect(queryClient.getQueryData(key)).toMatchObject({
        pages: [10, 11],
      })

      multiplier = 2

      await queryClient.resetQueries({
        queryKey: key,
        type: 'inactive',
        refetchPage: (page, _, allPages) => {
          return page === allPages[0]
        },
      })

      expect(queryClient.getQueryData(key)).toMatchObject({
        pages: [20, 11],
      })
    })
  })

  describe('focusManager and onlineManager', () => {
    test('should notify queryCache and mutationCache if focused', async () => {
      const testClient = createQueryClient()
      testClient.mount()

      const queryCacheOnFocusSpy = jest.spyOn(
        testClient.getQueryCache(),
        'onFocus',
      )
      const queryCacheOnOnlineSpy = jest.spyOn(
        testClient.getQueryCache(),
        'onOnline',
      )
      const mutationCacheResumePausedMutationsSpy = jest.spyOn(
        testClient.getMutationCache(),
        'resumePausedMutations',
      )

      focusManager.setFocused(false)
      expect(queryCacheOnFocusSpy).not.toHaveBeenCalled()
      expect(mutationCacheResumePausedMutationsSpy).not.toHaveBeenCalled()

      focusManager.setFocused(true)
      expect(queryCacheOnFocusSpy).toHaveBeenCalledTimes(1)
      expect(mutationCacheResumePausedMutationsSpy).toHaveBeenCalledTimes(1)

      expect(queryCacheOnOnlineSpy).not.toHaveBeenCalled()

      queryCacheOnFocusSpy.mockRestore()
      mutationCacheResumePausedMutationsSpy.mockRestore()
      queryCacheOnOnlineSpy.mockRestore()
      focusManager.setFocused(undefined)
    })

    test('should notify queryCache and mutationCache if online', async () => {
      const testClient = createQueryClient()
      testClient.mount()

      const queryCacheOnFocusSpy = jest.spyOn(
        testClient.getQueryCache(),
        'onFocus',
      )
      const queryCacheOnOnlineSpy = jest.spyOn(
        testClient.getQueryCache(),
        'onOnline',
      )
      const mutationCacheResumePausedMutationsSpy = jest.spyOn(
        testClient.getMutationCache(),
        'resumePausedMutations',
      )

      onlineManager.setOnline(false)
      expect(queryCacheOnOnlineSpy).not.toHaveBeenCalled()
      expect(mutationCacheResumePausedMutationsSpy).not.toHaveBeenCalled()

      onlineManager.setOnline(true)
      expect(queryCacheOnOnlineSpy).toHaveBeenCalledTimes(1)
      expect(mutationCacheResumePausedMutationsSpy).toHaveBeenCalledTimes(1)

      expect(queryCacheOnFocusSpy).not.toHaveBeenCalled()

      queryCacheOnFocusSpy.mockRestore()
      queryCacheOnOnlineSpy.mockRestore()
      mutationCacheResumePausedMutationsSpy.mockRestore()
      onlineManager.setOnline(undefined)
    })

    test('should notify queryCache and mutationCache after multiple mounts and single unmount', async () => {
      const testClient = createQueryClient()
      testClient.mount()
      testClient.mount()
      testClient.unmount()

      const queryCacheOnFocusSpy = jest.spyOn(
        testClient.getQueryCache(),
        'onFocus',
      )
      const queryCacheOnOnlineSpy = jest.spyOn(
        testClient.getQueryCache(),
        'onOnline',
      )
      const mutationCacheResumePausedMutationsSpy = jest.spyOn(
        testClient.getMutationCache(),
        'resumePausedMutations',
      )

      onlineManager.setOnline(true)
      expect(queryCacheOnOnlineSpy).toHaveBeenCalledTimes(1)
      expect(mutationCacheResumePausedMutationsSpy).toHaveBeenCalledTimes(1)

      focusManager.setFocused(true)
      expect(queryCacheOnFocusSpy).toHaveBeenCalledTimes(1)
      expect(mutationCacheResumePausedMutationsSpy).toHaveBeenCalledTimes(2)

      queryCacheOnFocusSpy.mockRestore()
      queryCacheOnOnlineSpy.mockRestore()
      mutationCacheResumePausedMutationsSpy.mockRestore()
      focusManager.setFocused(undefined)
      onlineManager.setOnline(undefined)
    })

    test('should not notify queryCache and mutationCache after multiple mounts/unmounts', async () => {
      const testClient = createQueryClient()
      testClient.mount()
      testClient.mount()
      testClient.unmount()
      testClient.unmount()

      const queryCacheOnFocusSpy = jest.spyOn(
        testClient.getQueryCache(),
        'onFocus',
      )
      const queryCacheOnOnlineSpy = jest.spyOn(
        testClient.getQueryCache(),
        'onOnline',
      )
      const mutationCacheResumePausedMutationsSpy = jest.spyOn(
        testClient.getMutationCache(),
        'resumePausedMutations',
      )

      onlineManager.setOnline(true)
      expect(queryCacheOnOnlineSpy).not.toHaveBeenCalled()
      expect(mutationCacheResumePausedMutationsSpy).not.toHaveBeenCalled()

      focusManager.setFocused(true)
      expect(queryCacheOnFocusSpy).not.toHaveBeenCalled()
      expect(mutationCacheResumePausedMutationsSpy).not.toHaveBeenCalled()

      queryCacheOnFocusSpy.mockRestore()
      queryCacheOnOnlineSpy.mockRestore()
      mutationCacheResumePausedMutationsSpy.mockRestore()
      focusManager.setFocused(undefined)
      onlineManager.setOnline(undefined)
    })
  })

  describe('setMutationDefaults', () => {
    test('should update existing mutation defaults', () => {
      const key = queryKey()
      const mutationOptions1 = { mutationFn: async () => 'data' }
      const mutationOptions2 = { retry: false }
      queryClient.setMutationDefaults(key, mutationOptions1)
      queryClient.setMutationDefaults(key, mutationOptions2)
      expect(queryClient.getMutationDefaults(key)).toMatchObject(
        mutationOptions2,
      )
    })
  })
})<|MERGE_RESOLUTION|>--- conflicted
+++ resolved
@@ -126,128 +126,6 @@
       expect(queryClient.getQueryDefaults(key)).toMatchObject(queryOptions2)
     })
 
-<<<<<<< HEAD
-    test('should warn in dev if several query defaults match a given key', () => {
-      const consoleMock = jest.spyOn(console, 'error')
-      consoleMock.mockImplementation(() => undefined)
-      // Check discussion here: https://github.com/tannerlinsley/react-query/discussions/3199
-      const keyABCD = [
-        {
-          a: 'a',
-          b: 'b',
-          c: 'c',
-          d: 'd',
-        },
-      ]
-
-      // The key below "contains" keyABCD => it is more generic
-      const keyABC = [
-        {
-          a: 'a',
-          b: 'b',
-          c: 'c',
-        },
-      ]
-
-      // The defaults for query matching key "ABCD" (least generic)
-      const defaultsOfABCD = {
-        queryFn: function ABCDQueryFn() {
-          return 'ABCD'
-        },
-      }
-
-      // The defaults for query matching key "ABC" (most generic)
-      const defaultsOfABC = {
-        queryFn: function ABCQueryFn() {
-          return 'ABC'
-        },
-      }
-
-      // No defaults, no warning
-      const noDefaults = queryClient.getQueryDefaults(keyABCD)
-      expect(noDefaults).toBeUndefined()
-      expect(consoleMock).toHaveBeenCalledTimes(0)
-
-      // If defaults for key ABCD are registered **before** the ones of key ABC (more generic)…
-      queryClient.setQueryDefaults(keyABCD, defaultsOfABCD)
-      queryClient.setQueryDefaults(keyABC, defaultsOfABC)
-      // … then the "good" defaults are retrieved: we get the ones for key "ABCD"
-      const goodDefaults = queryClient.getQueryDefaults(keyABCD)
-      expect(goodDefaults).toBe(defaultsOfABCD)
-      // The warning is still raised since several defaults are matching
-      expect(consoleMock).toHaveBeenCalledTimes(1)
-
-      // Let's create another queryClient and change the order of registration
-      const newQueryClient = createQueryClient()
-      // The defaults for key ABC (more generic) are registered **before** the ones of key ABCD…
-      newQueryClient.setQueryDefaults(keyABC, defaultsOfABC)
-      newQueryClient.setQueryDefaults(keyABCD, defaultsOfABCD)
-      // … then the "wrong" defaults are retrieved: we get the ones for key "ABC"
-      const badDefaults = newQueryClient.getQueryDefaults(keyABCD)
-      expect(badDefaults).not.toBe(defaultsOfABCD)
-      expect(badDefaults).toBe(defaultsOfABC)
-      expect(consoleMock).toHaveBeenCalledTimes(2)
-      consoleMock.mockRestore()
-    })
-
-    test('should warn in dev if several mutation defaults match a given key', () => {
-      const consoleMock = jest.spyOn(console, 'error')
-      consoleMock.mockImplementation(() => undefined)
-      // Check discussion here: https://github.com/tannerlinsley/react-query/discussions/3199
-      const keyABCD = [
-        {
-          a: 'a',
-          b: 'b',
-          c: 'c',
-          d: 'd',
-        },
-      ]
-
-      // The key below "contains" keyABCD => it is more generic
-      const keyABC = [
-        {
-          a: 'a',
-          b: 'b',
-          c: 'c',
-        },
-      ]
-
-      // The defaults for mutation matching key "ABCD" (least generic)
-      const defaultsOfABCD = {
-        mutationFn: Promise.resolve,
-      }
-
-      // The defaults for mutation matching key "ABC" (most generic)
-      const defaultsOfABC = {
-        mutationFn: Promise.resolve,
-      }
-
-      // No defaults, no warning
-      const noDefaults = queryClient.getMutationDefaults(keyABCD)
-      expect(noDefaults).toBeUndefined()
-      expect(consoleMock).toHaveBeenCalledTimes(0)
-
-      // If defaults for key ABCD are registered **before** the ones of key ABC (more generic)…
-      queryClient.setMutationDefaults(keyABCD, defaultsOfABCD)
-      queryClient.setMutationDefaults(keyABC, defaultsOfABC)
-      // … then the "good" defaults are retrieved: we get the ones for key "ABCD"
-      const goodDefaults = queryClient.getMutationDefaults(keyABCD)
-      expect(goodDefaults).toBe(defaultsOfABCD)
-      // The warning is still raised since several defaults are matching
-      expect(consoleMock).toHaveBeenCalledTimes(1)
-
-      // Let's create another queryClient and change the order of registration
-      const newQueryClient = createQueryClient()
-      // The defaults for key ABC (more generic) are registered **before** the ones of key ABCD…
-      newQueryClient.setMutationDefaults(keyABC, defaultsOfABC)
-      newQueryClient.setMutationDefaults(keyABCD, defaultsOfABCD)
-      // … then the "wrong" defaults are retrieved: we get the ones for key "ABC"
-      const badDefaults = newQueryClient.getMutationDefaults(keyABCD)
-      expect(badDefaults).not.toBe(defaultsOfABCD)
-      expect(badDefaults).toBe(defaultsOfABC)
-      expect(consoleMock).toHaveBeenCalledTimes(2)
-      consoleMock.mockRestore()
-=======
     test('should merge defaultOptions', async () => {
       const key = queryKey()
 
@@ -259,7 +137,6 @@
       expect(
         queryClient.getQueryDefaults([...key, 'todo', 'detail']),
       ).toMatchObject({ suspense: true, staleTime: 5000 })
->>>>>>> 5b252e61
     })
   })
 
