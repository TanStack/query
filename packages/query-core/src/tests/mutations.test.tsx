--- conflicted
+++ resolved
@@ -2,11 +2,8 @@
 import { createQueryClient, executeMutation, queryKey, sleep } from './utils'
 import type { MutationState } from '../mutation'
 import { MutationObserver } from '../mutationObserver'
-<<<<<<< HEAD
 import { vi } from 'vitest'
-=======
 import { waitFor } from '@testing-library/react'
->>>>>>> 0028a141
 
 describe('mutations', () => {
   let queryClient: QueryClient
