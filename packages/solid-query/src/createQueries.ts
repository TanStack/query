--- conflicted
+++ resolved
@@ -170,13 +170,8 @@
     Array<CreateQueryResult>
 
 export function createQueries<
-<<<<<<< HEAD
-  T extends any[],
+  T extends Array<any>,
   TCombinedResult extends QueriesResults<T> = QueriesResults<T>,
-=======
-  T extends Array<any>,
-  TCombinedResult = QueriesResults<T>,
->>>>>>> 13b17ee4
 >(
   queriesOptions: Accessor<{
     queries: readonly [...QueriesOptions<T>]
