---
id: migrating-to-tanstack-query-5
title: Migrating to TanStack Query v5
---

## Breaking Changes

v5 is a major version, so there are some breaking changes to be aware of:

### Supports a single signature, one object

useQuery and friends used to have many overloads in TypeScript - different ways how the function can be invoked. Not only this was tough to maintain, type wise, it also required a runtime check to see which type the first and the second parameter, to correctly create options.

now we only support the object format.

```diff
- useQuery(key, fn, options)
+ useQuery({ queryKey, queryFn, ...options })

- useInfiniteQuery(key, fn, options)
+ useInfiniteQuery({ queryKey, queryFn, ...options })

- useMutation(fn, options)
+ useMutation({ mutationFn, ...options })

- useIsFetching(key, filters)
+ useIsFetching({ queryKey, ...filters })

- useIsMutating(key, filters)
+ useIsMutating({ mutationKey, ...filters })
```

```diff
- queryClient.isFetching(key, filters)
+ queryClient.isFetching({ queryKey, ...filters })

- queryClient.ensureQueryData(key, filters)
+ queryClient.ensureQueryData({ queryKey, ...filters })

- queryClient.getQueriesData(key, filters)
+ queryClient.getQueriesData({ queryKey, ...filters })

- queryClient.setQueriesData(key, updater, filters, options)
+ queryClient.setQueriesData({ queryKey, ...filters }, updater, options)

- queryClient.removeQueries(key, filters)
+ queryClient.removeQueries({ queryKey, ...filters })

- queryClient.resetQueries(key, filters, options)
+ queryClient.resetQueries({ queryKey, ...filters }, options)

- queryClient.cancelQueries(key, filters, options)
+ queryClient.cancelQueries({ queryKey, ...filters }, options)

- queryClient.invalidateQueries(key, filters, options)
+ queryClient.invalidateQueries({ queryKey, ...filters }, options)

- queryClient.refetchQueries(key, filters, options)
+ queryClient.refetchQueries({ queryKey, ...filters }, options)

- queryClient.fetchQuery(key, fn, options)
+ queryClient.fetchQuery({ queryKey, queryFn, ...options })

- queryClient.prefetchQuery(key, fn, options)
+ queryClient.prefetchQuery({ queryKey, queryFn, ...options })

- queryClient.fetchInfiniteQuery(key, fn, options)
+ queryClient.fetchInfiniteQuery({ queryKey, queryFn, ...options })

- queryClient.prefetchInfiniteQuery(key, fn, options)
+ queryClient.prefetchInfiniteQuery({ queryKey, queryFn, ...options })
```

```diff
- queryCache.find(key, filters)
+ queryCache.find({ queryKey, ...filters })

- queryCache.findAll(key, filters)
+ queryCache.findAll({ queryKey, ...filters })
```

### `queryClient.getQueryData` now accepts queryKey only as an Argument

`queryClient.getQueryData` argument is changed to accept only a `queryKey`

```diff
- queryClient.getQueryData(queryKey, filters)
+ queryClient.getQueryData(queryKey)
```

### `queryClient.getQueryState` now accepts queryKey only as an Argument

`queryClient.getQueryState` argument is changed to accept only a `queryKey`

```diff
- queryClient.getQueryState(queryKey, filters)
+ queryClient.getQueryState(queryKey)
```

### The `remove` method has been removed from useQuery

Previously, remove method used to remove the query from the queryCache without informing observers about it. It was best used to remove data imperatively that is no longer needed, e.g. when logging a user out.

But It doesn't make much sense to do this while a query is still active, because it will just trigger a hard loading state with the next re-render.

if you still need to remove a query, you can use `queryClient.removeQueries({queryKey: key})`

```diff
 const queryClient = useQueryClient();
 const query = useQuery({ queryKey, queryFn });

- query.remove()
+ queryClient.removeQueries({ queryKey })
```

### The minimum required TypeScript version is now 4.7

Mainly because an important fix was shipped around type inference. Please see this [TypeScript issue](https://github.com/microsoft/TypeScript/issues/43371) for more information.

### The `isDataEqual` options has been removed from useQuery

Previously, This function was used to indicate whether to use previous `data` (`true`) or new data (`false`) as a resolved data for the query.

You can achieve the same functionality by passing a function to `structuralSharing` instead:

```diff
 import { replaceEqualDeep } from '@tanstack/react-query'

- isDataEqual: (oldData, newData) => customCheck(oldData, newData)
+ structuralSharing: (oldData, newData) => customCheck(oldData, newData) ? oldData : replaceEqualDeep(oldData, newData)
```

### Supported Browsers

We have updated our browserslist to produce a more modern, performant and smaller bundle. You can read about the requirements [here](../installation#requirements).

### Private class fields and methods

TanStack Query has always had private fields and methods on classes, but they weren't really private - they were just private in `TypeScript`. We now use [ECMAScript Private class features](https://developer.mozilla.org/en-US/docs/Web/JavaScript/Reference/Classes/Private_class_fields), which means those fields are now truly private and can't be accessed from the outside at runtime.

### The `useErrorBoundary` prop has been renamed to `throwErrors`

To make the `useErrorBoundary` prop more framework-agnostic and avoid confusion with the established React function prefix "`use`" for hooks and the "ErrorBoundary" component name, it has been renamed to `throwErrors` to more accurately reflect its functionality.

### `Error` is now the default type for errors instead of `unknown`

Even though in JavaScript, you can `throw` anything (which makes `unknown` the most correct type), almost always, `Errors` (or subclasses of `Error`) are thrown. This change makes it easier to work with the `error` field in TypeScript for most cases.

If you want to throw something that isn't an Error, you'll now have to set the generic for yourself:

```ts
useQuery<number, string>({
  queryKey: ['some-query'],
  queryFn: async () => {
    if (Math.random() > 0.5) {
      throw 'some error'
    }
    return 42
  },
})
```

### eslint `prefer-query-object-syntax` rule is removed

Since the only supported syntax now is the object syntax, this rule is no longer needed

### Removed `keepPreviousData` in favor of `placeholderData` identity function

We have removed the `keepPreviousData` option and `isPreviousData` flag as they were doing mostly the same thing as `placeholderData` and `isPlaceholderData` flag.

To achieve the same functionality as `keepPreviousData`, we have added previous query `data` as an argument to `placeholderData` function.
Therefore you just need to provide an identity function to `placeholderData` or use `keepPreviousData` function returned from Tanstack Query.

> A note here is that `useQueries` would not receive `previousData` in the `placeholderData` function as argument. This is due to a dynamic nature of queries passed in the array, which may lead to a different shape of result from placeholder and queryFn.

```diff
const {
   data,
-  isPreviousData,
+  isPlaceholderData,
} = useQuery({
  queryKey,
  queryFn,
- keepPreviousData: true,
+ placeholderData: keepPreviousData
});
```

There are some caveats to this change however, which you must be aware of:

- `placeholderData` will always put you into `success` state, while `keepPreviousData` gave you the status of the previous query. That status could be `error` if we have data fetched successfully and then got a background refetch error. However, the error itself was not shared, so we decided to stick with behavior of `placeholderData`.
- `keepPreviousData` gave you the `dataUpdatedAt` timestamp of the previous data, while with `placeholderData`, `dataUpdatedAt` will stay at `0`. This might be annoying if you want to show that timestamp continuously on screen. However you might get around it with `useEffect`.

  ```ts
  const [updatedAt, setUpdatedAt] = useState(0)

  const { data, dataUpdatedAt } = useQuery({
    queryKey: ['projects', page],
    queryFn: () => fetchProjects(page),
  })

  useEffect(() => {
    if (dataUpdatedAt > updatedAt) {
      setUpdatedAt(dataUpdatedAt)
    }
  }, [dataUpdatedAt])
  ```

### Window focus refetching no longer listens to the `focus` event

The `visibilitychange` event is used exclusively now. This is possible because we only support browsers that support the `visibilitychange` event. This fixes a bunch of issues [as listed here](https://github.com/TanStack/query/pull/4805).

### Removed custom `context` prop in favor of custom `queryClient` instance

In v4, we introduced the possibility to pass a custom `context` to all react-query hooks. This allowed for proper isolation when using MicroFrontends.

However, `context` is a react-only feature. All that `context` does is give us access to the `queryClient`. We could achieve the same isolation by allowing to pass in a custom `queryClient` directly.
This in turn will enable other frameworks to have the same functionality in a framework-agnostic way.

```diff
import { queryClient } from './my-client'

const { data } = useQuery(
   {
    queryKey: ['users', id],
    queryFn: () => fetch(...),
-   context: customContext
  },
+  queryClient,
)
```

[//]: # 'FrameworkBreakingChanges'

## React Query Breaking Changes

### The `contextSharing` prop has been removed from QueryClientProvider

You could previously use the `contextSharing` property to share the first (and at least one) instance of the query client context across the window. This ensured that if TanStack Query was used across different bundles or microfrontends then they will all use the same instance of the context, regardless of module scoping.

However, isolation is often preferred for microfrontends. In v4 the option to pass a custom context to the `QueryClientProvider` was added, which allows exactly this. If you wish to use the same query client across multiple packages of an application, you can create a `QueryClient` in your application and then let the bundles share this through the `context` property of the `QueryClientProvider`.

### No longer using `unstable_batchedUpdates` as the batching function in React and React Native

Since the function `unstable_batchedUpdates` is noop in React 18, it will no longer be automatically set as the batching function in `react-query`.

If your framework supports a custom batching function, you can let TanStack Query know about it by calling `notifyManager.setBatchNotifyFunction`.

For example, this is how the batch function is set in `solid-query`:

```ts
import { notifyManager } from '@tanstack/query-core'
import { batch } from 'solid-js'

notifyManager.setBatchNotifyFunction(batch)
```

### `Hydrate` has been renamed to `HydrationBoundary` and the `useHydrate` hook has been removed

The `Hydrate` component has been renamed to `HydrationBoundary`. The `Hydrate` component was also a wrapper over `useHydrate` hook, which has been removed.

```diff
- import { Hydrate } from '@tanstack/react-query'
+ import { HydrationBoundary } from '@tanstack/react-query'


- <Hydrate state={dehydratedState}>
+ <HydrationBoundary state={dehydratedState}>
  <App />
- </Hydrate>
+ </HydrationBoundary>
```

<<<<<<< HEAD
[//]: # 'FrameworkBreakingChanges'
=======
### Rename `cacheTime` to `gcTime`

Almost everyone gets `cacheTime` wrong. It sounds like "the amount of time that data is cached for", but that is not correct.

`cacheTime` does nothing as long as a query is still in used. It only kicks in as soon as the query becomes unused. After the time has passed, data will be "garbage collected" to avoid the cache from growing.

`gc` is referring to "garbage collect" time. It's a bit more technical, but also a quite [well known abbreviation](https://en.wikipedia.org/wiki/Garbage_collection_(computer_science)) in computer science.

```diff
const MINUTE = 1000 * 60;

const queryClient = new QueryClient({
  defaultOptions: {
    queries: {
-      cacheTime: 10 * MINUTE,
+      gcTime: 10 * MINUTE,
    },
  },
})
```
>>>>>>> 65af42c5
<|MERGE_RESOLUTION|>--- conflicted
+++ resolved
@@ -138,9 +138,30 @@
 
 TanStack Query has always had private fields and methods on classes, but they weren't really private - they were just private in `TypeScript`. We now use [ECMAScript Private class features](https://developer.mozilla.org/en-US/docs/Web/JavaScript/Reference/Classes/Private_class_fields), which means those fields are now truly private and can't be accessed from the outside at runtime.
 
-### The `useErrorBoundary` prop has been renamed to `throwErrors`
-
-To make the `useErrorBoundary` prop more framework-agnostic and avoid confusion with the established React function prefix "`use`" for hooks and the "ErrorBoundary" component name, it has been renamed to `throwErrors` to more accurately reflect its functionality.
+### Rename `cacheTime` to `gcTime`
+
+Almost everyone gets `cacheTime` wrong. It sounds like "the amount of time that data is cached for", but that is not correct.
+
+`cacheTime` does nothing as long as a query is still in used. It only kicks in as soon as the query becomes unused. After the time has passed, data will be "garbage collected" to avoid the cache from growing.
+
+`gc` is referring to "garbage collect" time. It's a bit more technical, but also a quite [well known abbreviation](https://en.wikipedia.org/wiki/Garbage_collection_(computer_science)) in computer science.
+
+```diff
+const MINUTE = 1000 * 60;
+
+const queryClient = new QueryClient({
+  defaultOptions: {
+    queries: {
+-      cacheTime: 10 * MINUTE,
++      gcTime: 10 * MINUTE,
+    },
+  },
+})
+```
+
+### The `useErrorBoundary` option has been renamed to `throwErrors`
+
+To make the `useErrorBoundary` option more framework-agnostic and avoid confusion with the established React function prefix "`use`" for hooks and the "ErrorBoundary" component name, it has been renamed to `throwErrors` to more accurately reflect its functionality.
 
 ### `Error` is now the default type for errors instead of `unknown`
 
@@ -271,27 +292,4 @@
 + </HydrationBoundary>
 ```
 
-<<<<<<< HEAD
-[//]: # 'FrameworkBreakingChanges'
-=======
-### Rename `cacheTime` to `gcTime`
-
-Almost everyone gets `cacheTime` wrong. It sounds like "the amount of time that data is cached for", but that is not correct.
-
-`cacheTime` does nothing as long as a query is still in used. It only kicks in as soon as the query becomes unused. After the time has passed, data will be "garbage collected" to avoid the cache from growing.
-
-`gc` is referring to "garbage collect" time. It's a bit more technical, but also a quite [well known abbreviation](https://en.wikipedia.org/wiki/Garbage_collection_(computer_science)) in computer science.
-
-```diff
-const MINUTE = 1000 * 60;
-
-const queryClient = new QueryClient({
-  defaultOptions: {
-    queries: {
--      cacheTime: 10 * MINUTE,
-+      gcTime: 10 * MINUTE,
-    },
-  },
-})
-```
->>>>>>> 65af42c5
+[//]: # 'FrameworkBreakingChanges'