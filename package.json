{
  "name": "react-query",
  "version": "1.2.7",
  "description": "Hooks for managing, caching and syncing asynchronous and remote data in React",
  "author": "tannerlinsley",
  "license": "MIT",
  "repository": "tannerlinsley/react-query",
  "main": "index.js",
  "module": "dist/react-query.mjs",
  "types": "types",
  "sideEffects": false,
  "scripts": {
    "test": "is-ci \"test:ci\" \"test:dev\"",
    "test:dev": "jest --watch",
    "test:ci": "jest",
    "test:coverage": "yarn test:ci; open coverage/lcov-report/index.html",
    "build": "NODE_ENV=production rollup -c",
    "now-build": "yarn && cd www && yarn && yarn build",
    "start": "rollup -c -w",
    "prepare": "yarn build",
    "prepublishOnly": "yarn test:ci",
    "release": "yarn publish",
    "releaseNext": "yarn publish --tag next",
    "format": "prettier {src,src/**,example/src,example/src/**}/*.{md,js,jsx,tsx} --write",
    "doctoc": "npx doctoc --maxlevel 2 README.md",
    "postinstall": "node ./scripts/postinstall.js || exit 0",
    "dtslint": "dtslint types"
  },
  "files": [
    "dist",
    "types"
  ],
  "dependencies": {
<<<<<<< HEAD
    "@scarf/scarf": "^0.1.3",
    "ts-toolbelt": "^6.4.2"
=======
    "@scarf/scarf": "^1.0.0"
>>>>>>> a0a7023c
  },
  "peerDependencies": {
    "react": "^16.6.3"
  },
  "devDependencies": {
    "@babel/core": "^7.8.6",
    "@babel/preset-env": "^7.8.6",
    "@babel/preset-react": "^7.8.3",
    "@rollup/plugin-replace": "^2.3.1",
    "@svgr/rollup": "^4.3.0",
    "@testing-library/react": "^9.4.1",
    "babel-core": "7.0.0-bridge.0",
    "babel-eslint": "9.x",
    "babel-jest": "^24.9.0",
    "babel-plugin-transform-async-to-promises": "^0.8.15",
    "cross-env": "^5.1.4",
    "dtslint": "^3.4.1",
    "eslint": "5.x",
    "eslint-config-prettier": "^4.3.0",
    "eslint-config-react-app": "^4.0.1",
    "eslint-config-standard": "^12.0.0",
    "eslint-config-standard-react": "^7.0.2",
    "eslint-plugin-flowtype": "2.x",
    "eslint-plugin-import": "2.x",
    "eslint-plugin-jsx-a11y": "6.x",
    "eslint-plugin-node": "^9.1.0",
    "eslint-plugin-prettier": "^3.1.2",
    "eslint-plugin-promise": "^4.1.1",
    "eslint-plugin-react": "7.18.3",
    "eslint-plugin-react-hooks": "1.5.0",
    "eslint-plugin-standard": "^4.0.0",
    "is-ci-cli": "^2.0.0",
    "jest": "^24.9.0",
    "prettier": "^1.19.1",
    "react": "^16.13.0",
    "react-dom": "^16.13.0",
    "rollup": "^1.32.0",
    "rollup-plugin-babel": "^4.3.2",
    "rollup-plugin-commonjs": "^10.0.0",
    "rollup-plugin-jscc": "^1.0.0",
    "rollup-plugin-node-resolve": "^5.0.0",
    "rollup-plugin-peer-deps-external": "^2.2.2",
    "rollup-plugin-prettier": "^0.6.0",
    "rollup-plugin-size": "^0.2.2",
    "rollup-plugin-terser": "^5.2.0"
  }
}<|MERGE_RESOLUTION|>--- conflicted
+++ resolved
@@ -31,12 +31,8 @@
     "types"
   ],
   "dependencies": {
-<<<<<<< HEAD
-    "@scarf/scarf": "^0.1.3",
+    "@scarf/scarf": "^1.0.0",
     "ts-toolbelt": "^6.4.2"
-=======
-    "@scarf/scarf": "^1.0.0"
->>>>>>> a0a7023c
   },
   "peerDependencies": {
     "react": "^16.6.3"
