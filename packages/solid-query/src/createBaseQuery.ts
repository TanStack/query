/* eslint-disable @typescript-eslint/no-unnecessary-condition */
// Had to disable the lint rule because isServer type is defined as false
// in solid-js/web package. I'll create a GitHub issue with them to see
// why that happens.
import type {
  QueryClient,
  QueryKey,
  QueryObserver,
  QueryObserverResult,
} from '@tanstack/query-core'
import { hydrate } from '@tanstack/query-core'
import { notifyManager } from '@tanstack/query-core'
import type { Accessor } from 'solid-js'
import { isServer } from 'solid-js/web'
import {
  createComputed,
  createMemo,
  createResource,
  on,
  onCleanup,
  onMount,
} from 'solid-js'
import { createStore, unwrap } from 'solid-js/store'
import { useQueryClient } from './QueryClientProvider'
import type { CreateBaseQueryOptions } from './types'
import { shouldThrowError } from './utils'

// Base Query Function that is used to create the query.
export function createBaseQuery<
  TQueryFnData,
  TError,
  TData,
  TQueryData,
  TQueryKey extends QueryKey,
>(
  options: Accessor<
    CreateBaseQueryOptions<TQueryFnData, TError, TData, TQueryData, TQueryKey>
  >,
  Observer: typeof QueryObserver,
  queryClient?: () => QueryClient,
) {
<<<<<<< HEAD
  const queryClient = createMemo(() =>
    useQueryClient({ context: options().context }),
  )
=======
  const client = createMemo(() => useQueryClient(queryClient?.()))
  const emptyData = Symbol('empty')
>>>>>>> 8c373d24

  const defaultedOptions = client().defaultQueryOptions(options())
  defaultedOptions._optimisticResults = 'optimistic'
  const observer = new Observer(client(), defaultedOptions)

  const [state, setState] = createStore<QueryObserverResult<TData, TError>>(
    observer.getOptimisticResult(defaultedOptions),
  )

  const createSubscriber = (
    cb: (result: QueryObserverResult<TData, TError>) => void,
  ) => {
    return observer.subscribe((result) => {
      notifyManager.batchCalls(() => {
        const unwrappedResult = { ...unwrap(result) }
        setState(unwrappedResult)
        cb(unwrappedResult)
      })()
    })
  }

  const createServerSubscriber = (
    resolve: (
      data:
        | QueryObserverResult<TData, TError>
        | PromiseLike<QueryObserverResult<TData, TError> | undefined>
        | undefined,
    ) => void,
  ) => createSubscriber(resolve)

  const createClientSubscriber = (refetch: () => void) =>
    createSubscriber(refetch)

  /**
   * Unsubscribe is set lazily, so that we can subscribe after hydration when needed.
   */
  let unsubscribe: (() => void) | null = null

  const [queryResource, { refetch }] = createResource<
    QueryObserverResult<TData, TError> | undefined
  >(
    () => {
      return new Promise((resolve) => {
        if (isServer) {
          unsubscribe = createServerSubscriber(resolve)
        } else {
          if (!unsubscribe) {
            unsubscribe = createClientSubscriber(() => refetch())
          }

          if (!state.isInitialLoading) {
            resolve(state)
          }
        }
      })
    },
    {
      initialValue: state,

      get deferStream() {
        return options().deferStream
      },

      /**
       * If this resource was populated on the server (either sync render, or streamed in over time), onHydrated
       * will be called. This is the point at which we can hydrate the query cache state, and setup the query subscriber.
       *
       * Leveraging onHydrated allows us to plug into the async and streaming support that solidjs resources already support.
       *
       * Note that this is only invoked on the client, for queries that were originally run on the server.
       */
      onHydrated(_k, info) {
        if (info.value) {
          hydrate(queryClient(), {
            queries: [
              {
                queryKey: defaultedOptions.queryKey,
                queryHash: defaultedOptions.queryHash,
                state: info.value,
              },
            ],
          })
        }

        if (!unsubscribe) {
          /**
           * Do not refetch query on mount if query was fetched on server,
           * even if `staleTime` is not set.
           */
          defaultedOptions.refetchOnMount = false

          unsubscribe = createClientSubscriber(() => refetch())
        }
      },
    },
  )

  onCleanup(() => {
    if (!isServer && unsubscribe) {
      unsubscribe()
      unsubscribe = null
    }
  })

  onMount(() => {
    observer.setOptions(defaultedOptions, { listeners: false })
  })

  createComputed(() => {
    observer.setOptions(client().defaultQueryOptions(options()))
  })

  createComputed(
    on(
      () => state.status,
      () => {
        if (
          state.isError &&
          !state.isFetching &&
          shouldThrowError(observer.options.throwErrors, [
            state.error,
            observer.getCurrentQuery(),
          ])
        ) {
          throw state.error
        }
      },
    ),
  )

  const handler = {
    get(
      target: QueryObserverResult<TData, TError>,
      prop: keyof QueryObserverResult<TData, TError>,
    ): any {
      if (prop === 'data') {
        return queryResource()?.data
      }
      return Reflect.get(target, prop)
    },
  }

  return new Proxy(state, handler)
}<|MERGE_RESOLUTION|>--- conflicted
+++ resolved
@@ -39,14 +39,7 @@
   Observer: typeof QueryObserver,
   queryClient?: () => QueryClient,
 ) {
-<<<<<<< HEAD
-  const queryClient = createMemo(() =>
-    useQueryClient({ context: options().context }),
-  )
-=======
   const client = createMemo(() => useQueryClient(queryClient?.()))
-  const emptyData = Symbol('empty')
->>>>>>> 8c373d24
 
   const defaultedOptions = client().defaultQueryOptions(options())
   defaultedOptions._optimisticResults = 'optimistic'
@@ -120,7 +113,7 @@
        */
       onHydrated(_k, info) {
         if (info.value) {
-          hydrate(queryClient(), {
+          hydrate(client(), {
             queries: [
               {
                 queryKey: defaultedOptions.queryKey,
