--- conflicted
+++ resolved
@@ -1098,56 +1098,6 @@
     expect(onError).toHaveBeenCalledWith(mutateFnError, 'todo', undefined)
   })
 
-<<<<<<< HEAD
-  it('should reset variables after successful mutation', async () => {
-    function Page() {
-      const mutation = useMutation({
-        mutationFn: async (text: string) => {
-          await sleep(10)
-          return 'result-' + text
-        },
-      })
-
-      return (
-        <div>
-          <button onClick={() => mutation.mutate('todo')}>mutate</button>
-          <div>
-            data: {mutation.data ?? 'null'}, status: {mutation.status},
-            variables: {mutation.variables ?? 'null'}
-          </div>
-        </div>
-      )
-    }
-
-    const rendered = renderWithClient(queryClient, <Page />)
-
-    await rendered.findByText('data: null, status: idle, variables: null')
-
-    rendered.getByRole('button', { name: /mutate/i }).click()
-
-    await rendered.findByText('data: null, status: loading, variables: todo')
-    await rendered.findByText(
-      'data: result-todo, status: success, variables: todo',
-    )
-  })
-
-  it('should reset variables after errorneous mutation', async () => {
-    function Page() {
-      const mutation = useMutation({
-        mutationFn: async (text: string) => {
-          await sleep(10)
-          throw new Error('error-' + text)
-        },
-      })
-
-      return (
-        <div>
-          <button onClick={() => mutation.mutate('todo')}>mutate</button>
-          <div>
-            error:{' '}
-            {mutation.error instanceof Error ? mutation.error.message : 'null'},
-            status: {mutation.status}, variables: {mutation.variables ?? 'null'}
-=======
   it('should use provided custom queryClient', async () => {
     function Page() {
       const mutation = useMutation(
@@ -1166,24 +1116,11 @@
           </button>
           <div>
             data: {mutation.data ?? 'null'}, status: {mutation.status}
->>>>>>> 8c373d24
           </div>
         </div>
       )
     }
 
-<<<<<<< HEAD
-    const rendered = renderWithClient(queryClient, <Page />)
-
-    await rendered.findByText('error: null, status: idle, variables: null')
-
-    rendered.getByRole('button', { name: /mutate/i }).click()
-
-    await rendered.findByText('error: null, status: loading, variables: todo')
-    await rendered.findByText(
-      'error: error-todo, status: error, variables: todo',
-    )
-=======
     const rendered = render(<Page></Page>)
 
     await rendered.findByText('data: null, status: idle')
@@ -1191,6 +1128,5 @@
     fireEvent.click(rendered.getByRole('button', { name: /mutate/i }))
 
     await rendered.findByText('data: custom client, status: success')
->>>>>>> 8c373d24
   })
 })