--- conflicted
+++ resolved
@@ -40,15 +40,12 @@
 - `onSuccess?: (data: unknown, query: Query) => void`
   - Optional
   - This function will be called if some query is successful.
-<<<<<<< HEAD
+- `onSettled?:` (data: unknown | undefined, error: unknown | null, query: Query) => void
+  - Optional
+  - This function will be called if some query is settled (either successful or errored).
 - `createStore?: () => QueryStore`
   - Optional
   - This function will be called to create the store that will be used to store the queries. By default, a `Map` is used.
-=======
-- `onSettled?:` (data: unknown | undefined, error: unknown | null, query: Query) => void
-  - Optional
-  - This function will be called if some query is settled (either successful or errored).
->>>>>>> 8d235134
 
 ## Global callbacks
 
