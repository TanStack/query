--- conflicted
+++ resolved
@@ -115,14 +115,7 @@
   queries,
 }: {
   queries: readonly [...QueriesOptions<T>]
-<<<<<<< HEAD
-): QueriesResults<T> {
-=======
 }): QueriesResults<T> {
-  const mountedRef = React.useRef(false)
-  const [, forceUpdate] = React.useState(0)
-
->>>>>>> 942805f8
   const queryClient = useQueryClient()
 
   const defaultedQueries = React.useMemo(
