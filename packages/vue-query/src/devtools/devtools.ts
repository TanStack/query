import { setupDevtoolsPlugin } from '@vue/devtools-api'
import type { CustomInspectorNode } from '@vue/devtools-api'
import { rankItem } from '@tanstack/match-sorter-utils'
<<<<<<< HEAD
import { onlineManager } from '@tanstack/query-core'
import type { Query } from '@tanstack/query-core'
=======
import type { Query, QueryCacheNotifyEvent } from '@tanstack/query-core'
>>>>>>> bbdf720e
import type { QueryClient } from '../queryClient'
import {
  getQueryStateLabel,
  getQueryStatusBg,
  getQueryStatusFg,
  sortFns,
} from './utils'

const pluginId = 'vue-query'
const pluginName = 'Vue Query'

export function setupDevtools(app: any, queryClient: QueryClient) {
  setupDevtoolsPlugin(
    {
      id: pluginId,
      label: pluginName,
      packageName: 'vue-query',
      homepage: 'https://tanstack.com/query/latest',
      logo: 'https://raw.githubusercontent.com/TanStack/query/main/packages/vue-query/media/vue-query.svg',
      app,
      settings: {
        baseSort: {
          type: 'choice',
          component: 'button-group',
          label: 'Sort Cache Entries',
          options: [
            {
              label: 'ASC',
              value: 1,
            },
            {
              label: 'DESC',
              value: -1,
            },
          ],
          defaultValue: 1,
        },
        sortFn: {
          type: 'choice',
          label: 'Sort Function',
          options: Object.keys(sortFns).map((key) => ({
            label: key,
            value: key,
          })),
          defaultValue: Object.keys(sortFns)[0]!,
        },
        onlineMode: {
          type: 'choice',
          component: 'button-group',
          label: 'Online mode',
          options: [
            {
              label: 'Online',
              value: 1,
            },
            {
              label: 'Offline',
              value: 0,
            },
          ],
          defaultValue: 1,
        },
      },
    },
    (api) => {
      const initialSettings = api.getSettings()
      onlineManager.setOnline(Boolean(initialSettings.onlineMode.valueOf()))

      const queryCache = queryClient.getQueryCache()

      api.addInspector({
        id: pluginId,
        label: pluginName,
        icon: 'api',
        nodeActions: [
          {
            icon: 'file_download',
            tooltip: 'Refetch',
            action: (queryHash: string) => {
              queryCache.get(queryHash)?.fetch()
            },
          },
          {
            icon: 'alarm',
            tooltip: 'Invalidate',
            action: (queryHash: string) => {
              const query = queryCache.get(queryHash) as Query
              queryClient.invalidateQueries(query)
            },
          },
          {
            icon: 'settings_backup_restore',
            tooltip: 'Reset',
            action: (queryHash: string) => {
              queryCache.get(queryHash)?.reset()
            },
          },
          {
            icon: 'delete',
            tooltip: 'Remove',
            action: (queryHash: string) => {
              const query = queryCache.get(queryHash) as Query
              queryCache.remove(query)
            },
          },
          {
            icon: 'hourglass_empty',
            tooltip: 'Force loading',
            action: (queryHash: string) => {
              const query = queryCache.get(queryHash) as Query

              query.setState({
                data: undefined,
                status: 'pending',
              })
            },
          },
          {
            icon: 'error_outline',
            tooltip: 'Force error',
            action: (queryHash: string) => {
              const query = queryCache.get(queryHash) as Query

              query.setState({
                data: undefined,
                status: 'error',
                error: new Error('Unknown error from devtools'),
              })
            },
          },
        ],
      })

      api.addTimelineLayer({
        id: pluginId,
        label: pluginName,
        color: 0xffd94c,
      })

      queryCache.subscribe((event) => {
        api.sendInspectorTree(pluginId)
        api.sendInspectorState(pluginId)

<<<<<<< HEAD
        if (['added', 'removed', 'updated'].includes(event.type)) {
=======
        const queryEvents: QueryCacheNotifyEvent['type'][] = [
          'added',
          'removed',
          'updated',
        ]
        if (
          // eslint-disable-next-line @typescript-eslint/no-unnecessary-condition
          event &&
          queryEvents.includes(event.type)
        ) {
>>>>>>> bbdf720e
          api.addTimelineEvent({
            layerId: pluginId,
            event: {
              title: event.type,
              subtitle: event.query.queryHash,
              time: api.now(),
              data: {
                queryHash: event.query.queryHash,
                ...event,
              },
            },
          })
        }
      })

      api.on.setPluginSettings((payload) => {
        if (payload.key === 'onlineMode') {
          onlineManager.setOnline(Boolean(payload.newValue))
        }
      })

      api.on.getInspectorTree((payload) => {
        if (payload.inspectorId === pluginId) {
          const queries = queryCache.getAll()
          const settings = api.getSettings()

          const filtered = payload.filter
            ? queries.filter(
                (item) => rankItem(item.queryHash, payload.filter).passed,
              )
            : [...queries]

          const sorted = filtered.sort(
            (a, b) => sortFns[settings.sortFn]!(a, b) * settings.baseSort,
          )

          const nodes: CustomInspectorNode[] = sorted.map((query) => {
            const stateLabel = getQueryStateLabel(query)

            return {
              id: query.queryHash,
              label: query.queryHash,
              tags: [
                {
                  label: `${stateLabel} [${query.getObserversCount()}]`,
                  textColor: getQueryStatusFg(query),
                  backgroundColor: getQueryStatusBg(query),
                },
              ],
            }
          })
          payload.rootNodes = nodes
        }
      })

      api.on.getInspectorState((payload) => {
        if (payload.inspectorId === pluginId) {
          const query = queryCache.get(payload.nodeId)

          if (!query) {
            return
          }

          payload.state = {
            ' Query Details': [
              {
                key: 'Query key',
                value: query.queryHash,
              },
              {
                key: 'Query status',
                value: getQueryStateLabel(query),
              },
              {
                key: 'Observers',
                value: query.getObserversCount(),
              },
              {
                key: 'Last Updated',
                value: new Date(query.state.dataUpdatedAt).toLocaleTimeString(),
              },
            ],
            'Data Explorer': [
              {
                key: 'Data',
                value: query.state.data,
              },
            ],
            'Query Explorer': [
              {
                key: 'Query',
                value: query,
              },
            ],
          }
        }
      })
    },
  )
}<|MERGE_RESOLUTION|>--- conflicted
+++ resolved
@@ -1,12 +1,8 @@
 import { setupDevtoolsPlugin } from '@vue/devtools-api'
 import type { CustomInspectorNode } from '@vue/devtools-api'
 import { rankItem } from '@tanstack/match-sorter-utils'
-<<<<<<< HEAD
 import { onlineManager } from '@tanstack/query-core'
-import type { Query } from '@tanstack/query-core'
-=======
 import type { Query, QueryCacheNotifyEvent } from '@tanstack/query-core'
->>>>>>> bbdf720e
 import type { QueryClient } from '../queryClient'
 import {
   getQueryStateLabel,
@@ -150,20 +146,13 @@
         api.sendInspectorTree(pluginId)
         api.sendInspectorState(pluginId)
 
-<<<<<<< HEAD
-        if (['added', 'removed', 'updated'].includes(event.type)) {
-=======
         const queryEvents: QueryCacheNotifyEvent['type'][] = [
           'added',
           'removed',
           'updated',
         ]
-        if (
-          // eslint-disable-next-line @typescript-eslint/no-unnecessary-condition
-          event &&
-          queryEvents.includes(event.type)
-        ) {
->>>>>>> bbdf720e
+
+        if (queryEvents.includes(event.type)) {
           api.addTimelineEvent({
             layerId: pluginId,
             event: {
