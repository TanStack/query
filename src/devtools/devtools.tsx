--- conflicted
+++ resolved
@@ -652,7 +652,6 @@
           >
             {queries.map((query, i) => {
               return (
-<<<<<<< HEAD
                 <QueryRow
                   queryKey={query.queryKey}
                   activeQueryHash={activeQueryHash}
@@ -660,72 +659,6 @@
                   key={query.queryHash ?? i}
                   queryCache={queryCache}
                 />
-=======
-                <div
-                  key={query.queryHash || i}
-                  role="button"
-                  aria-label={`Open query details for ${query.queryHash}`}
-                  onClick={() =>
-                    setActiveQueryHash(
-                      activeQueryHash === query.queryHash ? '' : query.queryHash
-                    )
-                  }
-                  style={{
-                    display: 'flex',
-                    borderBottom: `solid 1px ${theme.grayAlt}`,
-                    cursor: 'pointer',
-                    background:
-                      query === activeQuery
-                        ? 'rgba(255,255,255,.1)'
-                        : undefined,
-                  }}
-                >
-                  <div
-                    style={{
-                      flex: '0 0 auto',
-                      width: '2em',
-                      height: '2em',
-                      background: getQueryStatusColor(query, theme),
-                      display: 'flex',
-                      alignItems: 'center',
-                      justifyContent: 'center',
-                      fontWeight: 'bold',
-                      textShadow:
-                        getQueryStatusLabel(query) === 'stale'
-                          ? '0'
-                          : '0 0 10px black',
-                      color:
-                        getQueryStatusLabel(query) === 'stale'
-                          ? 'black'
-                          : 'white',
-                    }}
-                  >
-                    {query.getObserversCount()}
-                  </div>
-                  {query.isDisabled() ? (
-                    <div
-                      style={{
-                        flex: '0 0 auto',
-                        height: '2em',
-                        background: theme.gray,
-                        display: 'flex',
-                        alignItems: 'center',
-                        fontWeight: 'bold',
-                        padding: '0 0.5em',
-                      }}
-                    >
-                      disabled
-                    </div>
-                  ) : null}
-                  <Code
-                    style={{
-                      padding: '.5em',
-                    }}
-                  >
-                    {`${query.queryHash}`}
-                  </Code>
-                </div>
->>>>>>> c0fc916c
               )
             })}
           </div>
@@ -1081,9 +1014,9 @@
       queryCache.find(queryKey)?.isStale()
     ) ?? false
 
-  const isActive =
+  const isDisabled =
     useSubscribeToQueryCache(queryCache, () =>
-      queryCache.find(queryKey)?.isActive()
+      queryCache.find(queryKey)?.isDisabled()
     ) ?? false
 
   const observerCount =
@@ -1095,7 +1028,6 @@
     return null
   }
 
-  const isDisabled = observerCount > 0 && !isActive
   return (
     <div
       role="button"
