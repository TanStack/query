--- conflicted
+++ resolved
@@ -31,11 +31,6 @@
   query: Query<any, any>
 }
 
-<<<<<<< HEAD
-interface NotifyEventObserverAdded {
-  type: 'observerAdded'
-  query: Query<any, any>
-=======
 interface NotifyEventQueryUpdated {
   type: 'queryUpdated'
   query: Query<any, any>
@@ -46,34 +41,11 @@
   type: 'observerAdded'
   query: Query<any, any>
   observer: QueryObserver<any, any, any, any>
->>>>>>> 9fad8922
 }
 
 interface NotifyEventObserverRemoved {
   type: 'observerRemoved'
   query: Query<any, any>
-<<<<<<< HEAD
-}
-
-interface NotifyEventUpdateResults {
-  type: 'updateResults'
-  query: Query<any, any>
-}
-
-interface NotifyEventDispatch {
-  type: 'dispatch'
-  query: Query<any, any>
-  action: Action<any, any>
-}
-
-type QueryCacheNotifyEvent =
-  | NotifyEventQueryAdded
-  | NotifyEventQueryRemoved
-  | NotifyEventObserverAdded
-  | NotifyEventObserverRemoved
-  | NotifyEventUpdateResults
-  | NotifyEventDispatch
-=======
   observer: QueryObserver<any, any, any, any>
 }
 
@@ -89,7 +61,6 @@
   | NotifyEventObserverAdded
   | NotifyEventObserverRemoved
   | NotifyEventObserverResultsUpdated
->>>>>>> 9fad8922
 
 type QueryCacheListener = (event?: QueryCacheNotifyEvent) => void
 
