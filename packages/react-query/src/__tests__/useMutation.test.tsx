import { fireEvent, render, waitFor } from '@testing-library/react'
import '@testing-library/jest-dom'
import * as React from 'react'
import { ErrorBoundary } from 'react-error-boundary'

import { MutationCache, QueryCache, useMutation } from '..'
import type { UseMutationResult } from '../types'
import {
  createQueryClient,
  mockNavigatorOnLine,
  queryKey,
  renderWithClient,
  setActTimeout,
  sleep,
} from './utils'

describe('useMutation', () => {
  const queryCache = new QueryCache()
  const mutationCache = new MutationCache()
  const queryClient = createQueryClient({ queryCache, mutationCache })

  it('should be able to reset `data`', async () => {
    function Page() {
      const {
        mutate,
        data = 'empty',
        reset,
      } = useMutation({ mutationFn: () => Promise.resolve('mutation') })

      return (
        <div>
          <h1>{data}</h1>
          <button onClick={() => reset()}>reset</button>
          <button onClick={() => mutate()}>mutate</button>
        </div>
      )
    }

    const { getByRole } = renderWithClient(queryClient, <Page />)

    expect(getByRole('heading').textContent).toBe('empty')

    fireEvent.click(getByRole('button', { name: /mutate/i }))

    await waitFor(() => {
      expect(getByRole('heading').textContent).toBe('mutation')
    })

    fireEvent.click(getByRole('button', { name: /reset/i }))

    await waitFor(() => {
      expect(getByRole('heading').textContent).toBe('empty')
    })
  })

  it('should be able to reset `error`', async () => {
    function Page() {
      const { mutate, error, reset } = useMutation<string, Error>({
        mutationFn: () => {
          const err = new Error('Expected mock error. All is well!')
          err.stack = ''
          return Promise.reject(err)
        },
      })

      return (
        <div>
          {error && <h1>{error.message}</h1>}
          <button onClick={() => reset()}>reset</button>
          <button onClick={() => mutate()}>mutate</button>
        </div>
      )
    }

    const { getByRole, queryByRole } = renderWithClient(queryClient, <Page />)

    await waitFor(() => {
      expect(queryByRole('heading')).toBeNull()
    })

    fireEvent.click(getByRole('button', { name: /mutate/i }))

    await waitFor(() => {
      expect(getByRole('heading').textContent).toBe(
        'Expected mock error. All is well!',
      )
    })

    fireEvent.click(getByRole('button', { name: /reset/i }))

    await waitFor(() => {
      expect(queryByRole('heading')).toBeNull()
    })
  })

  it('should be able to call `onSuccess` and `onSettled` after each successful mutate', async () => {
    let count = 0
    const onSuccessMock = jest.fn()
    const onSettledMock = jest.fn()

    function Page() {
      const { mutate } = useMutation({
        mutationFn: (vars: { count: number }) => Promise.resolve(vars.count),

        onSuccess: (data) => {
          onSuccessMock(data)
        },
        onSettled: (data) => {
          onSettledMock(data)
        },
      })

      return (
        <div>
          <h1>{count}</h1>
          <button onClick={() => mutate({ count: ++count })}>mutate</button>
        </div>
      )
    }

    const { getByRole } = renderWithClient(queryClient, <Page />)

    expect(getByRole('heading').textContent).toBe('0')

    fireEvent.click(getByRole('button', { name: /mutate/i }))
    fireEvent.click(getByRole('button', { name: /mutate/i }))
    fireEvent.click(getByRole('button', { name: /mutate/i }))

    await waitFor(() => {
      expect(getByRole('heading').textContent).toBe('3')
    })

    await waitFor(() => {
      expect(onSuccessMock).toHaveBeenCalledTimes(3)
    })

    expect(onSuccessMock).toHaveBeenCalledWith(1)
    expect(onSuccessMock).toHaveBeenCalledWith(2)
    expect(onSuccessMock).toHaveBeenCalledWith(3)

    await waitFor(() => {
      expect(onSettledMock).toHaveBeenCalledTimes(3)
    })

    expect(onSettledMock).toHaveBeenCalledWith(1)
    expect(onSettledMock).toHaveBeenCalledWith(2)
    expect(onSettledMock).toHaveBeenCalledWith(3)
  })

  it('should set correct values for `failureReason` and `failureCount` on multiple mutate calls', async () => {
    let count = 0
    type Value = { count: number }

    const mutateFn = jest.fn<Promise<Value>, [value: Value]>()

    mutateFn.mockImplementationOnce(() => {
      return Promise.reject(new Error('Error test Jonas'))
    })

    mutateFn.mockImplementation(async (value) => {
      await sleep(10)
      return Promise.resolve(value)
    })

    function Page() {
      const { mutate, failureCount, failureReason, data, status } = useMutation(
        { mutationFn: mutateFn },
      )

      return (
        <div>
          <h1>Data {data?.count}</h1>
          <h2>Status {status}</h2>
          <h2>Failed {failureCount} times</h2>
          <h2>Failed because {failureReason?.message ?? 'null'}</h2>
          <button onClick={() => mutate({ count: ++count })}>mutate</button>
        </div>
      )
    }

    const rendered = renderWithClient(queryClient, <Page />)

    await waitFor(() => rendered.getByText('Data'))

    fireEvent.click(rendered.getByRole('button', { name: /mutate/i }))
    await waitFor(() => rendered.getByText('Data'))
    await waitFor(() => rendered.getByText('Status error'))
    await waitFor(() => rendered.getByText('Failed 1 times'))
    await waitFor(() => rendered.getByText('Failed because Error test Jonas'))

    fireEvent.click(rendered.getByRole('button', { name: /mutate/i }))
    await waitFor(() => rendered.getByText('Status loading'))
    await waitFor(() => rendered.getByText('Status success'))
    await waitFor(() => rendered.getByText('Data 2'))
    await waitFor(() => rendered.getByText('Failed 0 times'))
    await waitFor(() => rendered.getByText('Failed because null'))
  })

  it('should be able to call `onError` and `onSettled` after each failed mutate', async () => {
    const onErrorMock = jest.fn()
    const onSettledMock = jest.fn()
    let count = 0

    function Page() {
      const { mutate } = useMutation({
        mutationFn: (vars: { count: number }) => {
          const error = new Error(
            `Expected mock error. All is well! ${vars.count}`,
          )
          error.stack = ''
          return Promise.reject(error)
        },
        onError: (error: Error) => {
          onErrorMock(error.message)
        },
        onSettled: (_data, error) => {
          onSettledMock(error?.message)
        },
      })

      return (
        <div>
          <h1>{count}</h1>
          <button onClick={() => mutate({ count: ++count })}>mutate</button>
        </div>
      )
    }

    const { getByRole } = renderWithClient(queryClient, <Page />)

    expect(getByRole('heading').textContent).toBe('0')

    fireEvent.click(getByRole('button', { name: /mutate/i }))
    fireEvent.click(getByRole('button', { name: /mutate/i }))
    fireEvent.click(getByRole('button', { name: /mutate/i }))

    await waitFor(() => {
      expect(getByRole('heading').textContent).toBe('3')
    })

    await waitFor(() => {
      expect(onErrorMock).toHaveBeenCalledTimes(3)
    })
    expect(onErrorMock).toHaveBeenCalledWith(
      'Expected mock error. All is well! 1',
    )
    expect(onErrorMock).toHaveBeenCalledWith(
      'Expected mock error. All is well! 2',
    )
    expect(onErrorMock).toHaveBeenCalledWith(
      'Expected mock error. All is well! 3',
    )

    await waitFor(() => {
      expect(onSettledMock).toHaveBeenCalledTimes(3)
    })
    expect(onSettledMock).toHaveBeenCalledWith(
      'Expected mock error. All is well! 1',
    )
    expect(onSettledMock).toHaveBeenCalledWith(
      'Expected mock error. All is well! 2',
    )
    expect(onSettledMock).toHaveBeenCalledWith(
      'Expected mock error. All is well! 3',
    )
  })

  it('should be able to override the useMutation success callbacks', async () => {
    const callbacks: string[] = []

    function Page() {
      const { mutateAsync } = useMutation({
        mutationFn: async (text: string) => text,
        onSuccess: async () => {
          callbacks.push('useMutation.onSuccess')
        },
        onSettled: async () => {
          callbacks.push('useMutation.onSettled')
        },
      })

      React.useEffect(() => {
        setActTimeout(async () => {
          try {
            const result = await mutateAsync('todo', {
              onSuccess: async () => {
                callbacks.push('mutateAsync.onSuccess')
              },
              onSettled: async () => {
                callbacks.push('mutateAsync.onSettled')
              },
            })
            callbacks.push(`mutateAsync.result:${result}`)
          } catch {}
        }, 10)
      }, [mutateAsync])

      return null
    }

    renderWithClient(queryClient, <Page />)

    await sleep(100)

    expect(callbacks).toEqual([
      'useMutation.onSuccess',
      'useMutation.onSettled',
      'mutateAsync.onSuccess',
      'mutateAsync.onSettled',
      'mutateAsync.result:todo',
    ])
  })

  it('should be able to override the error callbacks when using mutateAsync', async () => {
    const callbacks: string[] = []

    function Page() {
      const { mutateAsync } = useMutation({
        mutationFn: async (_text: string) => Promise.reject(new Error('oops')),
        onError: async () => {
          callbacks.push('useMutation.onError')
        },
        onSettled: async () => {
          callbacks.push('useMutation.onSettled')
        },
      })

      React.useEffect(() => {
        setActTimeout(async () => {
          try {
            await mutateAsync('todo', {
              onError: async () => {
                callbacks.push('mutateAsync.onError')
              },
              onSettled: async () => {
                callbacks.push('mutateAsync.onSettled')
              },
            })
          } catch (error) {
            callbacks.push(`mutateAsync.error:${(error as Error).message}`)
          }
        }, 10)
      }, [mutateAsync])

      return null
    }

    renderWithClient(queryClient, <Page />)

    await sleep(100)

    expect(callbacks).toEqual([
      'useMutation.onError',
      'useMutation.onSettled',
      'mutateAsync.onError',
      'mutateAsync.onSettled',
      'mutateAsync.error:oops',
    ])
  })

  it('should be able to use mutation defaults', async () => {
    const key = queryKey()

    queryClient.setMutationDefaults(key, {
      mutationFn: async (text: string) => {
        await sleep(10)
        return text
      },
    })

    const states: UseMutationResult<any, any, any, any>[] = []

    function Page() {
      const state = useMutation<string, unknown, string>({ mutationKey: key })

      states.push(state)

      const { mutate } = state

      React.useEffect(() => {
        setActTimeout(() => {
          mutate('todo')
        }, 10)
      }, [mutate])

      return null
    }

    renderWithClient(queryClient, <Page />)

    await sleep(100)

    expect(states.length).toBe(3)
    expect(states[0]).toMatchObject({ data: undefined, isLoading: false })
    expect(states[1]).toMatchObject({ data: undefined, isLoading: true })
    expect(states[2]).toMatchObject({ data: 'todo', isLoading: false })
  })

  it('should be able to retry a failed mutation', async () => {
    let count = 0

    function Page() {
      const { mutate } = useMutation({
        mutationFn: (_text: string) => {
          count++
          return Promise.reject(new Error('oops'))
        },
        retry: 1,
        retryDelay: 5,
      })

      React.useEffect(() => {
        setActTimeout(() => {
          mutate('todo')
        }, 10)
      }, [mutate])

      return null
    }

    renderWithClient(queryClient, <Page />)

    await sleep(100)

    expect(count).toBe(2)
  })

  it('should not retry mutations while offline', async () => {
    const onlineMock = mockNavigatorOnLine(false)

    let count = 0

    function Page() {
      const mutation = useMutation({
        mutationFn: (_text: string) => {
          count++
          return Promise.reject(new Error('oops'))
        },
        retry: 1,
        retryDelay: 5,
      })

      return (
        <div>
          <button onClick={() => mutation.mutate('todo')}>mutate</button>
          <div>
            error:{' '}
            {mutation.error instanceof Error ? mutation.error.message : 'null'},
            status: {mutation.status}, isPaused: {String(mutation.isPaused)}
          </div>
        </div>
      )
    }

    const rendered = renderWithClient(queryClient, <Page />)

    await waitFor(() => {
      expect(
        rendered.getByText('error: null, status: idle, isPaused: false'),
      ).toBeInTheDocument()
    })

    fireEvent.click(rendered.getByRole('button', { name: /mutate/i }))

    await waitFor(() => {
      expect(
        rendered.getByText('error: null, status: loading, isPaused: true'),
      ).toBeInTheDocument()
    })

    expect(count).toBe(0)

    onlineMock.mockReturnValue(true)
    window.dispatchEvent(new Event('online'))

    await sleep(100)

    await waitFor(() => {
      expect(
        rendered.getByText('error: oops, status: error, isPaused: false'),
      ).toBeInTheDocument()
    })

    expect(count).toBe(2)

    onlineMock.mockRestore()
  })

  it('should call onMutate even if paused', async () => {
    const onlineMock = mockNavigatorOnLine(false)
    const onMutate = jest.fn()
    let count = 0

    function Page() {
      const mutation = useMutation({
        mutationFn: async (_text: string) => {
          count++
          await sleep(10)
          return count
        },
        onMutate,
      })

      return (
        <div>
          <button onClick={() => mutation.mutate('todo')}>mutate</button>
          <div>
            data: {mutation.data ?? 'null'}, status: {mutation.status},
            isPaused: {String(mutation.isPaused)}
          </div>
        </div>
      )
    }

    const rendered = renderWithClient(queryClient, <Page />)

    await rendered.findByText('data: null, status: idle, isPaused: false')

    fireEvent.click(rendered.getByRole('button', { name: /mutate/i }))

    await rendered.findByText('data: null, status: loading, isPaused: true')

    expect(onMutate).toHaveBeenCalledTimes(1)
    expect(onMutate).toHaveBeenCalledWith('todo')

    onlineMock.mockReturnValue(true)
    window.dispatchEvent(new Event('online'))

    await rendered.findByText('data: 1, status: success, isPaused: false')

    expect(onMutate).toHaveBeenCalledTimes(1)
    expect(count).toBe(1)

    onlineMock.mockRestore()
  })

  it('should optimistically go to paused state if offline', async () => {
    const onlineMock = mockNavigatorOnLine(false)
    let count = 0
    const states: Array<string> = []

    function Page() {
      const mutation = useMutation({
        mutationFn: async (_text: string) => {
          count++
          await sleep(10)
          return count
        },
      })

      states.push(`${mutation.status}, ${mutation.isPaused}`)

      return (
        <div>
          <button onClick={() => mutation.mutate('todo')}>mutate</button>
          <div>
            data: {mutation.data ?? 'null'}, status: {mutation.status},
            isPaused: {String(mutation.isPaused)}
          </div>
        </div>
      )
    }

    const rendered = renderWithClient(queryClient, <Page />)

    await rendered.findByText('data: null, status: idle, isPaused: false')

    fireEvent.click(rendered.getByRole('button', { name: /mutate/i }))

    await rendered.findByText('data: null, status: loading, isPaused: true')

    // no intermediate 'loading, false' state is expected because we don't start mutating!
    expect(states[0]).toBe('idle, false')
    expect(states[1]).toBe('loading, true')

    onlineMock.mockReturnValue(true)
    window.dispatchEvent(new Event('online'))

    await rendered.findByText('data: 1, status: success, isPaused: false')

    onlineMock.mockRestore()
  })

  it('should be able to retry a mutation when online', async () => {
    const onlineMock = mockNavigatorOnLine(false)

    let count = 0
    const states: UseMutationResult<any, any, any, any>[] = []

    function Page() {
      const state = useMutation({
        mutationFn: async (_text: string) => {
          await sleep(1)
          count++
          return count > 1
            ? Promise.resolve('data')
            : Promise.reject(new Error('oops'))
        },
        retry: 1,
        retryDelay: 5,
        networkMode: 'offlineFirst',
      })

      states.push(state)

      const { mutate } = state

      React.useEffect(() => {
        setActTimeout(() => {
          mutate('todo')
        }, 10)
      }, [mutate])

      return null
    }

    renderWithClient(queryClient, <Page />)

    await sleep(50)

    expect(states.length).toBe(4)
    expect(states[0]).toMatchObject({
      isLoading: false,
      isPaused: false,
      failureCount: 0,
      failureReason: null,
    })
    expect(states[1]).toMatchObject({
      isLoading: true,
      isPaused: false,
      failureCount: 0,
      failureReason: null,
    })
    expect(states[2]).toMatchObject({
      isLoading: true,
      isPaused: false,
      failureCount: 1,
      failureReason: new Error('oops'),
    })
    expect(states[3]).toMatchObject({
      isLoading: true,
      isPaused: true,
      failureCount: 1,
      failureReason: new Error('oops'),
    })

    onlineMock.mockReturnValue(true)
    window.dispatchEvent(new Event('online'))

    await sleep(50)

    expect(states.length).toBe(6)
    expect(states[4]).toMatchObject({
      isLoading: true,
      isPaused: false,
      failureCount: 1,
      failureReason: new Error('oops'),
    })
    expect(states[5]).toMatchObject({
      isLoading: false,
      isPaused: false,
      failureCount: 0,
      failureReason: null,
      data: 'data',
    })

    onlineMock.mockRestore()
  })

  it('should not change state if unmounted', async () => {
    function Mutates() {
      const { mutate } = useMutation({ mutationFn: () => sleep(10) })
      return <button onClick={() => mutate()}>mutate</button>
    }
    function Page() {
      const [mounted, setMounted] = React.useState(true)
      return (
        <div>
          <button onClick={() => setMounted(false)}>unmount</button>
          {mounted && <Mutates />}
        </div>
      )
    }

    const { getByText } = renderWithClient(queryClient, <Page />)
    fireEvent.click(getByText('mutate'))
    fireEvent.click(getByText('unmount'))
  })

  it('should be able to throw an error when throwErrors is set to true', async () => {
    const consoleMock = jest
      .spyOn(console, 'error')
      .mockImplementation(() => {})
    function Page() {
      const { mutate } = useMutation<string, Error>({
        mutationFn: () => {
          const err = new Error('Expected mock error. All is well!')
          err.stack = ''
          return Promise.reject(err)
        },
        throwErrors: true,
      })

      return (
        <div>
          <button onClick={() => mutate()}>mutate</button>
        </div>
      )
    }

    const { getByText, queryByText } = renderWithClient(
      queryClient,
      <ErrorBoundary
        fallbackRender={() => (
          <div>
            <span>error</span>
          </div>
        )}
      >
        <Page />
      </ErrorBoundary>,
    )

    fireEvent.click(getByText('mutate'))

    await waitFor(() => {
      expect(queryByText('error')).not.toBeNull()
      // expect(consoleMock).toHaveBeenCalledTimes(1)
    })

    // check if the console.error function was called
    if (consoleMock.mock.calls[0]) {
      //test the error message that was passed to the console
      expect(consoleMock.mock.calls[0][0]).toContain(
        'Expected mock error. All is well!',
      )
    }

    consoleMock.mockRestore()
  })

  it('should be able to throw an error when throwErrors is a function that returns true', async () => {
    const consoleMock = jest
      .spyOn(console, 'error')
      .mockImplementation(() => {})
    let boundary = false
    function Page() {
      const { mutate, error } = useMutation<string, Error>({
        mutationFn: () => {
          const err = new Error('mock error')
          err.stack = ''
          return Promise.reject(err)
        },
        throwErrors: () => {
          boundary = !boundary
          return !boundary
        },
      })

      return (
        <div>
          <button onClick={() => mutate()}>mutate</button>
          {error && error.message}
        </div>
      )
    }

    const { getByText, queryByText } = renderWithClient(
      queryClient,
      <ErrorBoundary
        fallbackRender={() => (
          <div>
            <span>error boundary</span>
          </div>
        )}
      >
        <Page />
      </ErrorBoundary>,
    )

    // first error goes to component
    fireEvent.click(getByText('mutate'))
    await waitFor(() => {
      expect(queryByText('mock error')).not.toBeNull()
    })

    // second error goes to boundary
    fireEvent.click(getByText('mutate'))
    await waitFor(() => {
      expect(queryByText('error boundary')).not.toBeNull()
    })
    consoleMock.mockRestore()
  })

  it('should pass meta to mutation', async () => {
    const errorMock = jest.fn()
    const successMock = jest.fn()

    const queryClientMutationMeta = createQueryClient({
      mutationCache: new MutationCache({
        onSuccess: (_, __, ___, mutation) => {
          successMock(mutation.meta?.metaSuccessMessage)
        },
        onError: (_, __, ___, mutation) => {
          errorMock(mutation.meta?.metaErrorMessage)
        },
      }),
    })

    const metaSuccessMessage = 'mutation succeeded'
    const metaErrorMessage = 'mutation failed'

    function Page() {
      const { mutate: succeed, isSuccess } = useMutation({
        mutationFn: async () => '',
        meta: { metaSuccessMessage },
      })
      const { mutate: error, isError } = useMutation({
        mutationFn: async () => {
          throw new Error('')
        },
        meta: { metaErrorMessage },
      })

      return (
        <div>
          <button onClick={() => succeed()}>succeed</button>
          <button onClick={() => error()}>error</button>
          {isSuccess && <div>successTest</div>}
          {isError && <div>errorTest</div>}
        </div>
      )
    }

    const { getByText, queryByText } = renderWithClient(
      queryClientMutationMeta,
      <Page />,
    )

    fireEvent.click(getByText('succeed'))
    fireEvent.click(getByText('error'))

    await waitFor(() => {
      expect(queryByText('successTest')).not.toBeNull()
      expect(queryByText('errorTest')).not.toBeNull()
    })

    expect(successMock).toHaveBeenCalledTimes(1)
    expect(successMock).toHaveBeenCalledWith(metaSuccessMessage)
    expect(errorMock).toHaveBeenCalledTimes(1)
    expect(errorMock).toHaveBeenCalledWith(metaErrorMessage)
  })

  it('should call cache callbacks when unmounted', async () => {
    const onSuccess = jest.fn()
    const onSuccessMutate = jest.fn()
    const onSettled = jest.fn()
    const onSettledMutate = jest.fn()
    const mutationKey = queryKey()
    let count = 0

    function Page() {
      const [show, setShow] = React.useState(true)
      return (
        <div>
          <button onClick={() => setShow(false)}>hide</button>
          {show && <Component />}
        </div>
      )
    }

    function Component() {
      const mutation = useMutation({
        mutationFn: async (_text: string) => {
          count++
          await sleep(10)
          return count
        },
        mutationKey,
        gcTime: 0,
        onSuccess,
        onSettled,
      })

      return (
        <div>
          <button
            onClick={() =>
              mutation.mutate('todo', {
                onSuccess: onSuccessMutate,
                onSettled: onSettledMutate,
              })
            }
          >
            mutate
          </button>
          <div>
            data: {mutation.data ?? 'null'}, status: {mutation.status},
            isPaused: {String(mutation.isPaused)}
          </div>
        </div>
      )
    }

    const rendered = renderWithClient(queryClient, <Page />)

    await rendered.findByText('data: null, status: idle, isPaused: false')

    fireEvent.click(rendered.getByRole('button', { name: /mutate/i }))
    fireEvent.click(rendered.getByRole('button', { name: /hide/i }))

    await waitFor(() => {
      expect(
        queryClient.getMutationCache().findAll({ mutationKey }),
      ).toHaveLength(0)
    })

    expect(count).toBe(1)

    expect(onSuccess).toHaveBeenCalledTimes(1)
    expect(onSettled).toHaveBeenCalledTimes(1)
    expect(onSuccessMutate).toHaveBeenCalledTimes(0)
    expect(onSettledMutate).toHaveBeenCalledTimes(0)
  })

<<<<<<< HEAD
  describe('with custom context', () => {
    it('should be able to reset `data`', async () => {
      const context = React.createContext<QueryClient | undefined>(undefined)

      function Page() {
        const {
          mutate,
          data = 'empty',
          reset,
        } = useMutation({
          mutationFn: () => Promise.resolve('mutation'),
          context,
        })

        return (
          <div>
            <h1>{data}</h1>
            <button onClick={() => reset()}>reset</button>
            <button onClick={() => mutate()}>mutate</button>
          </div>
        )
      }

      const { getByRole } = renderWithClient(queryClient, <Page />, { context })

      expect(getByRole('heading').textContent).toBe('empty')

      fireEvent.click(getByRole('button', { name: /mutate/i }))

      await waitFor(() => {
        expect(getByRole('heading').textContent).toBe('mutation')
      })

      fireEvent.click(getByRole('button', { name: /reset/i }))

      await waitFor(() => {
        expect(getByRole('heading').textContent).toBe('empty')
      })
    })

    it('should throw if the context is not passed to useMutation', async () => {
      const consoleMock = jest
        .spyOn(console, 'error')
        .mockImplementation(() => {})
      const context = React.createContext<QueryClient | undefined>(undefined)

      function Page() {
        const { data = '' } = useMutation({
          mutationFn: () => Promise.resolve('mutation'),
        })

        return (
          <div>
            <h1 data-testid="title">{data}</h1>
          </div>
        )
      }

      const rendered = renderWithClient(
        queryClient,
        <ErrorBoundary fallbackRender={() => <div>error boundary</div>}>
          <Page />
        </ErrorBoundary>,
        { context },
      )

      await waitFor(() => rendered.getByText('error boundary'))
      consoleMock.mockRestore()
    })
  })

=======
>>>>>>> 5b252e61
  it('should call mutate callbacks only for the last observer', async () => {
    const onSuccess = jest.fn()
    const onSuccessMutate = jest.fn()
    const onSettled = jest.fn()
    const onSettledMutate = jest.fn()
    let count = 0

    function Page() {
      const mutation = useMutation({
        mutationFn: async (_text: string) => {
          count++
          await sleep(10)
          return `result${count}`
        },
        onSuccess,
        onSettled,
      })

      return (
        <div>
          <button
            onClick={() =>
              mutation.mutate('todo', {
                onSuccess: onSuccessMutate,
                onSettled: onSettledMutate,
              })
            }
          >
            mutate
          </button>
          <div>
            data: {mutation.data ?? 'null'}, status: {mutation.status}
          </div>
        </div>
      )
    }

    const rendered = renderWithClient(queryClient, <Page />)

    await rendered.findByText('data: null, status: idle')

    fireEvent.click(rendered.getByRole('button', { name: /mutate/i }))
    fireEvent.click(rendered.getByRole('button', { name: /mutate/i }))

    await rendered.findByText('data: result2, status: success')

    expect(count).toBe(2)

    expect(onSuccess).toHaveBeenCalledTimes(2)
    expect(onSettled).toHaveBeenCalledTimes(2)
    expect(onSuccessMutate).toHaveBeenCalledTimes(1)
    expect(onSuccessMutate).toHaveBeenCalledWith('result2', 'todo', undefined)
    expect(onSettledMutate).toHaveBeenCalledTimes(1)
    expect(onSettledMutate).toHaveBeenCalledWith(
      'result2',
      null,
      'todo',
      undefined,
    )
  })

  test('should go to error state if onSuccess callback errors', async () => {
    const error = new Error('error from onSuccess')
    const onError = jest.fn()

    function Page() {
      const mutation = useMutation({
        mutationFn: async (_text: string) => {
          await sleep(10)
          return 'result'
        },
        onSuccess: () => Promise.reject(error),
        onError,
      })

      return (
        <div>
          <button onClick={() => mutation.mutate('todo')}>mutate</button>
          <div>status: {mutation.status}</div>
        </div>
      )
    }

    const rendered = renderWithClient(queryClient, <Page />)

    await rendered.findByText('status: idle')

    rendered.getByRole('button', { name: /mutate/i }).click()

    await rendered.findByText('status: error')

    expect(onError).toHaveBeenCalledWith(error, 'todo', undefined)
  })

  test('should go to error state if onError callback errors', async () => {
    const error = new Error('error from onError')
    const mutateFnError = new Error('mutateFnError')

    function Page() {
      const mutation = useMutation({
        mutationFn: async (_text: string) => {
          await sleep(10)
          throw mutateFnError
        },
        onError: () => Promise.reject(error),
      })

      return (
        <div>
          <button onClick={() => mutation.mutate('todo')}>mutate</button>
          <div>
            error:{' '}
            {mutation.error instanceof Error ? mutation.error.message : 'null'},
            status: {mutation.status}
          </div>
        </div>
      )
    }

    const rendered = renderWithClient(queryClient, <Page />)

    await rendered.findByText('error: null, status: idle')

    rendered.getByRole('button', { name: /mutate/i }).click()

    await rendered.findByText('error: mutateFnError, status: error')
  })

  test('should go to error state if onSettled callback errors', async () => {
    const error = new Error('error from onSettled')
    const mutateFnError = new Error('mutateFnError')
    const onError = jest.fn()

    function Page() {
      const mutation = useMutation({
        mutationFn: async (_text: string) => {
          await sleep(10)
          throw mutateFnError
        },
        onSettled: () => Promise.reject(error),
        onError,
      })

      return (
        <div>
          <button onClick={() => mutation.mutate('todo')}>mutate</button>
          <div>
            error:{' '}
            {mutation.error instanceof Error ? mutation.error.message : 'null'},
            status: {mutation.status}
          </div>
        </div>
      )
    }

    const rendered = renderWithClient(queryClient, <Page />)

    await rendered.findByText('error: null, status: idle')

    rendered.getByRole('button', { name: /mutate/i }).click()

    await rendered.findByText('error: mutateFnError, status: error')

    expect(onError).toHaveBeenCalledWith(mutateFnError, 'todo', undefined)
  })

  it('should use provided custom queryClient', async () => {
    function Page() {
      const mutation = useMutation(
        {
          mutationFn: async (text: string) => {
            return Promise.resolve(text)
          },
        },
        queryClient,
      )

      return (
        <div>
          <button onClick={() => mutation.mutate('custom client')}>
            mutate
          </button>
          <div>
            data: {mutation.data ?? 'null'}, status: {mutation.status}
          </div>
        </div>
      )
    }

    const rendered = render(<Page></Page>)

    await rendered.findByText('data: null, status: idle')

    fireEvent.click(rendered.getByRole('button', { name: /mutate/i }))

    await rendered.findByText('data: custom client, status: success')
  })
})<|MERGE_RESOLUTION|>--- conflicted
+++ resolved
@@ -923,80 +923,6 @@
     expect(onSettledMutate).toHaveBeenCalledTimes(0)
   })
 
-<<<<<<< HEAD
-  describe('with custom context', () => {
-    it('should be able to reset `data`', async () => {
-      const context = React.createContext<QueryClient | undefined>(undefined)
-
-      function Page() {
-        const {
-          mutate,
-          data = 'empty',
-          reset,
-        } = useMutation({
-          mutationFn: () => Promise.resolve('mutation'),
-          context,
-        })
-
-        return (
-          <div>
-            <h1>{data}</h1>
-            <button onClick={() => reset()}>reset</button>
-            <button onClick={() => mutate()}>mutate</button>
-          </div>
-        )
-      }
-
-      const { getByRole } = renderWithClient(queryClient, <Page />, { context })
-
-      expect(getByRole('heading').textContent).toBe('empty')
-
-      fireEvent.click(getByRole('button', { name: /mutate/i }))
-
-      await waitFor(() => {
-        expect(getByRole('heading').textContent).toBe('mutation')
-      })
-
-      fireEvent.click(getByRole('button', { name: /reset/i }))
-
-      await waitFor(() => {
-        expect(getByRole('heading').textContent).toBe('empty')
-      })
-    })
-
-    it('should throw if the context is not passed to useMutation', async () => {
-      const consoleMock = jest
-        .spyOn(console, 'error')
-        .mockImplementation(() => {})
-      const context = React.createContext<QueryClient | undefined>(undefined)
-
-      function Page() {
-        const { data = '' } = useMutation({
-          mutationFn: () => Promise.resolve('mutation'),
-        })
-
-        return (
-          <div>
-            <h1 data-testid="title">{data}</h1>
-          </div>
-        )
-      }
-
-      const rendered = renderWithClient(
-        queryClient,
-        <ErrorBoundary fallbackRender={() => <div>error boundary</div>}>
-          <Page />
-        </ErrorBoundary>,
-        { context },
-      )
-
-      await waitFor(() => rendered.getByText('error boundary'))
-      consoleMock.mockRestore()
-    })
-  })
-
-=======
->>>>>>> 5b252e61
   it('should call mutate callbacks only for the last observer', async () => {
     const onSuccess = jest.fn()
     const onSuccessMutate = jest.fn()
