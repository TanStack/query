import { act, fireEvent, render, waitFor } from '@testing-library/react'
import '@testing-library/jest-dom'
import * as React from 'react'
import { ErrorBoundary } from 'react-error-boundary'
import { vi } from 'vitest'
import { QueryCache, keepPreviousData, useQuery } from '..'
import {
  Blink,
  createQueryClient,
  expectType,
  mockOnlineManagerIsOnline,
  mockVisibilityState,
  queryKey,
  renderWithClient,
  setActTimeout,
  sleep,
} from './utils'
import type {
  DefinedUseQueryResult,
  QueryFunction,
  QueryFunctionContext,
  UseQueryOptions,
  UseQueryResult,
} from '..'
import type { Mock } from 'vitest'

describe('useQuery', () => {
  const queryCache = new QueryCache()
  const queryClient = createQueryClient({ queryCache })

  it('should return the correct types', () => {
    const key = queryKey()

    // @ts-ignore
    // eslint-disable-next-line
    function Page() {
      // unspecified query function should default to unknown
      const noQueryFn = useQuery({ queryKey: key })
      expectType<unknown>(noQueryFn.data)
      expectType<unknown>(noQueryFn.error)

      // it should infer the result type from the query function
      const fromQueryFn = useQuery({ queryKey: key, queryFn: () => 'test' })
      expectType<string | undefined>(fromQueryFn.data)
      expectType<unknown>(fromQueryFn.error)

      // it should be possible to specify the result type
      const withResult = useQuery<string>({
        queryKey: key,
        queryFn: () => 'test',
      })
      expectType<string | undefined>(withResult.data)
      expectType<unknown | null>(withResult.error)

      // it should be possible to specify the error type
      const withError = useQuery<string, Error>({
        queryKey: key,
        queryFn: () => 'test',
      })
      expectType<string | undefined>(withError.data)
      expectType<Error | null>(withError.error)

      // it should provide the result type in the configuration
      useQuery({
        queryKey: [key],
        queryFn: async () => true,
      })

      // it should be possible to specify a union type as result type
      const unionTypeSync = useQuery({
        queryKey: key,
        queryFn: () => (Math.random() > 0.5 ? 'a' : 'b'),
      })
      expectType<'a' | 'b' | undefined>(unionTypeSync.data)
      const unionTypeAsync = useQuery<'a' | 'b'>({
        queryKey: key,
        queryFn: () => Promise.resolve(Math.random() > 0.5 ? 'a' : 'b'),
      })
      expectType<'a' | 'b' | undefined>(unionTypeAsync.data)

      // should error when the query function result does not match with the specified type
      // @ts-expect-error
      useQuery<number>({ queryKey: key, queryFn: () => 'test' })

      // it should infer the result type from a generic query function
      function queryFn<T = string>(): Promise<T> {
        return Promise.resolve({} as T)
      }

      const fromGenericQueryFn = useQuery({
        queryKey: key,
        queryFn: () => queryFn(),
      })
      expectType<string | undefined>(fromGenericQueryFn.data)
      expectType<unknown>(fromGenericQueryFn.error)

      const fromGenericOptionsQueryFn = useQuery({
        queryKey: key,
        queryFn: () => queryFn(),
      })
      expectType<string | undefined>(fromGenericOptionsQueryFn.data)
      expectType<unknown>(fromGenericOptionsQueryFn.error)

      type MyData = number
      type MyQueryKey = readonly ['my-data', number]

      const getMyDataArrayKey: QueryFunction<MyData, MyQueryKey> = async ({
        queryKey: [, n],
      }) => {
        return n + 42
      }

      useQuery({
        queryKey: ['my-data', 100],
        queryFn: getMyDataArrayKey,
      })

      const getMyDataStringKey: QueryFunction<MyData, ['1']> = async (
        context,
      ) => {
        expectType<['1']>(context.queryKey)
        return Number(context.queryKey[0]) + 42
      }

      useQuery({
        queryKey: ['1'],
        queryFn: getMyDataStringKey,
      })

      // it should handle query-functions that return Promise<any>
      useQuery({
        queryKey: key,
        queryFn: () => fetch('return Promise<any>').then((resp) => resp.json()),
      })

      // handles wrapped queries with custom fetcher passed as inline queryFn
      const useWrappedQuery = <
        TQueryKey extends [string, Record<string, unknown>?],
        TQueryFnData,
        TError,
        TData = TQueryFnData,
      >(
        qk: TQueryKey,
        fetcher: (
          obj: TQueryKey[1],
          token: string,
          // return type must be wrapped with TQueryFnReturn
        ) => Promise<TQueryFnData>,
        options?: Omit<
          UseQueryOptions<TQueryFnData, TError, TData, TQueryKey>,
          'queryKey' | 'queryFn' | 'initialData'
        >,
      ) =>
        useQuery({
          queryKey: qk,
          queryFn: () => fetcher(qk[1], 'token'),
          ...options,
        })
      const test = useWrappedQuery([''], async () => '1')
      expectType<string | undefined>(test.data)

      // handles wrapped queries with custom fetcher passed directly to useQuery
      const useWrappedFuncStyleQuery = <
        TQueryKey extends [string, Record<string, unknown>?],
        TQueryFnData,
        TError,
        TData = TQueryFnData,
      >(
        qk: TQueryKey,
        fetcher: () => Promise<TQueryFnData>,
        options?: Omit<
          UseQueryOptions<TQueryFnData, TError, TData, TQueryKey>,
          'queryKey' | 'queryFn' | 'initialData'
        >,
      ) => useQuery({ queryKey: qk, queryFn: fetcher, ...options })
      const testFuncStyle = useWrappedFuncStyleQuery([''], async () => true)
      expectType<boolean | undefined>(testFuncStyle.data)
    }
  })

  // See https://github.com/tannerlinsley/react-query/issues/105
  it('should allow to set default data value', async () => {
    const key = queryKey()

    function Page() {
      const { data = 'default' } = useQuery({
        queryKey: key,
        queryFn: async () => {
          await sleep(10)
          return 'test'
        },
      })

      return (
        <div>
          <h1>{data}</h1>
        </div>
      )
    }

    const rendered = renderWithClient(queryClient, <Page />)

    rendered.getByText('default')

    await waitFor(() => rendered.getByText('test'))
  })

  it('should return the correct states for a successful query', async () => {
    const key = queryKey()
    const states: UseQueryResult<string>[] = []

    function Page() {
      const state = useQuery<string, Error>({
        queryKey: key,
        queryFn: async () => {
          await sleep(10)
          return 'test'
        },
      })

      states.push(state)

      if (state.isPending) {
        expectType<undefined>(state.data)
        expectType<null>(state.error)
        return <span>pending</span>
      }

      if (state.isLoadingError) {
        expectType<undefined>(state.data)
        expectType<Error>(state.error)
        return <span>{state.error.message}</span>
      }

      expectType<string>(state.data)
      expectType<Error | null>(state.error)
      return <span>{state.data}</span>
    }

    const rendered = renderWithClient(queryClient, <Page />)

    await waitFor(() => rendered.getByText('test'))

    expect(states.length).toEqual(2)

    expect(states[0]).toEqual({
      data: undefined,
      dataUpdatedAt: 0,
      error: null,
      errorUpdatedAt: 0,
      failureCount: 0,
      failureReason: null,
      errorUpdateCount: 0,
      isError: false,
      isFetched: false,
      isFetchedAfterMount: false,
      isFetching: true,
      isPaused: false,
      isPending: true,
      isInitialLoading: true,
      isLoading: true,
      isLoadingError: false,
      isPlaceholderData: false,
      isRefetchError: false,
      isRefetching: false,
      isStale: true,
      isSuccess: false,
      refetch: expect.any(Function),
      status: 'pending',
      fetchStatus: 'fetching',
    })

    expect(states[1]).toEqual({
      data: 'test',
      dataUpdatedAt: expect.any(Number),
      error: null,
      errorUpdatedAt: 0,
      failureCount: 0,
      failureReason: null,
      errorUpdateCount: 0,
      isError: false,
      isFetched: true,
      isFetchedAfterMount: true,
      isFetching: false,
      isPaused: false,
      isPending: false,
      isInitialLoading: false,
      isLoading: false,
      isLoadingError: false,
      isPlaceholderData: false,
      isRefetchError: false,
      isRefetching: false,
      isStale: true,
      isSuccess: true,
      refetch: expect.any(Function),
      status: 'success',
      fetchStatus: 'idle',
    })
  })

  it('should return the correct states for an unsuccessful query', async () => {
    const key = queryKey()

    const states: UseQueryResult[] = []

    function Page() {
      const state = useQuery({
        queryKey: key,
        queryFn: () => Promise.reject(new Error('rejected')),

        retry: 1,
        retryDelay: 1,
      })

      states.push(state)

      return (
        <div>
          <h1>Status: {state.status}</h1>
          <div>Failure Count: {state.failureCount}</div>
          <div>Failure Reason: {state.failureReason?.message}</div>
        </div>
      )
    }

    const rendered = renderWithClient(queryClient, <Page />)

    await waitFor(() => rendered.getByText('Status: error'))

    expect(states[0]).toEqual({
      data: undefined,
      dataUpdatedAt: 0,
      error: null,
      errorUpdatedAt: 0,
      failureCount: 0,
      failureReason: null,
      errorUpdateCount: 0,
      isError: false,
      isFetched: false,
      isFetchedAfterMount: false,
      isFetching: true,
      isPaused: false,
      isPending: true,
      isInitialLoading: true,
      isLoading: true,
      isLoadingError: false,
      isPlaceholderData: false,
      isRefetchError: false,
      isRefetching: false,
      isStale: true,
      isSuccess: false,
      refetch: expect.any(Function),
      status: 'pending',
      fetchStatus: 'fetching',
    })

    expect(states[1]).toEqual({
      data: undefined,
      dataUpdatedAt: 0,
      error: null,
      errorUpdatedAt: 0,
      failureCount: 1,
      failureReason: new Error('rejected'),
      errorUpdateCount: 0,
      isError: false,
      isFetched: false,
      isFetchedAfterMount: false,
      isFetching: true,
      isPaused: false,
      isPending: true,
      isInitialLoading: true,
      isLoading: true,
      isLoadingError: false,
      isPlaceholderData: false,
      isRefetchError: false,
      isRefetching: false,
      isStale: true,
      isSuccess: false,
      refetch: expect.any(Function),
      status: 'pending',
      fetchStatus: 'fetching',
    })

    expect(states[2]).toEqual({
      data: undefined,
      dataUpdatedAt: 0,
      error: new Error('rejected'),
      errorUpdatedAt: expect.any(Number),
      failureCount: 2,
      failureReason: new Error('rejected'),
      errorUpdateCount: 1,
      isError: true,
      isFetched: true,
      isFetchedAfterMount: true,
      isFetching: false,
      isPaused: false,
      isPending: false,
      isInitialLoading: false,
      isLoading: false,
      isLoadingError: true,
      isPlaceholderData: false,
      isRefetchError: false,
      isRefetching: false,
      isStale: true,
      isSuccess: false,
      refetch: expect.any(Function),
      status: 'error',
      fetchStatus: 'idle',
    })
  })

  it('should set isFetchedAfterMount to true after a query has been fetched', async () => {
    const key = queryKey()

    await queryClient.prefetchQuery({
      queryKey: key,
      queryFn: () => 'prefetched',
    })

    function Page() {
      const result = useQuery({ queryKey: key, queryFn: () => 'new data' })

      return (
        <>
          <div>data: {result.data}</div>
          <div>isFetched: {result.isFetched ? 'true' : 'false'}</div>
          <div>
            isFetchedAfterMount: {result.isFetchedAfterMount ? 'true' : 'false'}
          </div>
        </>
      )
    }

    const rendered = renderWithClient(queryClient, <Page />)

    rendered.getByText('data: prefetched')
    rendered.getByText('isFetched: true')
    rendered.getByText('isFetchedAfterMount: false')

    await waitFor(() => {
      rendered.getByText('data: new data')
      rendered.getByText('isFetched: true')
      rendered.getByText('isFetchedAfterMount: true')
    })
  })

  it('should not cancel an ongoing fetch when refetch is called with cancelRefetch=false if we have data already', async () => {
    const key = queryKey()
    let fetchCount = 0

    function Page() {
      const { refetch } = useQuery({
        queryKey: key,
        queryFn: async () => {
          fetchCount++
          await sleep(10)
          return 'data'
        },
        enabled: false,
        initialData: 'initialData',
      })

      React.useEffect(() => {
        setActTimeout(() => {
          refetch()
        }, 5)
        setActTimeout(() => {
          refetch({ cancelRefetch: false })
        }, 5)
      }, [refetch])

      return null
    }

    renderWithClient(queryClient, <Page />)

    await sleep(20)
    // first refetch only, second refetch is ignored
    expect(fetchCount).toBe(1)
  })

  it('should cancel an ongoing fetch when refetch is called (cancelRefetch=true) if we have data already', async () => {
    const key = queryKey()
    let fetchCount = 0

    function Page() {
      const { refetch } = useQuery({
        queryKey: key,
        queryFn: async () => {
          fetchCount++
          await sleep(10)
          return 'data'
        },
        enabled: false,
        initialData: 'initialData',
      })

      React.useEffect(() => {
        setActTimeout(() => {
          refetch()
        }, 5)
        setActTimeout(() => {
          refetch()
        }, 5)
      }, [refetch])

      return null
    }

    renderWithClient(queryClient, <Page />)

    await sleep(20)
    // first refetch (gets cancelled) and second refetch
    expect(fetchCount).toBe(2)
  })

  it('should not cancel an ongoing fetch when refetch is called (cancelRefetch=true) if we do not have data yet', async () => {
    const key = queryKey()
    let fetchCount = 0

    function Page() {
      const { refetch } = useQuery({
        queryKey: key,
        queryFn: async () => {
          fetchCount++
          await sleep(10)
          return 'data'
        },
        enabled: false,
      })

      React.useEffect(() => {
        setActTimeout(() => {
          refetch()
        }, 5)
        setActTimeout(() => {
          refetch()
        }, 5)
      }, [refetch])

      return null
    }

    renderWithClient(queryClient, <Page />)

    await sleep(20)
    // first refetch will not get cancelled, second one gets skipped
    expect(fetchCount).toBe(1)
  })

  it('should be able to watch a query without providing a query function', async () => {
    const key = queryKey()
    const states: UseQueryResult<string>[] = []

    queryClient.setQueryDefaults(key, { queryFn: () => 'data' })

    function Page() {
      const state = useQuery<string>({ queryKey: key })
      states.push(state)
      return null
    }

    renderWithClient(queryClient, <Page />)

    await sleep(10)

    expect(states.length).toBe(2)
    expect(states[0]).toMatchObject({ data: undefined })
    expect(states[1]).toMatchObject({ data: 'data' })
  })

  it('should pick up a query when re-mounting with gcTime 0', async () => {
    const key = queryKey()
    const states: UseQueryResult<string>[] = []

    function Page() {
      const [toggle, setToggle] = React.useState(false)

      return (
        <div>
          <button onClick={() => setToggle(true)}>toggle</button>
          {toggle ? (
            <Component key="2" value="2" />
          ) : (
            <Component key="1" value="1" />
          )}
        </div>
      )
    }

    function Component({ value }: { value: string }) {
      const state = useQuery({
        queryKey: key,
        queryFn: async () => {
          await sleep(10)
          return 'data: ' + value
        },

        gcTime: 0,
        notifyOnChangeProps: 'all',
      })
      states.push(state)
      return (
        <div>
          <div>{state.data}</div>
        </div>
      )
    }

    const rendered = renderWithClient(queryClient, <Page />)

    await rendered.findByText('data: 1')

    fireEvent.click(rendered.getByRole('button', { name: /toggle/i }))

    await rendered.findByText('data: 2')

    expect(states.length).toBe(4)
    // First load
    expect(states[0]).toMatchObject({
      isPending: true,
      isSuccess: false,
      isFetching: true,
    })
    // First success
    expect(states[1]).toMatchObject({
      isPending: false,
      isSuccess: true,
      isFetching: false,
    })
    // Switch, goes to fetching
    expect(states[2]).toMatchObject({
      isPending: false,
      isSuccess: true,
      isFetching: true,
    })
    // Second success
    expect(states[3]).toMatchObject({
      isPending: false,
      isSuccess: true,
      isFetching: false,
    })
  })

  it('should not get into an infinite loop when removing a query with gcTime 0 and rerendering', async () => {
    const key = queryKey()
    const states: UseQueryResult<string>[] = []

    function Page() {
      const [, rerender] = React.useState({})

      const state = useQuery({
        queryKey: key,
        queryFn: async () => {
          await sleep(5)
          return 'data'
        },

        gcTime: 0,
        notifyOnChangeProps: 'all',
      })

      states.push(state)

      return (
        <>
          <div>{state.data}</div>

          <button
            onClick={() => {
              queryClient.removeQueries({ queryKey: key })
              rerender({})
            }}
          >
            remove
          </button>
        </>
      )
    }

    const rendered = renderWithClient(queryClient, <Page />)

    await waitFor(() => {
      rendered.getByText('data')
    })

    fireEvent.click(rendered.getByRole('button', { name: 'remove' }))

    await waitFor(() => {
      rendered.getByText('data')
    })

    // required to make sure no additional renders are happening after data is successfully fetched for the second time
    await sleep(100)

    expect(states.length).toBe(4)
    // First load
    expect(states[0]).toMatchObject({ isPending: true, isSuccess: false })
    // First success
    expect(states[1]).toMatchObject({ isPending: false, isSuccess: true })
    // Remove
    expect(states[2]).toMatchObject({ isPending: true, isSuccess: false })
    // Second success
    expect(states[3]).toMatchObject({ isPending: false, isSuccess: true })
  })

  it('should fetch when refetchOnMount is false and nothing has been fetched yet', async () => {
    const key = queryKey()
    const states: UseQueryResult<string>[] = []

    function Page() {
      const state = useQuery({
        queryKey: key,
        queryFn: () => 'test',
        refetchOnMount: false,
      })
      states.push(state)
      return null
    }

    renderWithClient(queryClient, <Page />)

    await sleep(10)

    expect(states.length).toBe(2)
    expect(states[0]).toMatchObject({ data: undefined })
    expect(states[1]).toMatchObject({ data: 'test' })
  })

  it('should not fetch when refetchOnMount is false and data has been fetched already', async () => {
    const key = queryKey()
    const states: UseQueryResult<string>[] = []

    queryClient.setQueryData(key, 'prefetched')

    function Page() {
      const state = useQuery({
        queryKey: key,
        queryFn: () => 'test',
        refetchOnMount: false,
      })
      states.push(state)
      return null
    }

    renderWithClient(queryClient, <Page />)

    await sleep(10)

    expect(states.length).toBe(1)
    expect(states[0]).toMatchObject({ data: 'prefetched' })
  })

  it('should be able to select a part of the data with select', async () => {
    const key = queryKey()
    const states: UseQueryResult<string>[] = []

    function Page() {
      const state = useQuery({
        queryKey: key,
        queryFn: () => ({ name: 'test' }),
        select: (data) => data.name,
      })
      states.push(state)

      return <div>{state.data}</div>
    }

    const rendered = renderWithClient(queryClient, <Page />)

    await waitFor(() => {
      rendered.getByText('test')
    })

    expect(states.length).toBe(2)
    expect(states[0]).toMatchObject({ data: undefined })
    expect(states[1]).toMatchObject({ data: 'test' })
  })

  it('should be able to select a part of the data with select in object syntax', async () => {
    const key = queryKey()
    const states: UseQueryResult<string>[] = []

    function Page() {
      const state = useQuery({
        queryKey: key,
        queryFn: () => ({ name: 'test' }),
        select: (data) => data.name,
      })
      states.push(state)

      return <div>{state.data}</div>
    }

    const rendered = renderWithClient(queryClient, <Page />)

    await waitFor(() => {
      rendered.getByText('test')
    })

    expect(states.length).toBe(2)
    expect(states[0]).toMatchObject({ data: undefined })
    expect(states[1]).toMatchObject({ data: 'test' })
  })

  it('should not re-render when it should only re-render only data change and the selected data did not change', async () => {
    const key = queryKey()
    const states: UseQueryResult<string>[] = []

    function Page() {
      const state = useQuery({
        queryKey: key,
        queryFn: () => ({ name: 'test' }),
        select: (data) => data.name,
        notifyOnChangeProps: ['data'],
      })

      states.push(state)

      return (
        <div>
          <div>{state.data}</div>
          <button onClick={() => state.refetch()}>refetch</button>
        </div>
      )
    }

    const rendered = renderWithClient(queryClient, <Page />)

    await waitFor(() => {
      rendered.getByText('test')
    })

    fireEvent.click(rendered.getByRole('button', { name: 'refetch' }))

    await waitFor(() => {
      rendered.getByText('test')
    })

    expect(states[0]).toMatchObject({ data: undefined })
    expect(states[1]).toMatchObject({ data: 'test' })

    // make sure no additional renders happen
    await sleep(50)
    expect(states.length).toBe(2)
  })

  it('should throw an error when a selector throws', async () => {
    const key = queryKey()
    const states: UseQueryResult<string>[] = []
    const error = new Error('Select Error')

    function Page() {
      const state = useQuery({
        queryKey: key,
        queryFn: () => ({ name: 'test' }),
        select: () => {
          throw error
        },
      })
      states.push(state)

      return <div>{state.status}</div>
    }

    const rendered = renderWithClient(queryClient, <Page />)

    await waitFor(() => {
      rendered.getByText('error')
    })

    expect(states.length).toBe(2)

    expect(states[0]).toMatchObject({ status: 'pending', data: undefined })
    expect(states[1]).toMatchObject({ status: 'error', error })
  })

  it('should not re-run a stable select when it re-renders if selector throws an error', async () => {
    const key = queryKey()
    const error = new Error('Select Error')
    let runs = 0

    function Page() {
      const [, rerender] = React.useReducer(() => ({}), {})
      const state = useQuery<string, Error>({
        queryKey: key,
        queryFn: () => (runs === 0 ? 'test' : 'test2'),

        select: React.useCallback(() => {
          runs++
          throw error
        }, []),
      })
      return (
        <div>
          <div>error: {state.error?.message}</div>
          <button onClick={rerender}>rerender</button>
          <button onClick={() => state.refetch()}>refetch</button>
        </div>
      )
    }

    const rendered = renderWithClient(queryClient, <Page />)

    await waitFor(() => rendered.getByText('error: Select Error'))
    expect(runs).toEqual(1)
    fireEvent.click(rendered.getByRole('button', { name: 'rerender' }))
    await sleep(10)
    expect(runs).toEqual(1)
    fireEvent.click(rendered.getByRole('button', { name: 'refetch' }))
    await sleep(10)
    expect(runs).toEqual(2)
  })

  it('should track properties and only re-render when a tracked property changes', async () => {
    const key = queryKey()
    const states: UseQueryResult<string>[] = []

    function Page() {
      const state = useQuery({
        queryKey: key,
        queryFn: async () => {
          await sleep(10)
          return 'test'
        },
      })

      states.push(state)

      const { refetch, data } = state

      React.useEffect(() => {
        setActTimeout(() => {
          if (data) {
            refetch()
          }
        }, 20)
      }, [refetch, data])

      return (
        <div>
          <h1>{data ?? null}</h1>
        </div>
      )
    }

    const rendered = renderWithClient(queryClient, <Page />)

    await waitFor(() => rendered.getByText('test'))

    expect(states.length).toBe(2)
    expect(states[0]).toMatchObject({ data: undefined })
    expect(states[1]).toMatchObject({ data: 'test' })
  })

  it('should always re-render if we are tracking props but not using any', async () => {
    const key = queryKey()
    let renderCount = 0
    const states: UseQueryResult<string>[] = []

    function Page() {
      const state = useQuery({ queryKey: key, queryFn: () => 'test' })

      states.push(state)

      React.useEffect(() => {
        renderCount++
      }, [state])

      return (
        <div>
          <h1>hello</h1>
        </div>
      )
    }

    renderWithClient(queryClient, <Page />)

    await waitFor(() => {
      expect(renderCount).toBe(2)
    })

    // give it a bit more time to make sure no additional renders are triggered
    await sleep(20)

    expect(renderCount).toBe(2)
    expect(states.length).toBe(2)
    expect(states[0]).toMatchObject({ data: undefined })
    expect(states[1]).toMatchObject({ data: 'test' })
  })

  it('should be able to remove a query', async () => {
    const key = queryKey()
    const states: UseQueryResult<number>[] = []
    let count = 0

    function Page() {
      const [, rerender] = React.useState({})
      const state = useQuery({
        queryKey: key,
        queryFn: () => ++count,
        notifyOnChangeProps: 'all',
      })

      states.push(state)

      return (
        <div>
          <button onClick={() => queryClient.removeQueries({ queryKey: key })}>
            remove
          </button>
          <button onClick={() => rerender({})}>rerender</button>
          data: {state.data ?? 'null'}
        </div>
      )
    }

    const rendered = renderWithClient(queryClient, <Page />)

    await waitFor(() => rendered.getByText('data: 1'))
    fireEvent.click(rendered.getByRole('button', { name: /remove/i }))

    await sleep(20)
    fireEvent.click(rendered.getByRole('button', { name: /rerender/i }))
    await waitFor(() => rendered.getByText('data: 2'))

    expect(states.length).toBe(4)
    // Initial
    expect(states[0]).toMatchObject({ status: 'pending', data: undefined })
    // Fetched
    expect(states[1]).toMatchObject({ status: 'success', data: 1 })
    // Remove + Hook state update, batched
    expect(states[2]).toMatchObject({ status: 'pending', data: undefined })
    // Fetched
    expect(states[3]).toMatchObject({ status: 'success', data: 2 })
  })

  it('should create a new query when refetching a removed query', async () => {
    const key = queryKey()
    const states: UseQueryResult<number>[] = []
    let count = 0

    function Page() {
      const state = useQuery({
        queryKey: key,
        queryFn: async () => {
          await sleep(10)
          return ++count
        },
        notifyOnChangeProps: 'all',
      })

      states.push(state)

      const { refetch } = state

      return (
        <div>
          <button onClick={() => queryClient.removeQueries({ queryKey: key })}>
            remove
          </button>
          <button onClick={() => refetch()}>refetch</button>
          data: {state.data ?? 'null'}
        </div>
      )
    }

    const rendered = renderWithClient(queryClient, <Page />)

    await waitFor(() => rendered.getByText('data: 1'))
    fireEvent.click(rendered.getByRole('button', { name: /remove/i }))

    await sleep(50)
    fireEvent.click(rendered.getByRole('button', { name: /refetch/i }))
    await waitFor(() => rendered.getByText('data: 2'))

    expect(states.length).toBe(4)
    // Initial
    expect(states[0]).toMatchObject({ data: undefined, dataUpdatedAt: 0 })
    // Fetched
    expect(states[1]).toMatchObject({ data: 1 })
    // Switch
    expect(states[2]).toMatchObject({ data: undefined, dataUpdatedAt: 0 })
    // Fetched
    expect(states[3]).toMatchObject({ data: 2 })
  })

  it('should share equal data structures between query results', async () => {
    const key = queryKey()

    const result1 = [
      { id: '1', done: false },
      { id: '2', done: false },
    ]

    const result2 = [
      { id: '1', done: false },
      { id: '2', done: true },
    ]

    const states: UseQueryResult<typeof result1>[] = []

    let count = 0

    function Page() {
      const state = useQuery({
        queryKey: key,
        queryFn: async () => {
          await sleep(10)
          count++
          return count === 1 ? result1 : result2
        },
        notifyOnChangeProps: 'all',
      })

      states.push(state)

      const { refetch } = state

      return (
        <div>
          <button onClick={() => refetch()}>refetch</button>
          data: {String(state.data?.[1]?.done)}
        </div>
      )
    }

    const rendered = renderWithClient(queryClient, <Page />)

    await waitFor(() => rendered.getByText('data: false'))
    await sleep(20)
    fireEvent.click(rendered.getByRole('button', { name: /refetch/i }))
    await waitFor(() => rendered.getByText('data: true'))

    await waitFor(() => expect(states.length).toBe(4))

    const todos = states[2]?.data
    const todo1 = todos?.[0]
    const todo2 = todos?.[1]

    const newTodos = states[3]?.data
    const newTodo1 = newTodos?.[0]
    const newTodo2 = newTodos?.[1]

    expect(todos).toEqual(result1)
    expect(newTodos).toEqual(result2)
    expect(newTodos).not.toBe(todos)
    expect(newTodo1).toBe(todo1)
    expect(newTodo2).not.toBe(todo2)

    return null
  })

  it('should use query function from hook when the existing query does not have a query function', async () => {
    const key = queryKey()
    const results: DefinedUseQueryResult<string>[] = []

    queryClient.setQueryData(key, 'set')

    function Page() {
      const result = useQuery({
        queryKey: key,
        queryFn: async () => {
          await sleep(10)
          return 'fetched'
        },

        initialData: 'initial',
        staleTime: Infinity,
      })

      results.push(result)

      return (
        <div>
          <div>isFetching: {result.isFetching}</div>
          <button onClick={() => queryClient.refetchQueries({ queryKey: key })}>
            refetch
          </button>
          data: {result.data}
        </div>
      )
    }

    const rendered = renderWithClient(queryClient, <Page />)

    await waitFor(() => rendered.getByText('data: set'))
    fireEvent.click(rendered.getByRole('button', { name: /refetch/i }))
    await waitFor(() => rendered.getByText('data: fetched'))

    await waitFor(() => expect(results.length).toBe(3))

    expect(results[0]).toMatchObject({ data: 'set', isFetching: false })
    expect(results[1]).toMatchObject({ data: 'set', isFetching: true })
    expect(results[2]).toMatchObject({ data: 'fetched', isFetching: false })
  })

  it('should update query stale state and refetch when invalidated with invalidateQueries', async () => {
    const key = queryKey()
    const states: UseQueryResult<number>[] = []
    let count = 0

    function Page() {
      const state = useQuery({
        queryKey: key,
        queryFn: async () => {
          await sleep(10)
          count++
          return count
        },
        staleTime: Infinity,
        notifyOnChangeProps: 'all',
      })

      states.push(state)

      return (
        <div>
          <button
            onClick={() => queryClient.invalidateQueries({ queryKey: key })}
          >
            invalidate
          </button>
          data: {state.data}
        </div>
      )
    }

    const rendered = renderWithClient(queryClient, <Page />)

    await waitFor(() => rendered.getByText('data: 1'))
    fireEvent.click(rendered.getByRole('button', { name: /invalidate/i }))
    await waitFor(() => rendered.getByText('data: 2'))

    await waitFor(() => expect(states.length).toBe(4))

    expect(states[0]).toMatchObject({
      data: undefined,
      isFetching: true,
      isRefetching: false,
      isSuccess: false,
      isStale: true,
    })
    expect(states[1]).toMatchObject({
      data: 1,
      isFetching: false,
      isRefetching: false,
      isSuccess: true,
      isStale: false,
    })
    expect(states[2]).toMatchObject({
      data: 1,
      isFetching: true,
      isRefetching: true,
      isSuccess: true,
      isStale: true,
    })
    expect(states[3]).toMatchObject({
      data: 2,
      isFetching: false,
      isRefetching: false,
      isSuccess: true,
      isStale: false,
    })
  })

  it('should not update disabled query when refetched with refetchQueries', async () => {
    const key = queryKey()
    const states: UseQueryResult<number>[] = []
    let count = 0

    function Page() {
      const state = useQuery({
        queryKey: key,
        queryFn: async () => {
          await sleep(10)
          count++
          return count
        },
        enabled: false,
      })

      states.push(state)

      React.useEffect(() => {
        setActTimeout(() => {
          queryClient.refetchQueries({ queryKey: key })
        }, 20)
      }, [])

      return null
    }

    renderWithClient(queryClient, <Page />)

    await sleep(50)

    expect(states.length).toBe(1)
    expect(states[0]).toMatchObject({
      data: undefined,
      isFetching: false,
      isSuccess: false,
      isStale: true,
    })
  })

  it('should not refetch disabled query when invalidated with invalidateQueries', async () => {
    const key = queryKey()
    const states: UseQueryResult<number>[] = []
    let count = 0

    function Page() {
      const state = useQuery({
        queryKey: key,
        queryFn: async () => {
          await sleep(10)
          count++
          return count
        },
        enabled: false,
      })

      states.push(state)

      React.useEffect(() => {
        setActTimeout(() => {
          queryClient.invalidateQueries({ queryKey: key })
        }, 20)
      }, [])

      return null
    }

    renderWithClient(queryClient, <Page />)

    await sleep(100)

    expect(states.length).toBe(1)
    expect(states[0]).toMatchObject({
      data: undefined,
      isFetching: false,
      isSuccess: false,
      isStale: true,
    })
  })

  it('should not fetch when switching to a disabled query', async () => {
    const key = queryKey()
    const states: UseQueryResult<number>[] = []

    function Page() {
      const [count, setCount] = React.useState(0)

      const state = useQuery({
        queryKey: [key, count],
        queryFn: async () => {
          await sleep(5)
          return count
        },
        enabled: count === 0,
      })

      states.push(state)

      return (
        <div>
          <button onClick={() => setCount(1)}>increment</button>
          <div>data: {state.data ?? 'undefined'}</div>
          <div>count: {count}</div>
        </div>
      )
    }

    const rendered = renderWithClient(queryClient, <Page />)

    await waitFor(() => rendered.getByText('data: 0'))

    fireEvent.click(rendered.getByRole('button', { name: /increment/i }))

    await waitFor(() => {
      rendered.getByText('count: 1')
      rendered.getByText('data: undefined')
    })

    // making sure no additional fetches are triggered
    await sleep(50)

    expect(states.length).toBe(3)

    // Fetch query
    expect(states[0]).toMatchObject({
      data: undefined,
      isFetching: true,
      isSuccess: false,
    })
    // Fetched query
    expect(states[1]).toMatchObject({
      data: 0,
      isFetching: false,
      isSuccess: true,
    })
    // Switch to disabled query
    expect(states[2]).toMatchObject({
      data: undefined,
      isFetching: false,
      isSuccess: false,
    })
  })

  it('should keep the previous data when placeholderData is set', async () => {
    const key = queryKey()
    const states: UseQueryResult<number>[] = []

    function Page() {
      const [count, setCount] = React.useState(0)

      const state = useQuery({
        queryKey: [key, count],
        queryFn: async () => {
          await sleep(10)
          return count
        },
        placeholderData: keepPreviousData,
      })

      states.push(state)

      return (
        <div>
          <div>data: {state.data}</div>
          <button onClick={() => setCount(1)}>setCount</button>
        </div>
      )
    }

    const rendered = renderWithClient(queryClient, <Page />)

    await waitFor(() => rendered.getByText('data: 0'))

    fireEvent.click(rendered.getByRole('button', { name: 'setCount' }))

    await waitFor(() => rendered.getByText('data: 1'))

    // Initial
    expect(states[0]).toMatchObject({
      data: undefined,
      isFetching: true,
      isSuccess: false,
      isPlaceholderData: false,
    })
    // Fetched
    expect(states[1]).toMatchObject({
      data: 0,
      isFetching: false,
      isSuccess: true,
      isPlaceholderData: false,
    })
    // Set state
    expect(states[2]).toMatchObject({
      data: 0,
      isFetching: true,
      isSuccess: true,
      isPlaceholderData: true,
    })
    // New data
    expect(states[3]).toMatchObject({
      data: 1,
      isFetching: false,
      isSuccess: true,
      isPlaceholderData: false,
    })
  })

  it('should keep the previous data when placeholderData is set and select fn transform is used', async () => {
    const key = queryKey()
    const states: UseQueryResult<number>[] = []

    function Page() {
      const [count, setCount] = React.useState(0)

      const state = useQuery({
        queryKey: [key, count],
        queryFn: async () => {
          await sleep(10)
          return {
            count,
          }
        },
        select(data) {
          return data.count
        },
        placeholderData: keepPreviousData,
      })

      states.push(state)

      return (
        <div>
          <div>data: {state.data}</div>
          <button onClick={() => setCount(1)}>setCount</button>
        </div>
      )
    }

    const rendered = renderWithClient(queryClient, <Page />)

    await waitFor(() => rendered.getByText('data: 0'))

    fireEvent.click(rendered.getByRole('button', { name: 'setCount' }))

    await waitFor(() => rendered.getByText('data: 1'))

    // Initial
    expect(states[0]).toMatchObject({
      data: undefined,
      isFetching: true,
      isSuccess: false,
      isPlaceholderData: false,
    })
    // Fetched
    expect(states[1]).toMatchObject({
      data: 0,
      isFetching: false,
      isSuccess: true,
      isPlaceholderData: false,
    })
    // Set state
    expect(states[2]).toMatchObject({
      data: 0,
      isFetching: true,
      isSuccess: true,
      isPlaceholderData: true,
    })
    // New data
    expect(states[3]).toMatchObject({
      data: 1,
      isFetching: false,
      isSuccess: true,
      isPlaceholderData: false,
    })
  })

  it('should keep the previous queryKey (from prevQuery) between multiple pending queries when placeholderData is set and select fn transform is used', async () => {
    const keys: Array<readonly unknown[] | null> = []
    const key = queryKey()
    const states: UseQueryResult<number>[] = []

    function Page() {
      const [count, setCount] = React.useState(0)

      const state = useQuery({
        queryKey: [key, count],
        queryFn: async () => {
          await sleep(10)
          return {
            count,
          }
        },
        select(data) {
          return data.count
        },
        placeholderData: (prevData, prevQuery) => {
          if (prevQuery) {
            keys.push(prevQuery.queryKey)
          }
          return prevData
        },
      })

      states.push(state)

      return (
        <div>
          <div>data: {state.data}</div>
          <button onClick={() => setCount((prev) => prev + 1)}>setCount</button>
        </div>
      )
    }

    const rendered = renderWithClient(queryClient, <Page />)

    await waitFor(() => rendered.getByText('data: 0'))

    fireEvent.click(rendered.getByRole('button', { name: 'setCount' }))
    fireEvent.click(rendered.getByRole('button', { name: 'setCount' }))
    fireEvent.click(rendered.getByRole('button', { name: 'setCount' }))

    await waitFor(() => rendered.getByText('data: 3'))

    const allPreviousKeysAreTheFirstQueryKey = keys.every(
      (k) => JSON.stringify(k) === JSON.stringify([key, 0]),
    )

    expect(allPreviousKeysAreTheFirstQueryKey).toBe(true)
  })

  it('should show placeholderData between multiple pending queries when select fn transform is used', async () => {
    const key = queryKey()
    const states: UseQueryResult<number>[] = []

    function Page() {
      const [count, setCount] = React.useState(0)

      const state = useQuery({
        queryKey: [key, count],
        queryFn: async () => {
          await sleep(10)
          return {
            count,
          }
        },
        select(data) {
          return data.count
        },
        placeholderData: keepPreviousData,
      })

      states.push(state)

      return (
        <div>
          <div>data: {state.data}</div>
          <button onClick={() => setCount((prev) => prev + 1)}>setCount</button>
        </div>
      )
    }

    const rendered = renderWithClient(queryClient, <Page />)

    await waitFor(() => rendered.getByText('data: 0'))

    fireEvent.click(rendered.getByRole('button', { name: 'setCount' }))
    fireEvent.click(rendered.getByRole('button', { name: 'setCount' }))
    fireEvent.click(rendered.getByRole('button', { name: 'setCount' }))

    await waitFor(() => rendered.getByText('data: 3'))
    // Initial
    expect(states[0]).toMatchObject({
      data: undefined,
      isFetching: true,
      isSuccess: false,
      isPlaceholderData: false,
    })
    // Fetched
    expect(states[1]).toMatchObject({
      data: 0,
      isFetching: false,
      isSuccess: true,
      isPlaceholderData: false,
    })
    // Set state -> count = 1
    expect(states[2]).toMatchObject({
      data: 0,
      isFetching: true,
      isSuccess: true,
      isPlaceholderData: true,
    })
    // Set state -> count = 2
    expect(states[3]).toMatchObject({
      data: 0,
      isFetching: true,
      isSuccess: true,
      isPlaceholderData: true,
    })
    // Set state -> count = 3
    expect(states[4]).toMatchObject({
      data: 0,
      isFetching: true,
      isSuccess: true,
      isPlaceholderData: true,
    })
    // New data
    expect(states[5]).toMatchObject({
      data: 3,
      isFetching: false,
      isSuccess: true,
      isPlaceholderData: false,
    })
  })

  it('should transition to error state when placeholderData is set', async () => {
    const key = queryKey()
    const states: UseQueryResult<number>[] = []

    function Page({ count }: { count: number }) {
      const state = useQuery<number, Error>({
        queryKey: [key, count],
        queryFn: async () => {
          await sleep(10)
          if (count === 2) {
            throw new Error('Error test')
          }
          return Promise.resolve(count)
        },
        retry: false,
        placeholderData: keepPreviousData,
      })

      states.push(state)

      return (
        <div>
          <h1>data: {state.data}</h1>
          <h2>error: {state.error?.message}</h2>
          <p>placeholder data: {state.isPlaceholderData}</p>
        </div>
      )
    }

    const rendered = renderWithClient(queryClient, <Page count={0} />)
    await waitFor(() => rendered.getByText('data: 0'))
    act(() => rendered.rerender(<Page count={1} />))
    await waitFor(() => rendered.getByText('data: 1'))
    act(() => rendered.rerender(<Page count={2} />))
    await waitFor(() => rendered.getByText('error: Error test'))

    await waitFor(() => expect(states.length).toBe(6))
    // Initial
    expect(states[0]).toMatchObject({
      data: undefined,
      isFetching: true,
      status: 'pending',
      error: null,
      isPlaceholderData: false,
    })
    // Fetched
    expect(states[1]).toMatchObject({
      data: 0,
      isFetching: false,
      status: 'success',
      error: null,
      isPlaceholderData: false,
    })
    // rerender Page 1
    expect(states[2]).toMatchObject({
      data: 0,
      isFetching: true,
      status: 'success',
      error: null,
      isPlaceholderData: true,
    })
    // New data
    expect(states[3]).toMatchObject({
      data: 1,
      isFetching: false,
      status: 'success',
      error: null,
      isPlaceholderData: false,
    })
    // rerender Page 2
    expect(states[4]).toMatchObject({
      data: 1,
      isFetching: true,
      status: 'success',
      error: null,
      isPlaceholderData: true,
    })
    // Error
    expect(states[5]).toMatchObject({
      data: undefined,
      isFetching: false,
      status: 'error',
      isPlaceholderData: false,
    })
    expect(states[5]!.error).toHaveProperty('message', 'Error test')
  })

  it('should not show initial data from next query if placeholderData is set', async () => {
    const key = queryKey()
    const states: DefinedUseQueryResult<number>[] = []

    function Page() {
      const [count, setCount] = React.useState(0)

      const state = useQuery({
        queryKey: [key, count],
        queryFn: async () => {
          await sleep(10)
          return count
        },
        initialData: 99,
        placeholderData: keepPreviousData,
      })

      states.push(state)

      return (
        <div>
          <h1>
            data: {state.data}, count: {count}, isFetching:{' '}
            {String(state.isFetching)}
          </h1>
          <button onClick={() => setCount(1)}>inc</button>
        </div>
      )
    }

    const rendered = renderWithClient(queryClient, <Page />)

    await waitFor(() =>
      rendered.getByText('data: 0, count: 0, isFetching: false'),
    )

    fireEvent.click(rendered.getByRole('button', { name: 'inc' }))

    await waitFor(() =>
      rendered.getByText('data: 1, count: 1, isFetching: false'),
    )

    expect(states.length).toBe(4)

    // Initial
    expect(states[0]).toMatchObject({
      data: 99,
      isFetching: true,
      isSuccess: true,
      isPlaceholderData: false,
    })
    // Fetched
    expect(states[1]).toMatchObject({
      data: 0,
      isFetching: false,
      isSuccess: true,
      isPlaceholderData: false,
    })
    // Set state
    expect(states[2]).toMatchObject({
      data: 99,
      isFetching: true,
      isSuccess: true,
      isPlaceholderData: false,
    })
    // New data
    expect(states[3]).toMatchObject({
      data: 1,
      isFetching: false,
      isSuccess: true,
      isPlaceholderData: false,
    })
  })

  it('should keep the previous data on disabled query when placeholderData is set', async () => {
    const key = queryKey()
    const states: UseQueryResult<number>[] = []

    function Page() {
      const [count, setCount] = React.useState(0)

      const state = useQuery({
        queryKey: [key, count],
        queryFn: async () => {
          await sleep(10)
          return count
        },
        enabled: false,
        placeholderData: keepPreviousData,
        notifyOnChangeProps: 'all',
      })

      states.push(state)

      return (
        <div>
          <button onClick={() => state.refetch()}>refetch</button>
          <button onClick={() => setCount(1)}>setCount</button>
          <div>data: {state.data ?? 'undefined'}</div>
        </div>
      )
    }

    const rendered = renderWithClient(queryClient, <Page />)

    await waitFor(() => {
      rendered.getByText('data: undefined')
    })

    fireEvent.click(rendered.getByRole('button', { name: 'refetch' }))

    await waitFor(() => {
      rendered.getByText('data: 0')
    })

    fireEvent.click(rendered.getByRole('button', { name: 'setCount' }))

    await waitFor(() => {
      rendered.getByText('data: 0')
    })

    fireEvent.click(rendered.getByRole('button', { name: 'refetch' }))

    await waitFor(() => {
      rendered.getByText('data: 1')
    })

    // making sure no additional renders are triggered
    await sleep(20)

    expect(states.length).toBe(6)

    // Disabled query
    expect(states[0]).toMatchObject({
      data: undefined,
      isFetching: false,
      isSuccess: false,
      isPlaceholderData: false,
    })
    // Fetching query
    expect(states[1]).toMatchObject({
      data: undefined,
      isFetching: true,
      isSuccess: false,
      isPlaceholderData: false,
    })
    // Fetched query
    expect(states[2]).toMatchObject({
      data: 0,
      isFetching: false,
      isSuccess: true,
      isPlaceholderData: false,
    })
    // Set state
    expect(states[3]).toMatchObject({
      data: 0,
      isFetching: false,
      isSuccess: true,
      isPlaceholderData: true,
    })
    // Fetching new query
    expect(states[4]).toMatchObject({
      data: 0,
      isFetching: true,
      isSuccess: true,
      isPlaceholderData: true,
    })
    // Fetched new query
    expect(states[5]).toMatchObject({
      data: 1,
      isFetching: false,
      isSuccess: true,
      isPlaceholderData: false,
    })
  })

  it('should keep the previous data on disabled query when placeholderData is set and switching query key multiple times', async () => {
    const key = queryKey()
    const states: UseQueryResult<number>[] = []

    queryClient.setQueryData([key, 10], 10)

    await sleep(10)

    function Page() {
      const [count, setCount] = React.useState(10)

      const state = useQuery({
        queryKey: [key, count],
        queryFn: async () => {
          await sleep(10)
          return count
        },
        enabled: false,
        placeholderData: keepPreviousData,
        notifyOnChangeProps: 'all',
      })

      states.push(state)

      const { refetch } = state

      React.useEffect(() => {
        setActTimeout(() => {
          setCount(11)
        }, 20)
        setActTimeout(() => {
          setCount(12)
        }, 30)
        setActTimeout(() => {
          refetch()
        }, 40)
      }, [refetch])

      return null
    }

    renderWithClient(queryClient, <Page />)

    await sleep(100)

    expect(states.length).toBe(5)

    // Disabled query
    expect(states[0]).toMatchObject({
      data: 10,
      isFetching: false,
      isSuccess: true,
      isPlaceholderData: false,
    })
    // Set state
    expect(states[1]).toMatchObject({
      data: 10,
      isFetching: false,
      isSuccess: true,
      isPlaceholderData: true,
    })
    // State update
    expect(states[2]).toMatchObject({
      data: 10,
      isFetching: false,
      isSuccess: true,
      isPlaceholderData: true,
    })
    // Refetch
    expect(states[3]).toMatchObject({
      data: 10,
      isFetching: true,
      isSuccess: true,
      isPlaceholderData: true,
    })
    // Refetch done
    expect(states[4]).toMatchObject({
      data: 12,
      isFetching: false,
      isSuccess: true,
      isPlaceholderData: false,
    })
  })

  it('should use the correct query function when components use different configurations', async () => {
    const key = queryKey()
    const states: UseQueryResult<number>[] = []

    function FirstComponent() {
      const state = useQuery({
        queryKey: key,
        queryFn: async () => {
          await sleep(10)
          return 1
        },
        notifyOnChangeProps: 'all',
      })
      const refetch = state.refetch

      states.push(state)

      return (
        <div>
          <button onClick={() => refetch()}>refetch</button>
          data: {state.data}
        </div>
      )
    }

    function SecondComponent() {
      useQuery({ queryKey: key, queryFn: () => 2, notifyOnChangeProps: 'all' })
      return null
    }

    function Page() {
      return (
        <>
          <FirstComponent />
          <SecondComponent />
        </>
      )
    }

    const rendered = renderWithClient(queryClient, <Page />)

    await waitFor(() => rendered.getByText('data: 1'))
    fireEvent.click(rendered.getByRole('button', { name: /refetch/i }))

    await waitFor(() => expect(states.length).toBe(4))

    expect(states[0]).toMatchObject({
      data: undefined,
    })
    expect(states[1]).toMatchObject({
      data: 1,
    })
    expect(states[2]).toMatchObject({
      data: 1,
    })
    // This state should be 1 instead of 2
    expect(states[3]).toMatchObject({
      data: 1,
    })
  })

  it('should be able to set different stale times for a query', async () => {
    const key = queryKey()
    const states1: UseQueryResult<string>[] = []
    const states2: UseQueryResult<string>[] = []

    await queryClient.prefetchQuery({
      queryKey: key,
      queryFn: async () => {
        await sleep(10)
        return 'prefetch'
      },
    })

    await sleep(20)

    function FirstComponent() {
      const state = useQuery({
        queryKey: key,
        queryFn: async () => {
          await sleep(10)
          return 'one'
        },

        staleTime: 100,
      })
      states1.push(state)
      return null
    }

    function SecondComponent() {
      const state = useQuery({
        queryKey: key,
        queryFn: async () => {
          await sleep(10)
          return 'two'
        },

        staleTime: 10,
      })
      states2.push(state)
      return null
    }

    function Page() {
      return (
        <>
          <FirstComponent />
          <SecondComponent />
        </>
      )
    }

    renderWithClient(queryClient, <Page />)

    await sleep(200)

    expect(states1.length).toBe(4)
    expect(states2.length).toBe(3)

    expect(states1).toMatchObject([
      // First render
      {
        data: 'prefetch',
        isStale: false,
      },
      // Second useQuery started fetching
      {
        data: 'prefetch',
        isStale: false,
      },
      // Second useQuery data came in
      {
        data: 'two',
        isStale: false,
      },
      // Data became stale after 100ms
      {
        data: 'two',
        isStale: true,
      },
    ])

    expect(states2).toMatchObject([
      // First render, data is stale and starts fetching
      {
        data: 'prefetch',
        isStale: true,
      },
      // Second useQuery data came in
      {
        data: 'two',
        isStale: false,
      },
      // Data became stale after 5ms
      {
        data: 'two',
        isStale: true,
      },
    ])
  })

  it('should re-render when a query becomes stale', async () => {
    const key = queryKey()
    const states: UseQueryResult<string>[] = []

    function Page() {
      const state = useQuery({
        queryKey: key,
        queryFn: () => 'test',
        staleTime: 50,
      })
      states.push(state)
      return null
    }

    renderWithClient(queryClient, <Page />)

    await sleep(100)

    expect(states.length).toBe(3)
    expect(states[0]).toMatchObject({ isStale: true })
    expect(states[1]).toMatchObject({ isStale: false })
    expect(states[2]).toMatchObject({ isStale: true })
  })

  it('should not re-render when it should only re-render on data changes and the data did not change', async () => {
    const key = queryKey()
    const states: UseQueryResult<string>[] = []

    function Page() {
      const state = useQuery({
        queryKey: key,
        queryFn: async () => {
          await sleep(5)
          return 'test'
        },

        notifyOnChangeProps: ['data'],
      })

      states.push(state)

      return (
        <>
          <button
            onClick={async () => {
              await state.refetch()
            }}
          >
            refetch
          </button>

          <div>{state.data}</div>
        </>
      )
    }

    const rendered = renderWithClient(queryClient, <Page />)

    await waitFor(() => {
      rendered.getByText('test')
    })

    fireEvent.click(rendered.getByRole('button', { name: 'refetch' }))

    // sleep is required to make sure no additional renders happen after click
    await sleep(20)

    expect(states.length).toBe(2)
    expect(states[0]).toMatchObject({
      data: undefined,
      status: 'pending',
      isFetching: true,
    })
    expect(states[1]).toMatchObject({
      data: 'test',
      status: 'success',
      isFetching: false,
    })
  })

  // See https://github.com/tannerlinsley/react-query/issues/137
  it('should not override initial data in dependent queries', async () => {
    const key1 = queryKey()
    const key2 = queryKey()

    function Page() {
      const first = useQuery({
        queryKey: key1,
        queryFn: () => 'data',
        enabled: false,
        initialData: 'init',
      })

      const second = useQuery({
        queryKey: key2,
        queryFn: () => 'data',
        enabled: false,
        initialData: 'init',
      })

      return (
        <div>
          <h2>First Data: {first.data}</h2>
          <h2>Second Data: {second.data}</h2>
          <div>First Status: {first.status}</div>
          <div>Second Status: {second.status}</div>
        </div>
      )
    }

    const rendered = renderWithClient(queryClient, <Page />)

    rendered.getByText('First Data: init')
    rendered.getByText('Second Data: init')
    rendered.getByText('First Status: success')
    rendered.getByText('Second Status: success')
  })

  it('should not override query configuration on render', async () => {
    const key = queryKey()

    const queryFn1 = async () => {
      await sleep(10)
      return 'data1'
    }

    const queryFn2 = async () => {
      await sleep(10)
      return 'data2'
    }

    function Page() {
      useQuery({ queryKey: key, queryFn: queryFn1 })
      useQuery({ queryKey: key, queryFn: queryFn2 })
      return null
    }

    renderWithClient(queryClient, <Page />)

    expect(queryCache.find({ queryKey: key })!.options.queryFn).toBe(queryFn1)
  })

  it('should batch re-renders', async () => {
    const key = queryKey()

    let renders = 0

    const queryFn = async () => {
      await sleep(15)
      return 'data'
    }

    function Page() {
      const query1 = useQuery({ queryKey: key, queryFn })
      const query2 = useQuery({ queryKey: key, queryFn })
      renders++

      return (
        <div>
          {query1.data} {query2.data}
        </div>
      )
    }

    const rendered = renderWithClient(queryClient, <Page />)

    await waitFor(() => {
      rendered.getByText('data data')
    })

    // Should be 2 instead of 3
    expect(renders).toBe(2)
  })

  it('should render latest data even if react has discarded certain renders', async () => {
    const key = queryKey()

    function Page() {
      const [, setNewState] = React.useState('state')
      const state = useQuery({ queryKey: key, queryFn: () => 'data' })
      React.useEffect(() => {
        setActTimeout(() => {
          queryClient.setQueryData(key, 'new')
          // Update with same state to make react discard the next render
          setNewState('state')
        }, 10)
      }, [])
      return <div>{state.data}</div>
    }

    const rendered = renderWithClient(queryClient, <Page />)

    await waitFor(() => rendered.getByText('new'))
  })

  // See https://github.com/tannerlinsley/react-query/issues/170
  it('should start with status pending, fetchStatus idle if enabled is false', async () => {
    const key1 = queryKey()
    const key2 = queryKey()

    function Page() {
      const first = useQuery({
        queryKey: key1,
        queryFn: () => 'data',
        enabled: false,
      })
      const second = useQuery({ queryKey: key2, queryFn: () => 'data' })

      return (
        <div>
          <div>
            First Status: {first.status}, {first.fetchStatus}
          </div>
          <div>
            Second Status: {second.status}, {second.fetchStatus}
          </div>
        </div>
      )
    }

    const rendered = renderWithClient(queryClient, <Page />)

    // use "act" to wait for state update and prevent console warning

    rendered.getByText('First Status: pending, idle')
    await waitFor(() => rendered.getByText('Second Status: pending, fetching'))
    await waitFor(() => rendered.getByText('Second Status: success, idle'))
  })

  // See https://github.com/tannerlinsley/react-query/issues/144
  it('should be in "pending" state by default', async () => {
    const key = queryKey()

    function Page() {
      const { status } = useQuery({
        queryKey: key,
        queryFn: async () => {
          await sleep(10)
          return 'test'
        },
      })

      return <div>status: {status}</div>
    }

    const rendered = renderWithClient(queryClient, <Page />)

    rendered.getByText('status: pending')
  })

  // See https://github.com/tannerlinsley/react-query/issues/147
  it('should not pass stringified variables to query function', async () => {
    const key = queryKey()
    const variables = { number: 5, boolean: false, object: {}, array: [] }
    type CustomQueryKey = [typeof key, typeof variables]
    const states: UseQueryResult<CustomQueryKey>[] = []

    const queryFn = async (ctx: QueryFunctionContext<CustomQueryKey>) => {
      await sleep(10)
      return ctx.queryKey
    }

    function Page() {
      const state = useQuery({ queryKey: [key, variables], queryFn })
      states.push(state)
      return <div>{state.status}</div>
    }

    const rendered = renderWithClient(queryClient, <Page />)

    await waitFor(() => {
      rendered.getByText('success')
    })

    expect(states[1]?.data).toEqual([key, variables])
  })

  it('should not refetch query on focus when `enabled` is set to `false`', async () => {
    const key = queryKey()
    const queryFn = vi.fn<unknown[], string>().mockReturnValue('data')

    function Page() {
      const { data = 'default' } = useQuery({
        queryKey: key,
        queryFn,
        enabled: false,
      })

      return (
        <div>
          <h1>{data}</h1>
        </div>
      )
    }

    const rendered = renderWithClient(queryClient, <Page />)

    await waitFor(() => rendered.getByText('default'))

    act(() => {
      window.dispatchEvent(new Event('visibilitychange'))
    })

    expect(queryFn).not.toHaveBeenCalled()
  })

  it('should not refetch stale query on focus when `refetchOnWindowFocus` is set to `false`', async () => {
    const key = queryKey()
    const states: UseQueryResult<number>[] = []
    let count = 0

    function Page() {
      const state = useQuery({
        queryKey: key,
        queryFn: () => count++,
        staleTime: 0,
        refetchOnWindowFocus: false,
      })
      states.push(state)
      return null
    }

    renderWithClient(queryClient, <Page />)

    await sleep(10)

    act(() => {
      window.dispatchEvent(new Event('visibilitychange'))
    })

    await sleep(10)

    expect(states.length).toBe(2)
    expect(states[0]).toMatchObject({ data: undefined, isFetching: true })
    expect(states[1]).toMatchObject({ data: 0, isFetching: false })
  })

  it('should not refetch stale query on focus when `refetchOnWindowFocus` is set to a function that returns `false`', async () => {
    const key = queryKey()
    const states: UseQueryResult<number>[] = []
    let count = 0

    function Page() {
      const state = useQuery({
        queryKey: key,
        queryFn: () => count++,
        staleTime: 0,
        refetchOnWindowFocus: () => false,
      })
      states.push(state)
      return null
    }

    renderWithClient(queryClient, <Page />)

    await sleep(10)

    act(() => {
      window.dispatchEvent(new Event('visibilitychange'))
    })

    await sleep(10)

    expect(states.length).toBe(2)
    expect(states[0]).toMatchObject({ data: undefined, isFetching: true })
    expect(states[1]).toMatchObject({ data: 0, isFetching: false })
  })

  it('should not refetch fresh query on focus when `refetchOnWindowFocus` is set to `true`', async () => {
    const key = queryKey()
    const states: UseQueryResult<number>[] = []
    let count = 0

    function Page() {
      const state = useQuery({
        queryKey: key,
        queryFn: () => count++,
        staleTime: Infinity,
        refetchOnWindowFocus: true,
      })
      states.push(state)
      return null
    }

    renderWithClient(queryClient, <Page />)

    await sleep(10)

    act(() => {
      window.dispatchEvent(new Event('visibilitychange'))
    })

    await sleep(10)

    expect(states.length).toBe(2)
    expect(states[0]).toMatchObject({ data: undefined, isFetching: true })
    expect(states[1]).toMatchObject({ data: 0, isFetching: false })
  })

  it('should refetch fresh query on focus when `refetchOnWindowFocus` is set to `always`', async () => {
    const key = queryKey()
    const states: UseQueryResult<number>[] = []
    let count = 0

    function Page() {
      const state = useQuery({
        queryKey: key,
        queryFn: async () => {
          await sleep(10)
          return count++
        },

        staleTime: Infinity,
        refetchOnWindowFocus: 'always',
      })
      states.push(state)
      return (
        <div>
          <div>
            data: {state.data}, isFetching: {String(state.isFetching)}
          </div>
        </div>
      )
    }

    const rendered = renderWithClient(queryClient, <Page />)

    await waitFor(() => rendered.getByText('data: 0, isFetching: false'))

    act(() => {
      window.dispatchEvent(new Event('visibilitychange'))
    })

    await waitFor(() => rendered.getByText('data: 1, isFetching: false'))
  })

  it('should calculate focus behaviour for `refetchOnWindowFocus` depending on function', async () => {
    const key = queryKey()
    const states: UseQueryResult<number>[] = []
    let count = 0

    function Page() {
      const state = useQuery({
        queryKey: key,
        queryFn: async () => {
          await sleep(10)
          return count++
        },

        staleTime: 0,
        retry: 0,
        refetchOnWindowFocus: (query) => (query.state.data || 0) < 1,
      })
      states.push(state)
      return <div>data: {String(state.data)}</div>
    }

    const rendered = renderWithClient(queryClient, <Page />)

    await rendered.findByText('data: 0')

    expect(states.length).toBe(2)
    expect(states[0]).toMatchObject({ data: undefined, isFetching: true })
    expect(states[1]).toMatchObject({ data: 0, isFetching: false })

    act(() => {
      window.dispatchEvent(new Event('visibilitychange'))
    })

    await rendered.findByText('data: 1')

    // refetch should happen
    expect(states.length).toBe(4)

    expect(states[2]).toMatchObject({ data: 0, isFetching: true })
    expect(states[3]).toMatchObject({ data: 1, isFetching: false })

    act(() => {
      window.dispatchEvent(new Event('visibilitychange'))
    })

    await sleep(20)

    // no more refetch now
    expect(states.length).toBe(4)
  })

  it('should refetch fresh query when refetchOnMount is set to always', async () => {
    const key = queryKey()
    const states: UseQueryResult<string>[] = []

    await queryClient.prefetchQuery({
      queryKey: key,
      queryFn: () => 'prefetched',
    })

    function Page() {
      const state = useQuery({
        queryKey: key,
        queryFn: () => 'data',
        refetchOnMount: 'always',
        staleTime: Infinity,
      })
      states.push(state)
      return null
    }

    renderWithClient(queryClient, <Page />)

    await sleep(10)

    expect(states.length).toBe(2)
    expect(states[0]).toMatchObject({
      data: 'prefetched',
      isStale: false,
      isFetching: true,
    })
    expect(states[1]).toMatchObject({
      data: 'data',
      isStale: false,
      isFetching: false,
    })
  })

  it('should refetch stale query when refetchOnMount is set to true', async () => {
    const key = queryKey()
    const states: UseQueryResult<string>[] = []

    await queryClient.prefetchQuery({
      queryKey: key,
      queryFn: () => 'prefetched',
    })

    await sleep(10)

    function Page() {
      const state = useQuery({
        queryKey: key,
        queryFn: () => 'data',
        refetchOnMount: true,
        staleTime: 0,
      })
      states.push(state)
      return null
    }

    renderWithClient(queryClient, <Page />)

    await sleep(10)

    expect(states.length).toBe(2)
    expect(states[0]).toMatchObject({
      data: 'prefetched',
      isStale: true,
      isFetching: true,
    })
    expect(states[1]).toMatchObject({
      data: 'data',
      isStale: true,
      isFetching: false,
    })
  })

  it('should set status to error if queryFn throws', async () => {
    const key = queryKey()

    function Page() {
      const { status, error } = useQuery({
        queryKey: key,
        queryFn: () => {
          return Promise.reject(new Error('Error test jaylen'))
        },
        retry: false,
      })

      return (
        <div>
          <h1>{status}</h1>
          <h2>{error?.message}</h2>
        </div>
      )
    }

    const rendered = renderWithClient(queryClient, <Page />)

    await waitFor(() => rendered.getByText('error'))
    await waitFor(() => rendered.getByText('Error test jaylen'))
  })

  it('should throw error if queryFn throws and throwOnError is in use', async () => {
    const consoleMock = vi
      .spyOn(console, 'error')
      .mockImplementation(() => undefined)
    const key = queryKey()

    function Page() {
      const { status, error } = useQuery<unknown, string>({
        queryKey: key,
        queryFn: () => Promise.reject(new Error('Error test jaylen')),
        retry: false,
        throwOnError: true,
      })

      return (
        <div>
          <h1>{status}</h1>
          <h2>{error}</h2>
        </div>
      )
    }

    const rendered = renderWithClient(
      queryClient,
      <ErrorBoundary fallbackRender={() => <div>error boundary</div>}>
        <Page />
      </ErrorBoundary>,
    )

    await waitFor(() => rendered.getByText('error boundary'))
    consoleMock.mockRestore()
  })

  it('should update with data if we observe no properties and throwOnError', async () => {
    const key = queryKey()

    let result: UseQueryResult<string> | undefined

    function Page() {
      const query = useQuery({
        queryKey: key,
        queryFn: () => Promise.resolve('data'),
        throwOnError: true,
      })

      React.useEffect(() => {
        result = query
      })

      return null
    }

    renderWithClient(queryClient, <Page />)

    await sleep(10)

    await waitFor(() => expect(queryClient.isFetching()).toBe(0))

    expect(result?.data).toBe('data')
  })

  it('should set status to error instead of throwing when error should not be thrown', async () => {
    const key = queryKey()

    function Page() {
      const { status, error } = useQuery({
        queryKey: key,
        queryFn: () => Promise.reject(new Error('Local Error')),

        retry: false,
        throwOnError: (err) => err.message !== 'Local Error',
      })

      return (
        <div>
          <h1>{status}</h1>
          <h2>{error?.message}</h2>
        </div>
      )
    }

    const rendered = renderWithClient(
      queryClient,
      <ErrorBoundary fallbackRender={() => <div>error boundary</div>}>
        <Page />
      </ErrorBoundary>,
    )

    await waitFor(() => rendered.getByText('error'))
    await waitFor(() => rendered.getByText('Local Error'))
  })

  it('should throw error instead of setting status when error should be thrown', async () => {
    const consoleMock = vi
      .spyOn(console, 'error')
      .mockImplementation(() => undefined)

    const key = queryKey()

    function Page() {
      const { status, error } = useQuery<unknown, Error>({
        queryKey: key,
        queryFn: () => Promise.reject(new Error('Remote Error')),

        retry: false,
        throwOnError: (err) => err.message !== 'Local Error',
      })

      return (
        <div>
          <h1>{status}</h1>
          <h2>{error?.message ?? ''}</h2>
        </div>
      )
    }

    const rendered = renderWithClient(
      queryClient,
      <ErrorBoundary
        fallbackRender={({ error }) => (
          <div>
            <div>error boundary</div>
            {/* eslint-disable-next-line @typescript-eslint/no-unnecessary-condition */}
            <div>{error?.message}</div>
          </div>
        )}
      >
        <Page />
      </ErrorBoundary>,
    )

    await waitFor(() => rendered.getByText('error boundary'))
    await waitFor(() => rendered.getByText('Remote Error'))
    consoleMock.mockRestore()
  })

  it('should continue retries when observers unmount and remount while waiting for a retry (#3031)', async () => {
    const key = queryKey()
    let count = 0

    function Page() {
      const result = useQuery({
        queryKey: key,
        queryFn: async () => {
          count++
          await sleep(10)
          return Promise.reject(new Error('some error'))
        },

        retry: 2,
        retryDelay: 100,
      })

      return (
        <div>
          <div>error: {result.error?.message ?? 'null'}</div>
          <div>failureCount: {result.failureCount}</div>
          <div>failureReason: {result.failureReason?.message}</div>
        </div>
      )
    }

    function App() {
      const [show, toggle] = React.useReducer((x) => !x, true)

      return (
        <div>
          <button onClick={toggle}>{show ? 'hide' : 'show'}</button>
          {show && <Page />}
        </div>
      )
    }

    const rendered = renderWithClient(queryClient, <App />)

    await waitFor(() => rendered.getByText('failureCount: 1'))
    await waitFor(() => rendered.getByText('failureReason: some error'))
    fireEvent.click(rendered.getByRole('button', { name: /hide/i }))
    await waitFor(() => rendered.getByRole('button', { name: /show/i }))
    fireEvent.click(rendered.getByRole('button', { name: /show/i }))
    await waitFor(() => rendered.getByText('error: some error'))

    expect(count).toBe(3)
  })

  it('should restart when observers unmount and remount while waiting for a retry when query was cancelled in between (#3031)', async () => {
    const key = queryKey()
    let count = 0

    function Page() {
      const result = useQuery({
        queryKey: key,
        queryFn: async () => {
          count++
          await sleep(10)
          return Promise.reject(new Error('some error'))
        },

        retry: 2,
        retryDelay: 100,
      })

      return (
        <div>
          <div>error: {result.error?.message ?? 'null'}</div>
          <div>failureCount: {result.failureCount}</div>
          <div>failureReason: {result.failureReason?.message}</div>
        </div>
      )
    }

    function App() {
      const [show, toggle] = React.useReducer((x) => !x, true)

      return (
        <div>
          <button onClick={toggle}>{show ? 'hide' : 'show'}</button>
          <button onClick={() => queryClient.cancelQueries({ queryKey: key })}>
            cancel
          </button>
          {show && <Page />}
        </div>
      )
    }

    const rendered = renderWithClient(queryClient, <App />)

    await waitFor(() => rendered.getByText('failureCount: 1'))
    await waitFor(() => rendered.getByText('failureReason: some error'))
    fireEvent.click(rendered.getByRole('button', { name: /hide/i }))
    fireEvent.click(rendered.getByRole('button', { name: /cancel/i }))
    await waitFor(() => rendered.getByRole('button', { name: /show/i }))
    fireEvent.click(rendered.getByRole('button', { name: /show/i }))
    await waitFor(() => rendered.getByText('error: some error'))

    // initial fetch (1), which will be cancelled, followed by new mount(2) + 2 retries = 4
    expect(count).toBe(4)
  })

  it('should always fetch if refetchOnMount is set to always', async () => {
    const key = queryKey()
    const states: UseQueryResult<string>[] = []

    await queryClient.prefetchQuery({
      queryKey: key,
      queryFn: () => 'prefetched',
    })

    function Page() {
      const state = useQuery({
        queryKey: key,
        queryFn: () => 'data',
        refetchOnMount: 'always',
        staleTime: 50,
      })
      states.push(state)
      return (
        <div>
          <div>data: {state.data ?? 'null'}</div>
          <div>isFetching: {state.isFetching}</div>
          <div>isStale: {state.isStale}</div>
        </div>
      )
    }

    const rendered = renderWithClient(queryClient, <Page />)

    await waitFor(() => rendered.getByText('data: data'))
    await waitFor(() => expect(states.length).toBe(3))

    expect(states[0]).toMatchObject({
      data: 'prefetched',
      isStale: false,
      isFetching: true,
    })
    expect(states[1]).toMatchObject({
      data: 'data',
      isStale: false,
      isFetching: false,
    })
    expect(states[2]).toMatchObject({
      data: 'data',
      isStale: true,
      isFetching: false,
    })
  })

  it('should fetch if initial data is set', async () => {
    const key = queryKey()
    const states: DefinedUseQueryResult<string>[] = []

    function Page() {
      const state = useQuery({
        queryKey: key,
        queryFn: () => 'data',
        initialData: 'initial',
      })
      states.push(state)
      return null
    }

    renderWithClient(queryClient, <Page />)

    await sleep(50)

    expect(states.length).toBe(2)

    expect(states[0]).toMatchObject({
      data: 'initial',
      isStale: true,
      isFetching: true,
    })
    expect(states[1]).toMatchObject({
      data: 'data',
      isStale: true,
      isFetching: false,
    })
  })

  it('should not fetch if initial data is set with a stale time', async () => {
    const key = queryKey()
    const states: DefinedUseQueryResult<string>[] = []

    function Page() {
      const state = useQuery({
        queryKey: key,
        queryFn: () => 'data',
        staleTime: 50,
        initialData: 'initial',
      })
      states.push(state)
      return null
    }

    renderWithClient(queryClient, <Page />)

    await sleep(100)

    expect(states.length).toBe(2)
    expect(states[0]).toMatchObject({
      data: 'initial',
      isStale: false,
      isFetching: false,
    })
    expect(states[1]).toMatchObject({
      data: 'initial',
      isStale: true,
      isFetching: false,
    })
  })

  it('should fetch if initial data updated at is older than stale time', async () => {
    const key = queryKey()
    const states: DefinedUseQueryResult<string>[] = []

    const oneSecondAgo = Date.now() - 1000

    function Page() {
      const state = useQuery({
        queryKey: key,
        queryFn: () => 'data',
        staleTime: 50,
        initialData: 'initial',
        initialDataUpdatedAt: oneSecondAgo,
      })
      states.push(state)
      return null
    }

    renderWithClient(queryClient, <Page />)

    await sleep(100)

    expect(states.length).toBe(3)
    expect(states[0]).toMatchObject({
      data: 'initial',
      isStale: true,
      isFetching: true,
    })
    expect(states[1]).toMatchObject({
      data: 'data',
      isStale: false,
      isFetching: false,
    })
    expect(states[2]).toMatchObject({
      data: 'data',
      isStale: true,
      isFetching: false,
    })
  })

  it('should fetch if "initial data updated at" is exactly 0', async () => {
    const key = queryKey()
    const states: DefinedUseQueryResult<string>[] = []

    function Page() {
      const state = useQuery({
        queryKey: key,
        queryFn: () => 'data',
        staleTime: 10 * 1000, // 10 seconds
        initialData: 'initial',
        initialDataUpdatedAt: 0,
      })
      states.push(state)
      return null
    }

    renderWithClient(queryClient, <Page />)

    await sleep(100)

    expect(states.length).toBe(2)
    expect(states[0]).toMatchObject({
      data: 'initial',
      isStale: true,
      isFetching: true,
    })
    expect(states[1]).toMatchObject({
      data: 'data',
      isStale: false,
      isFetching: false,
    })
  })

  it('should keep initial data when the query key changes', async () => {
    const key = queryKey()
    const states: DefinedUseQueryResult<{ count: number }>[] = []

    function Page() {
      const [count, setCount] = React.useState(0)
      const state = useQuery({
        queryKey: [key, count],
        queryFn: () => ({ count: 10 }),
        staleTime: Infinity,
        initialData: () => ({ count }),
      })
      states.push(state)

      React.useEffect(() => {
        setActTimeout(() => {
          setCount(1)
        }, 10)
      }, [])

      return null
    }

    renderWithClient(queryClient, <Page />)

    await sleep(100)

    expect(states.length).toBe(2)
    // Initial
    expect(states[0]).toMatchObject({ data: { count: 0 } })
    // Set state
    expect(states[1]).toMatchObject({ data: { count: 1 } })
  })

  it('should retry specified number of times', async () => {
    const key = queryKey()

    const queryFn = vi.fn<unknown[], unknown>()
    queryFn.mockImplementation(() => {
      return Promise.reject(new Error('Error test Barrett'))
    })

    function Page() {
      const { status, failureCount, failureReason } = useQuery({
        queryKey: key,
        queryFn,
        retry: 1,
        retryDelay: 1,
      })

      return (
        <div>
          <h1>{status}</h1>
          <h2>Failed {failureCount} times</h2>
          <h2>Failed because {failureReason?.message}</h2>
        </div>
      )
    }

    const rendered = renderWithClient(queryClient, <Page />)

    await waitFor(() => rendered.getByText('pending'))
    await waitFor(() => rendered.getByText('error'))

    // query should fail `retry + 1` times, since first time isn't a "retry"
    await waitFor(() => rendered.getByText('Failed 2 times'))
    await waitFor(() => rendered.getByText('Failed because Error test Barrett'))

    expect(queryFn).toHaveBeenCalledTimes(2)
  })

  it('should not retry if retry function `false`', async () => {
    const key = queryKey()

    const queryFn = vi.fn<unknown[], unknown>()

    queryFn.mockImplementationOnce(() => {
      return Promise.reject(new Error('Error test Tanner'))
    })

    queryFn.mockImplementation(() => {
      return Promise.reject(new Error('NoRetry'))
    })

    function Page() {
      const { status, failureCount, failureReason, error } = useQuery({
        queryKey: key,
        queryFn,
        retryDelay: 1,
        retry: (_failureCount, err) => err.message !== 'NoRetry',
      })

      return (
        <div>
          <h1>{status}</h1>
          <h2>Failed {failureCount} times</h2>
          <h2>Failed because {failureReason?.message}</h2>
          <h2>{error?.message}</h2>
        </div>
      )
    }

    const rendered = renderWithClient(queryClient, <Page />)

    await waitFor(() => rendered.getByText('pending'))
    await waitFor(() => rendered.getByText('error'))

    await waitFor(() => rendered.getByText('Failed 2 times'))
    await waitFor(() => rendered.getByText('Failed because NoRetry'))

    await waitFor(() => rendered.getByText('NoRetry'))

    expect(queryFn).toHaveBeenCalledTimes(2)
  })

  it('should extract retryDelay from error', async () => {
    const key = queryKey()

    type DelayError = { delay: number }

    const queryFn = vi.fn<unknown[], unknown>()
    queryFn.mockImplementation(() => {
      return Promise.reject({ delay: 50 })
    })

    function Page() {
      const { status, failureCount, failureReason } = useQuery({
        queryKey: key,
        queryFn,
        retry: 1,
        retryDelay: (_, error: DelayError) => error.delay,
      })

      return (
        <div>
          <h1>{status}</h1>
          <h2>Failed {failureCount} times</h2>
          <h2>Failed because DelayError: {failureReason?.delay}ms</h2>
        </div>
      )
    }

    const rendered = renderWithClient(queryClient, <Page />)

    await sleep(10)

    expect(queryFn).toHaveBeenCalledTimes(1)

    await waitFor(() => rendered.getByText('Failed because DelayError: 50ms'))
    await waitFor(() => rendered.getByText('Failed 2 times'))

    expect(queryFn).toHaveBeenCalledTimes(2)
  })

  // See https://github.com/tannerlinsley/react-query/issues/160
  it('should continue retry after focus regain', async () => {
    const key = queryKey()

    // make page unfocused
    const visibilityMock = mockVisibilityState('hidden')

    let count = 0

    function Page() {
      const query = useQuery<unknown, string>({
        queryKey: key,
        queryFn: () => {
          count++
          return Promise.reject<unknown>(`fetching error ${count}`)
        },
        retry: 3,
        retryDelay: 1,
      })

      return (
        <div>
          <div>error {String(query.error)}</div>
          <div>status {query.status}</div>
          <div>failureCount {query.failureCount}</div>
          <div>failureReason {query.failureReason}</div>
        </div>
      )
    }

    const rendered = renderWithClient(queryClient, <Page />)

    // The query should display the first error result
    await waitFor(() => rendered.getByText('failureCount 1'))
    await waitFor(() => rendered.getByText('failureReason fetching error 1'))
    await waitFor(() => rendered.getByText('status pending'))
    await waitFor(() => rendered.getByText('error null'))

    // Check if the query really paused
    await sleep(10)
    await waitFor(() => rendered.getByText('failureCount 1'))
    await waitFor(() => rendered.getByText('failureReason fetching error 1'))

    act(() => {
      // reset visibilityState to original value
      visibilityMock.mockRestore()
      window.dispatchEvent(new Event('visibilitychange'))
    })

    // Wait for the final result
    await waitFor(() => rendered.getByText('failureCount 4'))
    await waitFor(() => rendered.getByText('failureReason fetching error 4'))
    await waitFor(() => rendered.getByText('status error'))
    await waitFor(() => rendered.getByText('error fetching error 4'))

    // Check if the query really stopped
    await sleep(10)
    await waitFor(() => rendered.getByText('failureCount 4'))
    await waitFor(() => rendered.getByText('failureReason fetching error 4'))
  })

  it('should fetch on mount when a query was already created with setQueryData', async () => {
    const key = queryKey()
    const states: UseQueryResult<string>[] = []

    queryClient.setQueryData(key, 'prefetched')

    function Page() {
      const state = useQuery({ queryKey: key, queryFn: () => 'data' })
      states.push(state)
      return null
    }

    renderWithClient(queryClient, <Page />)

    await sleep(10)

    expect(states.length).toBe(2)
    expect(states).toMatchObject([
      {
        data: 'prefetched',
        isFetching: true,
        isStale: true,
      },
      {
        data: 'data',
        isFetching: false,
        isStale: true,
      },
    ])
  })

  it('should refetch after focus regain', async () => {
    const key = queryKey()
    const states: UseQueryResult<string>[] = []

    // make page unfocused
    const visibilityMock = mockVisibilityState('hidden')

    // set data in cache to check if the hook query fn is actually called
    queryClient.setQueryData(key, 'prefetched')

    function Page() {
      const state = useQuery({
        queryKey: key,
        queryFn: async () => {
          await sleep(10)
          return 'data'
        },
      })
      states.push(state)
      return (
        <div>
          {state.data}, {state.isStale}, {state.isFetching}
        </div>
      )
    }

    renderWithClient(queryClient, <Page />)

    await waitFor(() => expect(states.length).toBe(2))

    act(() => {
      // reset visibilityState to original value
      visibilityMock.mockRestore()
      window.dispatchEvent(new Event('visibilitychange'))
    })

    await waitFor(() => expect(states.length).toBe(4))

    expect(states).toMatchObject([
      {
        data: 'prefetched',
        isFetching: true,
        isStale: true,
      },
      {
        data: 'data',
        isFetching: false,
        isStale: true,
      },
      {
        data: 'data',
        isFetching: true,
        isStale: true,
      },
      {
        data: 'data',
        isFetching: false,
        isStale: true,
      },
    ])
  })

  // See https://github.com/tannerlinsley/react-query/issues/195
  it('should refetch if stale after a prefetch', async () => {
    const key = queryKey()
    const states: UseQueryResult<string>[] = []

    const queryFn = vi.fn<unknown[], string>()
    queryFn.mockImplementation(() => 'data')

    const prefetchQueryFn = vi.fn<unknown[], string>()
    prefetchQueryFn.mockImplementation(() => 'not yet...')

    await queryClient.prefetchQuery({
      queryKey: key,
      queryFn: prefetchQueryFn,
      staleTime: 10,
    })

    await sleep(11)

    function Page() {
      const state = useQuery({ queryKey: key, queryFn })
      states.push(state)
      return null
    }

    renderWithClient(queryClient, <Page />)

    await waitFor(() => expect(states.length).toBe(2))

    expect(prefetchQueryFn).toHaveBeenCalledTimes(1)
    expect(queryFn).toHaveBeenCalledTimes(1)
  })

  it('should not refetch if not stale after a prefetch', async () => {
    const key = queryKey()

    const queryFn = vi.fn<unknown[], string>()
    queryFn.mockImplementation(() => 'data')

    const prefetchQueryFn = vi.fn<unknown[], Promise<string>>()
    prefetchQueryFn.mockImplementation(async () => {
      await sleep(10)
      return 'not yet...'
    })

    await queryClient.prefetchQuery({
      queryKey: key,
      queryFn: prefetchQueryFn,
      staleTime: 1000,
    })

    await sleep(0)

    function Page() {
      useQuery({ queryKey: key, queryFn, staleTime: 1000 })
      return null
    }

    renderWithClient(queryClient, <Page />)

    await sleep(0)

    expect(prefetchQueryFn).toHaveBeenCalledTimes(1)
    expect(queryFn).toHaveBeenCalledTimes(0)
  })

  // See https://github.com/tannerlinsley/react-query/issues/190
  it('should reset failureCount on successful fetch', async () => {
    const key = queryKey()

    function Page() {
      let counter = 0

      const query = useQuery<string, Error>({
        queryKey: key,
        queryFn: async () => {
          if (counter < 2) {
            counter++
            throw new Error('error')
          } else {
            return 'data'
          }
        },
        retryDelay: 10,
      })

      return (
        <div>
          <div>failureCount {query.failureCount}</div>
          <div>failureReason {query.failureReason?.message ?? 'null'}</div>
        </div>
      )
    }

    const rendered = renderWithClient(queryClient, <Page />)

    await waitFor(() => rendered.getByText('failureCount 2'))
    await waitFor(() => rendered.getByText('failureReason error'))
    await waitFor(() => rendered.getByText('failureCount 0'))
    await waitFor(() => rendered.getByText('failureReason null'))
  })

  // See https://github.com/tannerlinsley/react-query/issues/199
  it('should use prefetched data for dependent query', async () => {
    const key = queryKey()
    let count = 0

    function Page() {
      const [enabled, setEnabled] = React.useState(false)
      const [isPrefetched, setPrefetched] = React.useState(false)

      const query = useQuery({
        queryKey: key,
        queryFn: async () => {
          count++
          await sleep(10)
          return count
        },

        enabled,
      })

      React.useEffect(() => {
        async function prefetch() {
          await queryClient.prefetchQuery({
            queryKey: key,
            queryFn: () => Promise.resolve('prefetched data'),
          })
          act(() => setPrefetched(true))
        }

        prefetch()
      }, [])

      return (
        <div>
          {isPrefetched && <div>isPrefetched</div>}
          <button onClick={() => setEnabled(true)}>setKey</button>
          <div>data: {query.data}</div>
        </div>
      )
    }

    const rendered = renderWithClient(queryClient, <Page />)
    await waitFor(() => rendered.getByText('isPrefetched'))

    fireEvent.click(rendered.getByText('setKey'))
    await waitFor(() => rendered.getByText('data: prefetched data'))
    await waitFor(() => rendered.getByText('data: 1'))
    expect(count).toBe(1)
  })

  it('should support dependent queries via the enable config option', async () => {
    const key = queryKey()

    function Page() {
      const [shouldFetch, setShouldFetch] = React.useState(false)

      const query = useQuery({
        queryKey: key,
        queryFn: () => 'data',
        enabled: shouldFetch,
      })

      return (
        <div>
          <div>FetchStatus: {query.fetchStatus}</div>
          <h2>Data: {query.data || 'no data'}</h2>
          {query.isStale ? (
            <button onClick={() => setShouldFetch(true)}>fetch</button>
          ) : null}
        </div>
      )
    }

    const rendered = renderWithClient(queryClient, <Page />)

    rendered.getByText('FetchStatus: idle')
    rendered.getByText('Data: no data')

    fireEvent.click(rendered.getByText('fetch'))

    await waitFor(() => rendered.getByText('FetchStatus: fetching'))
    await waitFor(() => [
      rendered.getByText('FetchStatus: idle'),
      rendered.getByText('Data: data'),
    ])
  })

  it('should mark query as fetching, when using initialData', async () => {
    const key = queryKey()
    const results: DefinedUseQueryResult<string>[] = []

    function Page() {
      const result = useQuery({
        queryKey: key,
        queryFn: async () => {
          await sleep(10)
          return 'serverData'
        },
        initialData: 'initialData',
      })
      results.push(result)
      return <div>data: {result.data}</div>
    }

    const rendered = renderWithClient(queryClient, <Page />)

    await waitFor(() => rendered.getByText('data: initialData'))
    await waitFor(() => rendered.getByText('data: serverData'))

    expect(results.length).toBe(2)
    expect(results[0]).toMatchObject({ data: 'initialData', isFetching: true })
    expect(results[1]).toMatchObject({ data: 'serverData', isFetching: false })
  })

  it('should initialize state properly, when initialData is falsy', async () => {
    const key = queryKey()
    const results: DefinedUseQueryResult<number>[] = []

    function Page() {
      const result = useQuery({
        queryKey: key,
        queryFn: () => 1,
        initialData: 0,
      })
      results.push(result)
      return null
    }

    renderWithClient(queryClient, <Page />)

    await sleep(10)

    expect(results.length).toBe(2)
    expect(results[0]).toMatchObject({ data: 0, isFetching: true })
    expect(results[1]).toMatchObject({ data: 1, isFetching: false })
  })

  it('should show the correct data when switching keys with initialData, placeholderData & staleTime', async () => {
    const key = queryKey()

    const ALL_TODOS = [
      { name: 'todo A', priority: 'high' },
      { name: 'todo B', priority: 'medium' },
    ]

    const initialTodos = ALL_TODOS

    function Page() {
      const [filter, setFilter] = React.useState('')
      const { data: todos } = useQuery({
        queryKey: [...key, filter],
        queryFn: async () => {
          return ALL_TODOS.filter((todo) =>
            filter ? todo.priority === filter : true,
          )
        },
        initialData() {
          return filter === '' ? initialTodos : undefined
        },
        placeholderData: keepPreviousData,
        staleTime: 5000,
      })

      return (
        <div>
          Current Todos, filter: {filter || 'all'}
          <hr />
          <button onClick={() => setFilter('')}>All</button>
          <button onClick={() => setFilter('high')}>High</button>
          <ul>
            {(todos ?? []).map((todo) => (
              <li key={todo.name}>
                {todo.name} - {todo.priority}
              </li>
            ))}
          </ul>
        </div>
      )
    }

    const rendered = renderWithClient(queryClient, <Page />)

    await waitFor(() => rendered.getByText('Current Todos, filter: all'))

    fireEvent.click(rendered.getByRole('button', { name: /high/i }))
    await waitFor(() => rendered.getByText('Current Todos, filter: high'))
    fireEvent.click(rendered.getByRole('button', { name: /all/i }))
    await waitFor(() => rendered.getByText('todo B - medium'))
  })

  // // See https://github.com/tannerlinsley/react-query/issues/214
  it('data should persist when enabled is changed to false', async () => {
    const key = queryKey()
    const results: DefinedUseQueryResult<string>[] = []

    function Page() {
      const [shouldFetch, setShouldFetch] = React.useState(true)

      const result = useQuery({
        queryKey: key,
        queryFn: () => 'fetched data',
        enabled: shouldFetch,
        initialData: shouldFetch ? 'initial' : 'initial falsy',
      })

      results.push(result)

      return (
        <div>
          <div>{result.data}</div>
          <div>{shouldFetch ? 'enabled' : 'disabled'}</div>
          <button
            onClick={() => {
              setShouldFetch(false)
            }}
          >
            enable
          </button>
        </div>
      )
    }

    const rendered = renderWithClient(queryClient, <Page />)

    await waitFor(() => {
      rendered.getByText('fetched data')
      rendered.getByText('enabled')
    })

    fireEvent.click(rendered.getByRole('button', { name: /enable/i }))

    await waitFor(() => {
      rendered.getByText('fetched data')
      rendered.getByText('disabled')
    })

    expect(results.length).toBe(3)
    expect(results[0]).toMatchObject({ data: 'initial', isStale: true })
    expect(results[1]).toMatchObject({ data: 'fetched data', isStale: true })
    expect(results[2]).toMatchObject({ data: 'fetched data', isStale: true })
  })

  it('it should support enabled:false in query object syntax', async () => {
    const key = queryKey()
    const queryFn = vi.fn<unknown[], string>()
    queryFn.mockImplementation(() => 'data')

    function Page() {
      const { fetchStatus } = useQuery({
        queryKey: key,
        queryFn,
        enabled: false,
      })
      return <div>fetchStatus: {fetchStatus}</div>
    }

    const rendered = renderWithClient(queryClient, <Page />)

    expect(queryFn).not.toHaveBeenCalled()
    expect(queryCache.find({ queryKey: key })).not.toBeUndefined()
    rendered.getByText('fetchStatus: idle')
  })

  // See https://github.com/tannerlinsley/react-query/issues/360
  test('should init to status:pending, fetchStatus:idle when enabled is false', async () => {
    const key = queryKey()

    function Page() {
      const query = useQuery({
        queryKey: key,
        queryFn: () => 'data',
        enabled: false,
      })

      return (
        <div>
          <div>
            status: {query.status}, {query.fetchStatus}
          </div>
        </div>
      )
    }

    const rendered = renderWithClient(queryClient, <Page />)

    await waitFor(() => rendered.getByText('status: pending, idle'))
  })

  test('should not schedule garbage collection, if gcTimeout is set to `Infinity`', async () => {
    const key = queryKey()

    function Page() {
      const query = useQuery({
        queryKey: key,
        queryFn: () => 'fetched data',
        gcTime: Infinity,
      })
      return <div>{query.data}</div>
    }

    const rendered = renderWithClient(queryClient, <Page />)

    await waitFor(() => rendered.getByText('fetched data'))
    const setTimeoutSpy = vi.spyOn(globalThis.window, 'setTimeout')

    rendered.unmount()

    expect(setTimeoutSpy).not.toHaveBeenCalled()
  })

  test('should schedule garbage collection, if gcTimeout is not set to infinity', async () => {
    const key = queryKey()

    function Page() {
      const query = useQuery({
        queryKey: key,
        queryFn: () => 'fetched data',
        gcTime: 1000 * 60 * 10, //10 Minutes
      })
      return <div>{query.data}</div>
    }

    const rendered = renderWithClient(queryClient, <Page />)

    await waitFor(() => rendered.getByText('fetched data'))

    const setTimeoutSpy = vi.spyOn(globalThis.window, 'setTimeout')

    rendered.unmount()

    expect(setTimeoutSpy).toHaveBeenLastCalledWith(
      expect.any(Function),
      1000 * 60 * 10,
    )
  })

  it('should not cause memo churn when data does not change', async () => {
    const key = queryKey()
    const queryFn = vi.fn<unknown[], string>().mockReturnValue('data')
    const memoFn = vi.fn()

    function Page() {
      const result = useQuery({
        queryKey: key,
        queryFn: async () => {
          await sleep(10)
          return (
            queryFn() || {
              data: {
                nested: true,
              },
            }
          )
        },
      })

      React.useMemo(() => {
        memoFn()
        return result.data
      }, [result.data])

      return (
        <div>
          <div>status {result.status}</div>
          <div>isFetching {result.isFetching ? 'true' : 'false'}</div>
          <button onClick={() => result.refetch()}>refetch</button>
        </div>
      )
    }

    const rendered = renderWithClient(queryClient, <Page />)

    await waitFor(() => rendered.getByText('status pending'))
    await waitFor(() => rendered.getByText('status success'))
    fireEvent.click(rendered.getByText('refetch'))
    await waitFor(() => rendered.getByText('isFetching true'))
    await waitFor(() => rendered.getByText('isFetching false'))
    expect(queryFn).toHaveBeenCalledTimes(2)
    expect(memoFn).toHaveBeenCalledTimes(2)
  })

  it('should update data upon interval changes', async () => {
    const key = queryKey()
    let count = 0

    function Page() {
      const [int, setInt] = React.useState(200)
      const { data } = useQuery({
        queryKey: key,
        queryFn: () => count++,
        refetchInterval: int,
      })

      React.useEffect(() => {
        if (data === 2) {
          setInt(0)
        }
      }, [data])

      return <div>count: {data}</div>
    }

    const rendered = renderWithClient(queryClient, <Page />)

    // mount
    await waitFor(() => rendered.getByText('count: 0'))
    await waitFor(() => rendered.getByText('count: 1'))
    await waitFor(() => rendered.getByText('count: 2'))
  })

  it('should refetch in an interval depending on function result', async () => {
    const key = queryKey()
    let count = 0
    const states: UseQueryResult<number>[] = []

    function Page() {
      const queryInfo = useQuery({
        queryKey: key,
        queryFn: async () => {
          await sleep(10)
          return count++
        },
        refetchInterval: (data = 0) => (data < 2 ? 10 : false),
      })

      states.push(queryInfo)

      return (
        <div>
          <h1>count: {queryInfo.data}</h1>
          <h2>status: {queryInfo.status}</h2>
          <h2>data: {queryInfo.data}</h2>
          <h2>refetch: {queryInfo.isRefetching}</h2>
        </div>
      )
    }

    const rendered = renderWithClient(queryClient, <Page />)

    await waitFor(() => rendered.getByText('count: 2'))

    expect(states.length).toEqual(6)

    expect(states).toMatchObject([
      {
        status: 'pending',
        isFetching: true,
        data: undefined,
      },
      {
        status: 'success',
        isFetching: false,
        data: 0,
      },
      {
        status: 'success',
        isFetching: true,
        data: 0,
      },
      {
        status: 'success',
        isFetching: false,
        data: 1,
      },
      {
        status: 'success',
        isFetching: true,
        data: 1,
      },
      {
        status: 'success',
        isFetching: false,
        data: 2,
      },
    ])
  })

  it('should not interval fetch with a refetchInterval of 0', async () => {
    const key = queryKey()
    const states: UseQueryResult<number>[] = []

    function Page() {
      const queryInfo = useQuery({
        queryKey: key,
        queryFn: () => 1,
        refetchInterval: 0,
      })

      states.push(queryInfo)

      return <div>count: {queryInfo.data}</div>
    }

    const rendered = renderWithClient(queryClient, <Page />)

    await waitFor(() => rendered.getByText('count: 1'))

    await sleep(10) //extra sleep to make sure we're not re-fetching

    expect(states.length).toEqual(2)

    expect(states).toMatchObject([
      {
        status: 'pending',
        isFetching: true,
        data: undefined,
      },
      {
        status: 'success',
        isFetching: false,
        data: 1,
      },
    ])
  })

  it('should accept an empty string as query key', async () => {
    function Page() {
      const result = useQuery({
        queryKey: [''],
        queryFn: (ctx) => ctx.queryKey,
      })
      return <>{JSON.stringify(result.data)}</>
    }

    const rendered = renderWithClient(queryClient, <Page />)

    await waitFor(() => rendered.getByText(''))
  })

  it('should accept an object as query key', async () => {
    function Page() {
      const result = useQuery({
        queryKey: [{ a: 'a' }],
        queryFn: (ctx) => ctx.queryKey,
      })
      return <>{JSON.stringify(result.data)}</>
    }

    const rendered = renderWithClient(queryClient, <Page />)

    await waitFor(() => rendered.getByText('[{"a":"a"}]'))
  })

  it('should refetch if any query instance becomes enabled', async () => {
    const key = queryKey()

    const queryFn = vi.fn<unknown[], string>().mockReturnValue('data')

    function Disabled() {
      useQuery({ queryKey: key, queryFn, enabled: false })
      return null
    }

    function Page() {
      const [enabled, setEnabled] = React.useState(false)
      const result = useQuery({ queryKey: key, queryFn, enabled })
      return (
        <>
          <Disabled />
          <div>{result.data}</div>
          <button onClick={() => setEnabled(true)}>enable</button>
        </>
      )
    }

    const rendered = renderWithClient(queryClient, <Page />)
    expect(queryFn).toHaveBeenCalledTimes(0)
    fireEvent.click(rendered.getByText('enable'))
    await waitFor(() => rendered.getByText('data'))
    expect(queryFn).toHaveBeenCalledTimes(1)
  })

  it('should use placeholder data while the query loads', async () => {
    const key1 = queryKey()

    const states: UseQueryResult<string>[] = []

    function Page() {
      const state = useQuery({
        queryKey: key1,
        queryFn: () => 'data',
        placeholderData: 'placeholder',
      })

      states.push(state)

      return (
        <div>
          <h2>Data: {state.data}</h2>
          <div>Status: {state.status}</div>
        </div>
      )
    }

    const rendered = renderWithClient(queryClient, <Page />)
    await waitFor(() => rendered.getByText('Data: data'))

    expect(states).toMatchObject([
      {
        isSuccess: true,
        isPlaceholderData: true,
        data: 'placeholder',
      },
      {
        isSuccess: true,
        isPlaceholderData: false,
        data: 'data',
      },
    ])
  })

  it('should use placeholder data even for disabled queries', async () => {
    const key1 = queryKey()

    const states: { state: UseQueryResult<string>; count: number }[] = []

    function Page() {
      const [count, setCount] = React.useState(0)

      const state = useQuery({
        queryKey: key1,
        queryFn: () => 'data',
        placeholderData: 'placeholder',
        enabled: count === 0,
      })

      states.push({ state, count })

      React.useEffect(() => {
        setCount(1)
      }, [])

      return (
        <div>
          <h2>Data: {state.data}</h2>
          <div>Status: {state.status}</div>
        </div>
      )
    }

    const rendered = renderWithClient(queryClient, <Page />)
    await waitFor(() => rendered.getByText('Data: data'))

    expect(states).toMatchObject([
      {
        state: {
          isSuccess: true,
          isPlaceholderData: true,
          data: 'placeholder',
        },
        count: 0,
      },
      {
        state: {
          isSuccess: true,
          isPlaceholderData: true,
          data: 'placeholder',
        },
        count: 1,
      },
      {
        state: {
          isSuccess: true,
          isPlaceholderData: false,
          data: 'data',
        },
        count: 1,
      },
    ])
  })

  it('placeholder data should run through select', async () => {
    const key1 = queryKey()

    const states: UseQueryResult<string>[] = []

    function Page() {
      const state = useQuery({
        queryKey: key1,
        queryFn: () => 1,
        placeholderData: 23,
        select: (data) => String(data * 2),
      })

      states.push(state)

      return (
        <div>
          <h2>Data: {state.data}</h2>
          <div>Status: {state.status}</div>
        </div>
      )
    }

    const rendered = renderWithClient(queryClient, <Page />)
    await waitFor(() => rendered.getByText('Data: 2'))

    expect(states).toMatchObject([
      {
        isSuccess: true,
        isPlaceholderData: true,
        data: '46',
      },
      {
        isSuccess: true,
        isPlaceholderData: false,
        data: '2',
      },
    ])
  })

  it('placeholder data function result should run through select', async () => {
    const key1 = queryKey()

    const states: UseQueryResult<string>[] = []
    let placeholderFunctionRunCount = 0

    function Page() {
      const state = useQuery({
        queryKey: key1,
        queryFn: () => 1,
        placeholderData: () => {
          placeholderFunctionRunCount++
          return 23
        },
        select: (data) => String(data * 2),
      })

      states.push(state)

      return (
        <div>
          <h2>Data: {state.data}</h2>
          <div>Status: {state.status}</div>
        </div>
      )
    }

    const rendered = renderWithClient(queryClient, <Page />)
    await waitFor(() => rendered.getByText('Data: 2'))

    rendered.rerender(<Page />)

    expect(states).toMatchObject([
      {
        isSuccess: true,
        isPlaceholderData: true,
        data: '46',
      },
      {
        isSuccess: true,
        isPlaceholderData: false,
        data: '2',
      },
      {
        isSuccess: true,
        isPlaceholderData: false,
        data: '2',
      },
    ])

    expect(placeholderFunctionRunCount).toEqual(1)
  })

  it('select should only run when dependencies change if memoized', async () => {
    const key1 = queryKey()

    let selectRun = 0

    function Page() {
      const [count, inc] = React.useReducer((prev) => prev + 1, 2)

      const state = useQuery({
        queryKey: key1,
        queryFn: async () => {
          await sleep(10)
          return 0
        },
        select: React.useCallback(
          (data: number) => {
            selectRun++
            return `selected ${data + count}`
          },
          [count],
        ),
        placeholderData: 99,
      })

      return (
        <div>
          <h2>Data: {state.data}</h2>
          <button onClick={inc}>inc: {count}</button>
        </div>
      )
    }

    const rendered = renderWithClient(queryClient, <Page />)
    await waitFor(() => rendered.getByText('Data: selected 101')) // 99 + 2
    expect(selectRun).toBe(1)

    await waitFor(() => rendered.getByText('Data: selected 2')) // 0 + 2
    expect(selectRun).toBe(2)

    fireEvent.click(rendered.getByRole('button', { name: /inc/i }))

    await waitFor(() => rendered.getByText('Data: selected 3')) // 0 + 3
    expect(selectRun).toBe(3)
  })

  it('select should always return the correct state', async () => {
    const key1 = queryKey()

    function Page() {
      const [count, inc] = React.useReducer((prev) => prev + 1, 2)
      const [forceValue, forceUpdate] = React.useReducer((prev) => prev + 1, 1)

      const state = useQuery({
        queryKey: key1,
        queryFn: async () => {
          await sleep(10)
          return 0
        },

        select: React.useCallback(
          (data: number) => {
            return `selected ${data + count}`
          },
          [count],
        ),
        placeholderData: 99,
      })

      return (
        <div>
          <h2>Data: {state.data}</h2>
          <h2>forceValue: {forceValue}</h2>
          <button onClick={inc}>inc: {count}</button>
          <button onClick={forceUpdate}>forceUpdate</button>
        </div>
      )
    }

    const rendered = renderWithClient(queryClient, <Page />)
    await waitFor(() => rendered.getByText('Data: selected 101')) // 99 + 2

    await waitFor(() => rendered.getByText('Data: selected 2')) // 0 + 2

    fireEvent.click(rendered.getByRole('button', { name: /inc/i }))

    await waitFor(() => rendered.getByText('Data: selected 3')) // 0 + 3

    fireEvent.click(rendered.getByRole('button', { name: /forceUpdate/i }))

    await waitFor(() => rendered.getByText('forceValue: 2'))
    // data should still be 3 after an independent re-render
    await waitFor(() => rendered.getByText('Data: selected 3'))
  })

  it('select should structurally share data', async () => {
    const key1 = queryKey()
    const states: Array<Array<number>> = []

    function Page() {
      const [forceValue, forceUpdate] = React.useReducer((prev) => prev + 1, 1)

      const state = useQuery({
        queryKey: key1,
        queryFn: async () => {
          await sleep(10)
          return [1, 2]
        },

        select: (res) => res.map((x) => x + 1),
      })

      React.useEffect(() => {
        if (state.data) {
          states.push(state.data)
        }
      }, [state.data])

      return (
        <div>
          <h2>Data: {JSON.stringify(state.data)}</h2>
          <h2>forceValue: {forceValue}</h2>
          <button onClick={forceUpdate}>forceUpdate</button>
        </div>
      )
    }

    const rendered = renderWithClient(queryClient, <Page />)
    await waitFor(() => rendered.getByText('Data: [2,3]'))
    expect(states).toHaveLength(1)

    fireEvent.click(rendered.getByRole('button', { name: /forceUpdate/i }))

    await waitFor(() => rendered.getByText('forceValue: 2'))
    await waitFor(() => rendered.getByText('Data: [2,3]'))

    // effect should not be triggered again due to structural sharing
    expect(states).toHaveLength(1)
  })

  it('should cancel the query function when there are no more subscriptions', async () => {
    const key = queryKey()
    let cancelFn: Mock = vi.fn()

    const queryFn = ({ signal }: { signal?: AbortSignal }) => {
      const promise = new Promise<string>((resolve, reject) => {
        cancelFn = vi.fn(() => reject('Cancelled'))
        signal?.addEventListener('abort', cancelFn)
        sleep(20).then(() => resolve('OK'))
      })

      return promise
    }

    function Page() {
      const state = useQuery({ queryKey: key, queryFn })
      return (
        <div>
          <h1>Status: {state.status}</h1>
        </div>
      )
    }

    const rendered = renderWithClient(
      queryClient,
      <Blink duration={5}>
        <Page />
      </Blink>,
    )

    await waitFor(() => rendered.getByText('off'))

    expect(cancelFn).toHaveBeenCalled()
  })

  it('should cancel the query if the signal was consumed and there are no more subscriptions', async () => {
    const key = queryKey()
    const states: UseQueryResult<string>[] = []

    const queryFn: QueryFunction<string, [typeof key, number]> = async (
      ctx,
    ) => {
      const [, limit] = ctx.queryKey
      // eslint-disable-next-line @typescript-eslint/no-unnecessary-condition
      const value = limit % 2 && ctx.signal ? 'abort' : `data ${limit}`
      await sleep(25)
      return value
    }

    function Page(props: { limit: number }) {
      const state = useQuery({ queryKey: [key, props.limit], queryFn })
      states[props.limit] = state
      return (
        <div>
          <h1>Status: {state.status}</h1>
          <h1>data: {state.data}</h1>
        </div>
      )
    }

    const rendered = renderWithClient(
      queryClient,
      <Blink duration={5}>
        <Page limit={0} />
        <Page limit={1} />
        <Page limit={2} />
        <Page limit={3} />
      </Blink>,
    )

    await waitFor(() => rendered.getByText('off'))
    await sleep(20)

    await waitFor(() => expect(states).toHaveLength(4))

    expect(queryCache.find({ queryKey: [key, 0] })?.state).toMatchObject({
      data: 'data 0',
      status: 'success',
      dataUpdateCount: 1,
    })

    expect(queryCache.find({ queryKey: [key, 1] })?.state).toMatchObject({
      data: undefined,
      status: 'pending',
      fetchStatus: 'idle',
    })

    expect(queryCache.find({ queryKey: [key, 2] })?.state).toMatchObject({
      data: 'data 2',
      status: 'success',
      dataUpdateCount: 1,
    })

    expect(queryCache.find({ queryKey: [key, 3] })?.state).toMatchObject({
      data: undefined,
      status: 'pending',
      fetchStatus: 'idle',
    })
  })

  it('should refetch when quickly switching to a failed query', async () => {
    const key = queryKey()
    const states: UseQueryResult<string>[] = []

    const queryFn = async () => {
      await sleep(50)
      return 'OK'
    }

    function Page() {
      const [id, setId] = React.useState(1)
      const [hasChanged, setHasChanged] = React.useState(false)

      const state = useQuery({ queryKey: [key, id], queryFn })

      states.push(state)

      React.useEffect(() => {
        setId((prevId) => (prevId === 1 ? 2 : 1))
        setHasChanged(true)
      }, [hasChanged])

      return null
    }

    renderWithClient(queryClient, <Page />)

    await sleep(100)
    expect(states.length).toBe(4)
    // Load query 1
    expect(states[0]).toMatchObject({
      status: 'pending',
      error: null,
    })
    // Load query 2
    expect(states[1]).toMatchObject({
      status: 'pending',
      error: null,
    })
    // Load query 1
    expect(states[2]).toMatchObject({
      status: 'pending',
      error: null,
    })
    // Loaded query 1
    expect(states[3]).toMatchObject({
      status: 'success',
      error: null,
    })
  })

  it('should update query state and refetch when reset with resetQueries', async () => {
    const key = queryKey()
    const states: UseQueryResult<number>[] = []
    let count = 0

    function Page() {
      const state = useQuery({
        queryKey: key,
        queryFn: async () => {
          await sleep(10)
          count++
          return count
        },
        staleTime: Infinity,
      })

      states.push(state)

      return (
        <div>
          <button onClick={() => queryClient.resetQueries({ queryKey: key })}>
            reset
          </button>
          <div>data: {state.data ?? 'null'}</div>
          <div>isFetching: {state.isFetching}</div>
        </div>
      )
    }

    const rendered = renderWithClient(queryClient, <Page />)

    await waitFor(() => rendered.getByText('data: 1'))
    fireEvent.click(rendered.getByRole('button', { name: /reset/i }))

    await waitFor(() => expect(states.length).toBe(4))

    await waitFor(() => rendered.getByText('data: 2'))

    expect(count).toBe(2)

    expect(states[0]).toMatchObject({
      data: undefined,
      isPending: true,
      isFetching: true,
      isSuccess: false,
      isStale: true,
    })
    expect(states[1]).toMatchObject({
      data: 1,
      isPending: false,
      isFetching: false,
      isSuccess: true,
      isStale: false,
    })
    expect(states[2]).toMatchObject({
      data: undefined,
      isPending: true,
      isFetching: true,
      isSuccess: false,
      isStale: true,
    })
    expect(states[3]).toMatchObject({
      data: 2,
      isPending: false,
      isFetching: false,
      isSuccess: true,
      isStale: false,
    })
  })

  it('should update query state and not refetch when resetting a disabled query with resetQueries', async () => {
    const key = queryKey()
    const states: UseQueryResult<number>[] = []
    let count = 0

    function Page() {
      const state = useQuery({
        queryKey: key,
        queryFn: async () => {
          await sleep(10)
          count++
          return count
        },
        staleTime: Infinity,
        enabled: false,
        notifyOnChangeProps: 'all',
      })

      states.push(state)

      const { refetch } = state

      return (
        <div>
          <button onClick={() => refetch()}>refetch</button>
          <button onClick={() => queryClient.resetQueries({ queryKey: key })}>
            reset
          </button>
          <div>data: {state.data ?? 'null'}</div>
        </div>
      )
    }

    const rendered = renderWithClient(queryClient, <Page />)

    await waitFor(() => rendered.getByText('data: null'))
    fireEvent.click(rendered.getByRole('button', { name: /refetch/i }))

    await waitFor(() => rendered.getByText('data: 1'))
    fireEvent.click(rendered.getByRole('button', { name: /reset/i }))

    await waitFor(() => rendered.getByText('data: null'))
    await waitFor(() => expect(states.length).toBe(4))

    expect(count).toBe(1)

    expect(states[0]).toMatchObject({
      data: undefined,
      isPending: true,
      isFetching: false,
      isSuccess: false,
      isStale: true,
    })
    expect(states[1]).toMatchObject({
      data: undefined,
      isPending: true,
      isFetching: true,
      isSuccess: false,
      isStale: true,
    })
    expect(states[2]).toMatchObject({
      data: 1,
      isPending: false,
      isFetching: false,
      isSuccess: true,
      isStale: false,
    })
    expect(states[3]).toMatchObject({
      data: undefined,
      isPending: true,
      isFetching: false,
      isSuccess: false,
      isStale: true,
    })
  })

  it('should only call the query hash function once each render', async () => {
    const key = queryKey()

    let hashes = 0
    let renders = 0

    function queryKeyHashFn(x: any) {
      hashes++
      return JSON.stringify(x)
    }

    function Page() {
      React.useEffect(() => {
        renders++
      })

      useQuery({ queryKey: key, queryFn: () => 'test', queryKeyHashFn })
      return null
    }

    renderWithClient(queryClient, <Page />)

    await sleep(10)

    expect(renders).toBe(hashes)
  })

  it('should refetch when changed enabled to true in error state', async () => {
    const queryFn = vi.fn<unknown[], unknown>()
    queryFn.mockImplementation(async () => {
      await sleep(10)
      return Promise.reject(new Error('Suspense Error Bingo'))
    })

    function Page({ enabled }: { enabled: boolean }) {
      const { error, isPending } = useQuery({
        queryKey: ['key'],
        queryFn,
        enabled,
        retry: false,
        retryOnMount: false,
        refetchOnMount: false,
        refetchOnWindowFocus: false,
      })

      if (isPending) {
        return <div>status: pending</div>
      }
      if (error instanceof Error) {
        return <div>error</div>
      }
      return <div>rendered</div>
    }

    function App() {
      const [enabled, toggle] = React.useReducer((x) => !x, true)

      return (
        <div>
          <Page enabled={enabled} />
          <button aria-label="retry" onClick={toggle}>
            retry {enabled}
          </button>
        </div>
      )
    }

    const rendered = renderWithClient(queryClient, <App />)

    // initial state check
    rendered.getByText('status: pending')

    // // render error state component
    await waitFor(() => rendered.getByText('error'))
    expect(queryFn).toBeCalledTimes(1)

    // change to enabled to false
    fireEvent.click(rendered.getByLabelText('retry'))
    await waitFor(() => rendered.getByText('error'))
    expect(queryFn).toBeCalledTimes(1)

    // // change to enabled to true
    fireEvent.click(rendered.getByLabelText('retry'))
    expect(queryFn).toBeCalledTimes(2)
  })

  it('should refetch when query key changed when previous status is error', async () => {
    function Page({ id }: { id: number }) {
      const { error, isPending } = useQuery({
        queryKey: [id],
        queryFn: async () => {
          await sleep(10)
          if (id % 2 === 1) {
            return Promise.reject(new Error('Error'))
          } else {
            return 'data'
          }
        },
        retry: false,
        retryOnMount: false,
        refetchOnMount: false,
        refetchOnWindowFocus: false,
      })

      if (isPending) {
        return <div>status: pending</div>
      }
      if (error instanceof Error) {
        return <div>error</div>
      }
      return <div>rendered</div>
    }

    function App() {
      const [id, changeId] = React.useReducer((x) => x + 1, 1)

      return (
        <div>
          <Page id={id} />
          <button aria-label="change" onClick={changeId}>
            change {id}
          </button>
        </div>
      )
    }

    const rendered = renderWithClient(queryClient, <App />)

    // initial state check
    rendered.getByText('status: pending')

    // render error state component
    await waitFor(() => rendered.getByText('error'))

    // change to unmount query
    fireEvent.click(rendered.getByLabelText('change'))
    await waitFor(() => rendered.getByText('rendered'))

    // change to mount new query
    fireEvent.click(rendered.getByLabelText('change'))
    await waitFor(() => rendered.getByText('error'))
  })

  it('should refetch when query key changed when switching between erroneous queries', async () => {
    function Page({ id }: { id: boolean }) {
      const { error, isFetching } = useQuery({
        queryKey: [id],
        queryFn: async () => {
          await sleep(10)
          return Promise.reject<unknown>(new Error('Error'))
        },
        retry: false,
        retryOnMount: false,
        refetchOnMount: false,
        refetchOnWindowFocus: false,
      })

      if (isFetching) {
        return <div>status: fetching</div>
      }
      if (error instanceof Error) {
        return <div>error</div>
      }
      return <div>rendered</div>
    }

    function App() {
      const [value, toggle] = React.useReducer((x) => !x, true)

      return (
        <div>
          <Page id={value} />
          <button aria-label="change" onClick={toggle}>
            change {value}
          </button>
        </div>
      )
    }

    const rendered = renderWithClient(queryClient, <App />)

    // initial state check
    rendered.getByText('status: fetching')

    // render error state component
    await waitFor(() => rendered.getByText('error'))

    // change to mount second query
    fireEvent.click(rendered.getByLabelText('change'))
    await waitFor(() => rendered.getByText('status: fetching'))
    await waitFor(() => rendered.getByText('error'))

    // change to mount first query again
    fireEvent.click(rendered.getByLabelText('change'))
    await waitFor(() => rendered.getByText('status: fetching'))
    await waitFor(() => rendered.getByText('error'))
  })

  it('should have no error in pending state when refetching after error occurred', async () => {
    const key = queryKey()
    const states: UseQueryResult<number>[] = []
    const error = new Error('oops')

    let count = 0

    function Page() {
      const state = useQuery({
        queryKey: key,
        queryFn: async () => {
          await sleep(10)
          if (count === 0) {
            count++
            throw error
          }
          return 5
        },
        retry: false,
      })

      states.push(state)

      if (state.isPending) {
        return <div>status: pending</div>
      }
      if (state.error instanceof Error) {
        return (
          <div>
            <div>error</div>
            <button onClick={() => state.refetch()}>refetch</button>
          </div>
        )
      }
      return <div>data: {state.data}</div>
    }

    const rendered = renderWithClient(queryClient, <Page />)

    await waitFor(() => rendered.getByText('error'))

    fireEvent.click(rendered.getByRole('button', { name: 'refetch' }))
    await waitFor(() => rendered.getByText('data: 5'))

    await waitFor(() => expect(states.length).toBe(4))

    expect(states[0]).toMatchObject({
      status: 'pending',
      data: undefined,
      error: null,
    })

    expect(states[1]).toMatchObject({
      status: 'error',
      data: undefined,
      error,
    })

    expect(states[2]).toMatchObject({
      status: 'pending',
      data: undefined,
      error: null,
    })

    expect(states[3]).toMatchObject({
      status: 'success',
      data: 5,
      error: null,
    })
  })

  describe('networkMode online', () => {
    it('online queries should not start fetching if you are offline', async () => {
      const onlineMock = mockOnlineManagerIsOnline(false)

      const key = queryKey()
      const states: Array<any> = []

      function Page() {
        const state = useQuery({
          queryKey: key,
          queryFn: async () => {
            await sleep(10)
            return 'data'
          },
        })

        React.useEffect(() => {
          states.push(state.fetchStatus)
        })

        return (
          <div>
            <div>
              status: {state.status}, isPaused: {String(state.isPaused)}
            </div>
            <div>data: {state.data}</div>
          </div>
        )
      }

      const rendered = renderWithClient(queryClient, <Page />)

      await waitFor(() => rendered.getByText('status: pending, isPaused: true'))

      onlineMock.mockReturnValue(true)
      window.dispatchEvent(new Event('online'))

      await waitFor(() =>
        rendered.getByText('status: success, isPaused: false'),
      )
      await waitFor(() => {
        expect(rendered.getByText('data: data')).toBeInTheDocument()
      })

      expect(states).toEqual(['paused', 'fetching', 'idle'])

      onlineMock.mockRestore()
    })

    it('online queries should not refetch if you are offline', async () => {
      const key = queryKey()
      let count = 0

      function Page() {
        const state = useQuery<string, string>({
          queryKey: key,
          queryFn: async () => {
            count++
            await sleep(10)
            return 'data' + count
          },
        })

        return (
          <div>
            <div>
              status: {state.status}, fetchStatus: {state.fetchStatus},
              failureCount: {state.failureCount}
            </div>
            <div>failureReason: {state.failureReason ?? 'null'}</div>
            <div>data: {state.data}</div>
            <button
              onClick={() => queryClient.invalidateQueries({ queryKey: key })}
            >
              invalidate
            </button>
          </div>
        )
      }

      const rendered = renderWithClient(queryClient, <Page />)

      await waitFor(() => rendered.getByText('data: data1'))

      const onlineMock = mockOnlineManagerIsOnline(false)
      fireEvent.click(rendered.getByRole('button', { name: /invalidate/i }))

      await waitFor(() =>
        rendered.getByText(
          'status: success, fetchStatus: paused, failureCount: 0',
        ),
      )
      await waitFor(() => rendered.getByText('failureReason: null'))

      onlineMock.mockReturnValue(true)
      window.dispatchEvent(new Event('online'))

      await waitFor(() =>
        rendered.getByText(
          'status: success, fetchStatus: fetching, failureCount: 0',
        ),
      )
      await waitFor(() => rendered.getByText('failureReason: null'))
      await waitFor(() =>
        rendered.getByText(
          'status: success, fetchStatus: idle, failureCount: 0',
        ),
      )
      await waitFor(() => rendered.getByText('failureReason: null'))

      await waitFor(() => {
        expect(rendered.getByText('data: data2')).toBeInTheDocument()
      })

      onlineMock.mockRestore()
    })

    it('online queries should not refetch if you are offline and refocus', async () => {
      const key = queryKey()
      let count = 0

      function Page() {
        const state = useQuery({
          queryKey: key,
          queryFn: async () => {
            count++
            await sleep(10)
            return 'data' + count
          },
        })

        return (
          <div>
            <div>
              status: {state.status}, fetchStatus: {state.fetchStatus}
            </div>
            <div>data: {state.data}</div>
            <button
              onClick={() => queryClient.invalidateQueries({ queryKey: key })}
            >
              invalidate
            </button>
          </div>
        )
      }

      const rendered = renderWithClient(queryClient, <Page />)

      await waitFor(() => rendered.getByText('data: data1'))

      const onlineMock = mockOnlineManagerIsOnline(false)
      fireEvent.click(rendered.getByRole('button', { name: /invalidate/i }))

      await waitFor(() =>
        rendered.getByText('status: success, fetchStatus: paused'),
      )

      window.dispatchEvent(new Event('visibilitychange'))
      await sleep(15)

      await waitFor(() =>
        expect(rendered.queryByText('data: data2')).not.toBeInTheDocument(),
      )
      expect(count).toBe(1)
      onlineMock.mockRestore()
    })

    it('online queries should not refetch while already paused', async () => {
      const key = queryKey()
      let count = 0

      function Page() {
        const state = useQuery({
          queryKey: key,
          queryFn: async () => {
            count++
            await sleep(10)
            return 'data' + count
          },
        })

        return (
          <div>
            <div>
              status: {state.status}, fetchStatus: {state.fetchStatus}
            </div>
            <div>data: {state.data}</div>
            <button
              onClick={() => queryClient.invalidateQueries({ queryKey: key })}
            >
              invalidate
            </button>
          </div>
        )
      }

      const onlineMock = mockOnlineManagerIsOnline(false)

      const rendered = renderWithClient(queryClient, <Page />)

      await waitFor(() =>
        rendered.getByText('status: pending, fetchStatus: paused'),
      )

      fireEvent.click(rendered.getByRole('button', { name: /invalidate/i }))

      await sleep(15)

      // invalidation should not trigger a refetch
      await waitFor(() =>
        rendered.getByText('status: pending, fetchStatus: paused'),
      )

      expect(count).toBe(0)
      onlineMock.mockRestore()
    })

    it('online queries should not refetch while already paused if data is in the cache', async () => {
      const key = queryKey()
      let count = 0

      function Page() {
        const state = useQuery({
          queryKey: key,
          queryFn: async () => {
            count++
            await sleep(10)
            return 'data' + count
          },
          initialData: 'initial',
        })

        return (
          <div>
            <div>
              status: {state.status}, fetchStatus: {state.fetchStatus}
            </div>
            <div>data: {state.data}</div>
            <button
              onClick={() => queryClient.invalidateQueries({ queryKey: key })}
            >
              invalidate
            </button>
          </div>
        )
      }

      const onlineMock = mockOnlineManagerIsOnline(false)

      const rendered = renderWithClient(queryClient, <Page />)

      await waitFor(() =>
        rendered.getByText('status: success, fetchStatus: paused'),
      )
      await waitFor(() => {
        expect(rendered.getByText('data: initial')).toBeInTheDocument()
      })

      fireEvent.click(rendered.getByRole('button', { name: /invalidate/i }))

      await sleep(15)

      // invalidation should not trigger a refetch
      await waitFor(() =>
        rendered.getByText('status: success, fetchStatus: paused'),
      )

      expect(count).toBe(0)
      onlineMock.mockRestore()
    })

    it('online queries should not get stuck in fetching state when pausing multiple times', async () => {
      const key = queryKey()
      let count = 0

      function Page() {
        const state = useQuery({
          queryKey: key,
          queryFn: async () => {
            count++
            await sleep(10)
            return 'data' + count
          },
          initialData: 'initial',
        })

        return (
          <div>
            <div>
              status: {state.status}, fetchStatus: {state.fetchStatus}
            </div>
            <div>data: {state.data}</div>
            <button
              onClick={() => queryClient.invalidateQueries({ queryKey: key })}
            >
              invalidate
            </button>
          </div>
        )
      }

      const onlineMock = mockOnlineManagerIsOnline(false)

      const rendered = renderWithClient(queryClient, <Page />)

      await waitFor(() =>
        rendered.getByText('status: success, fetchStatus: paused'),
      )
      await waitFor(() => {
        expect(rendered.getByText('data: initial')).toBeInTheDocument()
      })

      // triggers one pause
      fireEvent.click(rendered.getByRole('button', { name: /invalidate/i }))

      await sleep(15)

      await waitFor(() =>
        rendered.getByText('status: success, fetchStatus: paused'),
      )

      // triggers a second pause
      act(() => {
        window.dispatchEvent(new Event('visibilitychange'))
      })

      onlineMock.mockReturnValue(true)
      act(() => {
        window.dispatchEvent(new Event('online'))
      })

      await waitFor(() =>
        rendered.getByText('status: success, fetchStatus: idle'),
      )
      await waitFor(() => {
        expect(rendered.getByText('data: data1')).toBeInTheDocument()
      })

      expect(count).toBe(1)
      onlineMock.mockRestore()
    })

    it('online queries should pause retries if you are offline', async () => {
      const key = queryKey()
      let count = 0

      function Page() {
        const state = useQuery<unknown, Error>({
          queryKey: key,
          queryFn: async (): Promise<unknown> => {
            count++
            await sleep(10)
            throw new Error('failed' + count)
          },
          retry: 2,
          retryDelay: 10,
        })

        return (
          <div>
            <div>
              status: {state.status}, fetchStatus: {state.fetchStatus},
              failureCount: {state.failureCount}
            </div>
            <div>failureReason: {state.failureReason?.message ?? 'null'}</div>
          </div>
        )
      }

      const rendered = renderWithClient(queryClient, <Page />)

      await waitFor(() =>
        rendered.getByText(
          'status: pending, fetchStatus: fetching, failureCount: 1',
        ),
      )
      await waitFor(() => rendered.getByText('failureReason: failed1'))

<<<<<<< HEAD
      const onlineMock = mockOnlineManagerIsOnline(false)
=======
      const onlineMock = mockNavigatorOnLine(false)
      window.dispatchEvent(new Event('offline'))
>>>>>>> 3c9dc0f3

      await sleep(20)

      await waitFor(() =>
        rendered.getByText(
          'status: pending, fetchStatus: paused, failureCount: 1',
        ),
      )
      await waitFor(() => rendered.getByText('failureReason: failed1'))

      expect(count).toBe(1)

      onlineMock.mockReturnValue(true)
      window.dispatchEvent(new Event('online'))

      await waitFor(() =>
        rendered.getByText('status: error, fetchStatus: idle, failureCount: 3'),
      )
      await waitFor(() => rendered.getByText('failureReason: failed3'))

      expect(count).toBe(3)

      onlineMock.mockRestore()
    })

    it('online queries should fetch if paused and we go online even if already unmounted (because not cancelled)', async () => {
      const key = queryKey()
      let count = 0

      function Component() {
        const state = useQuery({
          queryKey: key,
          queryFn: async () => {
            count++
            await sleep(10)
            return 'data' + count
          },
        })

        return (
          <div>
            <div>
              status: {state.status}, fetchStatus: {state.fetchStatus}
            </div>
            <div>data: {state.data}</div>
          </div>
        )
      }

      function Page() {
        const [show, setShow] = React.useState(true)

        return (
          <div>
            {show && <Component />}
            <button onClick={() => setShow(false)}>hide</button>
          </div>
        )
      }

      const onlineMock = mockOnlineManagerIsOnline(false)

      const rendered = renderWithClient(queryClient, <Page />)

      await waitFor(() =>
        rendered.getByText('status: pending, fetchStatus: paused'),
      )

      fireEvent.click(rendered.getByRole('button', { name: /hide/i }))

      onlineMock.mockReturnValue(true)
      window.dispatchEvent(new Event('online'))

      await waitFor(() => {
        expect(queryClient.getQueryState(key)).toMatchObject({
          fetchStatus: 'idle',
          status: 'success',
        })
      })

      // give it a bit more time to make sure queryFn is not called again
      await sleep(15)
      expect(count).toBe(1)

      onlineMock.mockRestore()
    })

    it('online queries should not fetch if paused and we go online when cancelled and no refetchOnReconnect', async () => {
      const key = queryKey()
      let count = 0

      function Page() {
        const state = useQuery({
          queryKey: key,
          queryFn: async () => {
            count++
            await sleep(10)
            return 'data' + count
          },
          refetchOnReconnect: false,
        })

        return (
          <div>
            <button
              onClick={() => queryClient.cancelQueries({ queryKey: key })}
            >
              cancel
            </button>
            <div>
              status: {state.status}, fetchStatus: {state.fetchStatus}
            </div>
            <div>data: {state.data}</div>
          </div>
        )
      }

      const onlineMock = mockOnlineManagerIsOnline(false)

      const rendered = renderWithClient(queryClient, <Page />)

      await waitFor(() =>
        rendered.getByText('status: pending, fetchStatus: paused'),
      )

      fireEvent.click(rendered.getByRole('button', { name: /cancel/i }))

      await waitFor(() =>
        rendered.getByText('status: pending, fetchStatus: idle'),
      )

      expect(count).toBe(0)

      onlineMock.mockReturnValue(true)
      window.dispatchEvent(new Event('online'))

      await sleep(15)

      await waitFor(() =>
        rendered.getByText('status: pending, fetchStatus: idle'),
      )

      expect(count).toBe(0)

      onlineMock.mockRestore()
    })

    it('online queries should not fetch if paused and we go online if already unmounted when signal consumed', async () => {
      const key = queryKey()
      let count = 0

      function Component() {
        const state = useQuery({
          queryKey: key,
          queryFn: async ({ signal: _signal }) => {
            count++
            await sleep(10)
            return `signal${count}`
          },
        })

        return (
          <div>
            <div>
              status: {state.status}, fetchStatus: {state.fetchStatus}
            </div>
            <div>data: {state.data}</div>
          </div>
        )
      }

      function Page() {
        const [show, setShow] = React.useState(true)

        return (
          <div>
            {show && <Component />}
            <button onClick={() => setShow(false)}>hide</button>
            <button
              onClick={() => queryClient.invalidateQueries({ queryKey: key })}
            >
              invalidate
            </button>
          </div>
        )
      }

      const rendered = renderWithClient(queryClient, <Page />)

      await waitFor(() =>
        rendered.getByText('status: success, fetchStatus: idle'),
      )

      const onlineMock = mockOnlineManagerIsOnline(false)

      fireEvent.click(rendered.getByRole('button', { name: /invalidate/i }))

      await waitFor(() =>
        rendered.getByText('status: success, fetchStatus: paused'),
      )

      fireEvent.click(rendered.getByRole('button', { name: /hide/i }))

      await sleep(15)

      onlineMock.mockReturnValue(true)
      window.dispatchEvent(new Event('online'))

      await sleep(15)

      expect(queryClient.getQueryState(key)).toMatchObject({
        fetchStatus: 'idle',
        status: 'success',
      })

      expect(count).toBe(1)

      onlineMock.mockRestore()
    })
  })

  describe('networkMode always', () => {
    it('always queries should start fetching even if you are offline', async () => {
      const onlineMock = mockOnlineManagerIsOnline(false)

      const key = queryKey()
      let count = 0

      function Page() {
        const state = useQuery({
          queryKey: key,
          queryFn: async () => {
            count++
            await sleep(10)
            return 'data ' + count
          },
          networkMode: 'always',
        })

        return (
          <div>
            <div>
              status: {state.status}, isPaused: {String(state.isPaused)}
            </div>
            <div>data: {state.data}</div>
          </div>
        )
      }

      const rendered = renderWithClient(queryClient, <Page />)

      await waitFor(() =>
        rendered.getByText('status: success, isPaused: false'),
      )

      await waitFor(() => {
        expect(rendered.getByText('data: data 1')).toBeInTheDocument()
      })

      onlineMock.mockRestore()
    })

    it('always queries should not pause retries', async () => {
      const onlineMock = mockOnlineManagerIsOnline(false)

      const key = queryKey()
      let count = 0

      function Page() {
        const state = useQuery({
          queryKey: key,
          queryFn: async (): Promise<unknown> => {
            count++
            await sleep(10)
            throw new Error('error ' + count)
          },
          networkMode: 'always',
          retry: 1,
          retryDelay: 5,
        })

        return (
          <div>
            <div>
              status: {state.status}, isPaused: {String(state.isPaused)}
            </div>
            <div>
              error: {state.error instanceof Error && state.error.message}
            </div>
          </div>
        )
      }

      const rendered = renderWithClient(queryClient, <Page />)

      await waitFor(() => rendered.getByText('status: error, isPaused: false'))

      await waitFor(() => {
        expect(rendered.getByText('error: error 2')).toBeInTheDocument()
      })

      expect(count).toBe(2)

      onlineMock.mockRestore()
    })
  })

  describe('networkMode offlineFirst', () => {
    it('offlineFirst queries should start fetching if you are offline, but pause retries', async () => {
      const onlineMock = mockOnlineManagerIsOnline(false)

      const key = queryKey()
      let count = 0

      function Page() {
        const state = useQuery<unknown, Error>({
          queryKey: key,
          queryFn: async (): Promise<unknown> => {
            count++
            await sleep(10)
            throw new Error('failed' + count)
          },
          retry: 2,
          retryDelay: 1,
          networkMode: 'offlineFirst',
        })

        return (
          <div>
            <div>
              status: {state.status}, fetchStatus: {state.fetchStatus},
              failureCount: {state.failureCount}
            </div>
            <div>failureReason: {state.failureReason?.message ?? 'null'}</div>
          </div>
        )
      }

      const rendered = renderWithClient(queryClient, <Page />)

      await waitFor(() =>
        rendered.getByText(
          'status: pending, fetchStatus: paused, failureCount: 1',
        ),
      )
      await waitFor(() => rendered.getByText('failureReason: failed1'))

      expect(count).toBe(1)

      onlineMock.mockReturnValue(true)
      window.dispatchEvent(new Event('online'))

      await waitFor(() =>
        rendered.getByText('status: error, fetchStatus: idle, failureCount: 3'),
      )
      await waitFor(() => rendered.getByText('failureReason: failed3'))

      expect(count).toBe(3)

      onlineMock.mockRestore()
    })
  })

  it('it should have status=error on mount when a query has failed', async () => {
    const key = queryKey()
    const states: UseQueryResult<unknown>[] = []
    const error = new Error('oops')

    const queryFn = async (): Promise<unknown> => {
      throw error
    }

    function Page() {
      const state = useQuery({
        queryKey: key,
        queryFn,
        retry: false,
        retryOnMount: false,
      })

      states.push(state)

      return <></>
    }

    await queryClient.prefetchQuery({ queryKey: key, queryFn })
    renderWithClient(queryClient, <Page />)

    await waitFor(() => expect(states).toHaveLength(1))

    expect(states[0]).toMatchObject({
      status: 'error',
      error,
    })
  })

  it('setQueryData - should respect updatedAt', async () => {
    const key = queryKey()

    function Page() {
      const state = useQuery({ queryKey: key, queryFn: () => 'data' })
      return (
        <div>
          <div>data: {state.data}</div>
          <div>dataUpdatedAt: {state.dataUpdatedAt}</div>
          <button
            onClick={() =>
              queryClient.setQueryData(key, 'newData', {
                updatedAt: 100,
              })
            }
          >
            setQueryData
          </button>
        </div>
      )
    }

    const rendered = renderWithClient(queryClient, <Page />)

    await waitFor(() => rendered.getByText('data: data'))
    fireEvent.click(rendered.getByRole('button', { name: /setQueryData/i }))
    await waitFor(() => rendered.getByText('data: newData'))
    await waitFor(() => {
      expect(rendered.getByText('dataUpdatedAt: 100')).toBeInTheDocument()
    })
  })

  it('errorUpdateCount should increased on each fetch failure', async () => {
    const key = queryKey()
    const error = new Error('oops')

    function Page() {
      const { refetch, errorUpdateCount } = useQuery({
        queryKey: key,
        queryFn: async (): Promise<unknown> => {
          throw error
        },
        retry: false,
      })
      return (
        <div>
          <button onClick={() => refetch()}>refetch</button>
          <span>data: {errorUpdateCount}</span>
        </div>
      )
    }

    const rendered = renderWithClient(queryClient, <Page />)
    const fetchBtn = rendered.getByRole('button', { name: 'refetch' })
    await waitFor(() => rendered.getByText('data: 1'))
    fireEvent.click(fetchBtn)
    await waitFor(() => rendered.getByText('data: 2'))
    fireEvent.click(fetchBtn)
    await waitFor(() => rendered.getByText('data: 3'))
  })

  it('should use provided custom queryClient', async () => {
    const key = queryKey()
    const queryFn = async () => {
      return Promise.resolve('custom client')
    }

    function Page() {
      const { data } = useQuery(
        {
          queryKey: key,
          queryFn,
        },
        queryClient,
      )

      return <div>data: {data}</div>
    }

    const rendered = render(<Page></Page>)

    await waitFor(() => rendered.getByText('data: custom client'))
  })

  it('should be notified of updates between create and subscribe', async () => {
    const key = queryKey()

    function Page() {
      const mounted = React.useRef<boolean>(false)
      const { data, status } = useQuery({
        enabled: false,
        queryKey: key,
        queryFn: async () => {
          await sleep(10)
          return 5
        },
      })

      // this simulates a synchronous update between the time the query is created
      // and the time it is subscribed to that could be missed otherwise
      if (!mounted.current) {
        mounted.current = true
        queryClient.setQueryData(key, 1)
      }

      return (
        <div>
          <span>status: {status}</span>
          <span>data: {data}</span>
        </div>
      )
    }

    const rendered = renderWithClient(queryClient, <Page />)
    await waitFor(() => rendered.getByText('status: success'))
    await waitFor(() => rendered.getByText('data: 1'))
  })
  it('should reuse same data object reference when queryKey changes back to some cached data', async () => {
    const key = queryKey()
    const spy = vi.fn()

    async function fetchNumber(id: number) {
      await sleep(5)
      return { numbers: { current: { id } } }
    }
    function Test() {
      const [id, setId] = React.useState(1)

      const { data } = useQuery({
        select: selector,
        queryKey: [key, 'user', id],
        queryFn: () => fetchNumber(id),
      })

      React.useEffect(() => {
        spy(data)
      }, [data])

      return (
        <div>
          <button name="1" onClick={() => setId(1)}>
            1
          </button>
          <button name="2" onClick={() => setId(2)}>
            2
          </button>
          <span>Rendered Id: {data?.id}</span>
        </div>
      )
    }

    function selector(data: any) {
      return data.numbers.current
    }

    const rendered = renderWithClient(queryClient, <Test />)
    expect(spy).toHaveBeenCalledTimes(1)

    spy.mockClear()
    await waitFor(() => rendered.getByText('Rendered Id: 1'))
    expect(spy).toHaveBeenCalledTimes(1)

    spy.mockClear()
    fireEvent.click(rendered.getByRole('button', { name: /2/ }))
    await waitFor(() => rendered.getByText('Rendered Id: 2'))
    expect(spy).toHaveBeenCalledTimes(2) // called with undefined because id changed

    spy.mockClear()
    fireEvent.click(rendered.getByRole('button', { name: /1/ }))
    await waitFor(() => rendered.getByText('Rendered Id: 1'))
    expect(spy).toHaveBeenCalledTimes(1)

    spy.mockClear()
    fireEvent.click(rendered.getByRole('button', { name: /2/ }))
    await waitFor(() => rendered.getByText('Rendered Id: 2'))
    expect(spy).toHaveBeenCalledTimes(1)
  })
  it('should reuse same data object reference when queryKey changes and placeholderData is present', async () => {
    const key = queryKey()
    const spy = vi.fn()

    async function fetchNumber(id: number) {
      await sleep(5)
      return { numbers: { current: { id } } }
    }
    function Test() {
      const [id, setId] = React.useState(1)

      const { data } = useQuery({
        select: selector,
        queryKey: [key, 'user', id],
        queryFn: () => fetchNumber(id),
        placeholderData: { numbers: { current: { id: 99 } } },
      })

      React.useEffect(() => {
        spy(data)
      }, [data])

      return (
        <div>
          <button name="1" onClick={() => setId(1)}>
            1
          </button>
          <button name="2" onClick={() => setId(2)}>
            2
          </button>
          <span>Rendered Id: {data?.id}</span>
        </div>
      )
    }

    function selector(data: any) {
      return data.numbers.current
    }

    const rendered = renderWithClient(queryClient, <Test />)
    expect(spy).toHaveBeenCalledTimes(1)

    spy.mockClear()
    await waitFor(() => rendered.getByText('Rendered Id: 99'))
    await waitFor(() => rendered.getByText('Rendered Id: 1'))
    expect(spy).toHaveBeenCalledTimes(1)

    spy.mockClear()
    fireEvent.click(rendered.getByRole('button', { name: /2/ }))
    await waitFor(() => rendered.getByText('Rendered Id: 99'))
    await waitFor(() => rendered.getByText('Rendered Id: 2'))
    expect(spy).toHaveBeenCalledTimes(2) // called with undefined because id changed

    spy.mockClear()
    fireEvent.click(rendered.getByRole('button', { name: /1/ }))
    await waitFor(() => rendered.getByText('Rendered Id: 1'))
    expect(spy).toHaveBeenCalledTimes(1)

    spy.mockClear()
    fireEvent.click(rendered.getByRole('button', { name: /2/ }))
    await waitFor(() => rendered.getByText('Rendered Id: 2'))
    expect(spy).toHaveBeenCalledTimes(1)
  })
})<|MERGE_RESOLUTION|>--- conflicted
+++ resolved
@@ -5457,12 +5457,8 @@
       )
       await waitFor(() => rendered.getByText('failureReason: failed1'))
 
-<<<<<<< HEAD
       const onlineMock = mockOnlineManagerIsOnline(false)
-=======
-      const onlineMock = mockNavigatorOnLine(false)
       window.dispatchEvent(new Event('offline'))
->>>>>>> 3c9dc0f3
 
       await sleep(20)
 
