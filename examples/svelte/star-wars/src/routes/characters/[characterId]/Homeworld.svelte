--- conflicted
+++ resolved
@@ -4,36 +4,21 @@
 
   let { homeworldId }: { homeworldId: string } = $props()
 
-<<<<<<< HEAD
-  const getHomeworld = async () => {
-    const res = await fetch(`https://swapi.dev/api/planets/${homeworldId}/`)
-    return await res.json()
-  }
-
   const query = createQuery(() => ({
     queryKey: ['homeworld', homeworldId],
-    queryFn: getHomeworld,
+    queryFn: () => getPlanet(homeworldId),
   }))
 </script>
 
-{#if query.status === 'success'}
-=======
-  const query = createQuery({
-    queryKey: ['homeworld', homeworldId],
-    queryFn: () => getPlanet(homeworldId),
-  })
-</script>
-
-{#if $query.status === 'pending'}
+{#if query.status === 'pending'}
   <span>Loading...</span>
 {/if}
 
-{#if $query.status === 'error'}
+{#if query.status === 'error'}
   <span>Error :(</span>
 {/if}
 
-{#if $query.status === 'success'}
->>>>>>> b01be850
+{#if query.status === 'success'}
   <span>
     {query.data.name}
   </span>
