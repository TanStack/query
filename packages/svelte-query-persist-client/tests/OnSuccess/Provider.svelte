--- conflicted
+++ resolved
@@ -4,7 +4,6 @@
   import type { OmitKeyof, QueryClient } from '@tanstack/svelte-query'
   import type { PersistQueryClientOptions } from '@tanstack/query-persist-client-core'
 
-<<<<<<< HEAD
   interface Props {
     queryClient: QueryClient
     persistOptions: OmitKeyof<PersistQueryClientOptions, 'queryClient'>
@@ -13,11 +12,6 @@
   }
 
   let { queryClient, persistOptions, key, onSuccess }: Props = $props()
-=======
-  export let queryClient: QueryClient
-  export let persistOptions: OmitKeyof<PersistQueryClientOptions, 'queryClient'>
-  export let onSuccess: () => void
->>>>>>> 01212de2
 </script>
 
 <PersistQueryClientProvider client={queryClient} {persistOptions} {onSuccess}>
