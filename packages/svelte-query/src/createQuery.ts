import { QueryObserver } from '@tanstack/query-core'
import { createBaseQuery } from './createBaseQuery.svelte'
import type { DefaultError, QueryClient, QueryKey } from '@tanstack/query-core'
import type {
  CreateQueryOptions,
  CreateQueryResult,
  DefinedCreateQueryResult,
} from './types'
import type {
  DefinedInitialDataOptions,
  UndefinedInitialDataOptions,
} from './queryOptions'

export function createQuery<
  TQueryFnData = unknown,
  TError = DefaultError,
  TData = TQueryFnData,
  TQueryKey extends QueryKey = QueryKey,
>(
<<<<<<< HEAD
  options: UndefinedInitialDataOptions<TQueryFnData, TError, TData, TQueryKey>,
=======
  options: StoreOrVal<
    DefinedInitialDataOptions<TQueryFnData, TError, TData, TQueryKey>
  >,
>>>>>>> 404c2fae
  queryClient?: QueryClient,
): DefinedCreateQueryResult<TData, TError>

export function createQuery<
  TQueryFnData = unknown,
  TError = DefaultError,
  TData = TQueryFnData,
  TQueryKey extends QueryKey = QueryKey,
>(
<<<<<<< HEAD
  options: DefinedInitialDataOptions<TQueryFnData, TError, TData, TQueryKey>,
=======
  options: StoreOrVal<
    UndefinedInitialDataOptions<TQueryFnData, TError, TData, TQueryKey>
  >,
>>>>>>> 404c2fae
  queryClient?: QueryClient,
): CreateQueryResult<TData, TError>

export function createQuery<
  TQueryFnData = unknown,
  TError = DefaultError,
  TData = TQueryFnData,
  TQueryKey extends QueryKey = QueryKey,
>(
  options: CreateQueryOptions<TQueryFnData, TError, TData, TQueryKey>,
  queryClient?: QueryClient,
): CreateQueryResult<TData, TError>

export function createQuery(
  options: StoreOrVal<CreateQueryOptions>,
  queryClient?: QueryClient,
) {
  return createBaseQuery(options, QueryObserver, queryClient)
}<|MERGE_RESOLUTION|>--- conflicted
+++ resolved
@@ -17,13 +17,9 @@
   TData = TQueryFnData,
   TQueryKey extends QueryKey = QueryKey,
 >(
-<<<<<<< HEAD
-  options: UndefinedInitialDataOptions<TQueryFnData, TError, TData, TQueryKey>,
-=======
   options: StoreOrVal<
     DefinedInitialDataOptions<TQueryFnData, TError, TData, TQueryKey>
   >,
->>>>>>> 404c2fae
   queryClient?: QueryClient,
 ): DefinedCreateQueryResult<TData, TError>
 
@@ -33,13 +29,9 @@
   TData = TQueryFnData,
   TQueryKey extends QueryKey = QueryKey,
 >(
-<<<<<<< HEAD
-  options: DefinedInitialDataOptions<TQueryFnData, TError, TData, TQueryKey>,
-=======
   options: StoreOrVal<
     UndefinedInitialDataOptions<TQueryFnData, TError, TData, TQueryKey>
   >,
->>>>>>> 404c2fae
   queryClient?: QueryClient,
 ): CreateQueryResult<TData, TError>
 
