import { afterEach, beforeEach, describe, expect, test, vi } from 'vitest'
import { queryKey, sleep } from '@tanstack/query-test-utils'
import { QueriesObserver, QueryClient } from '..'
import type { QueryObserverResult } from '..'

describe('queriesObserver', () => {
  let queryClient: QueryClient

  beforeEach(() => {
    vi.useFakeTimers()
    queryClient = new QueryClient()
    queryClient.mount()
  })

  afterEach(() => {
    queryClient.clear()
    vi.useRealTimers()
  })

  test('should return an array with all query results', async () => {
    const key1 = queryKey()
    const key2 = queryKey()
    const queryFn1 = vi.fn().mockReturnValue(1)
    const queryFn2 = vi.fn().mockReturnValue(2)
    const observer = new QueriesObserver(queryClient, [
      { queryKey: key1, queryFn: queryFn1 },
      { queryKey: key2, queryFn: queryFn2 },
    ])
    let observerResult
    const unsubscribe = observer.subscribe((result) => {
      observerResult = result
    })

    await vi.advanceTimersByTimeAsync(0)

    unsubscribe()

    expect(observerResult).toMatchObject([{ data: 1 }, { data: 2 }])
  })

  test('should update when a query updates', async () => {
    const key1 = queryKey()
    const key2 = queryKey()
    const queryFn1 = vi.fn().mockReturnValue(1)
    const queryFn2 = vi.fn().mockReturnValue(2)
    const observer = new QueriesObserver(queryClient, [
      { queryKey: key1, queryFn: queryFn1 },
      { queryKey: key2, queryFn: queryFn2 },
    ])
    const results: Array<Array<QueryObserverResult>> = []
    results.push(observer.getCurrentResult())
    const unsubscribe = observer.subscribe((result) => {
      results.push(result)
    })

    await vi.advanceTimersByTimeAsync(0)
    queryClient.setQueryData(key2, 3)
    unsubscribe()

    expect(results.length).toBe(6)
    expect(results[0]).toMatchObject([
      { status: 'pending', fetchStatus: 'idle', data: undefined },
      { status: 'pending', fetchStatus: 'idle', data: undefined },
    ])
    expect(results[1]).toMatchObject([
      { status: 'pending', fetchStatus: 'fetching', data: undefined },
      { status: 'pending', fetchStatus: 'idle', data: undefined },
    ])
    expect(results[2]).toMatchObject([
      { status: 'pending', fetchStatus: 'fetching', data: undefined },
      { status: 'pending', fetchStatus: 'fetching', data: undefined },
    ])
    expect(results[3]).toMatchObject([
      { status: 'success', data: 1 },
      { status: 'pending', fetchStatus: 'fetching', data: undefined },
    ])
    expect(results[4]).toMatchObject([
      { status: 'success', data: 1 },
      { status: 'success', data: 2 },
    ])
    expect(results[5]).toMatchObject([
      { status: 'success', data: 1 },
      { status: 'success', data: 3 },
    ])
  })

  test('should update when a query is removed', async () => {
    const key1 = queryKey()
    const key2 = queryKey()
    const queryFn1 = vi.fn().mockReturnValue(1)
    const queryFn2 = vi.fn().mockReturnValue(2)
    const observer = new QueriesObserver(queryClient, [
      { queryKey: key1, queryFn: queryFn1 },
      { queryKey: key2, queryFn: queryFn2 },
    ])
    const results: Array<Array<QueryObserverResult>> = []
    results.push(observer.getCurrentResult())
    const unsubscribe = observer.subscribe((result) => {
      results.push(result)
    })

    await vi.advanceTimersByTimeAsync(0)
    observer.setQueries([{ queryKey: key2, queryFn: queryFn2 }])

    const queryCache = queryClient.getQueryCache()

    expect(queryCache.find({ queryKey: key1, type: 'active' })).toBeUndefined()
    expect(queryCache.find({ queryKey: key2, type: 'active' })).toBeDefined()
    unsubscribe()
    expect(queryCache.find({ queryKey: key1, type: 'active' })).toBeUndefined()
    expect(queryCache.find({ queryKey: key2, type: 'active' })).toBeUndefined()
    expect(results.length).toBe(6)
    expect(results[0]).toMatchObject([
      { status: 'pending', fetchStatus: 'idle', data: undefined },
      { status: 'pending', fetchStatus: 'idle', data: undefined },
    ])
    expect(results[1]).toMatchObject([
      { status: 'pending', fetchStatus: 'fetching', data: undefined },
      { status: 'pending', fetchStatus: 'idle', data: undefined },
    ])
    expect(results[2]).toMatchObject([
      { status: 'pending', fetchStatus: 'fetching', data: undefined },
      { status: 'pending', fetchStatus: 'fetching', data: undefined },
    ])
    expect(results[3]).toMatchObject([
      { status: 'success', data: 1 },
      { status: 'pending', fetchStatus: 'fetching', data: undefined },
    ])
    expect(results[4]).toMatchObject([
      { status: 'success', data: 1 },
      { status: 'success', data: 2 },
    ])
    expect(results[5]).toMatchObject([{ status: 'success', data: 2 }])
  })

  test('should update when a query changed position', async () => {
    const key1 = queryKey()
    const key2 = queryKey()
    const queryFn1 = vi.fn().mockReturnValue(1)
    const queryFn2 = vi.fn().mockReturnValue(2)
    const observer = new QueriesObserver(queryClient, [
      { queryKey: key1, queryFn: queryFn1 },
      { queryKey: key2, queryFn: queryFn2 },
    ])
    const results: Array<Array<QueryObserverResult>> = []
    results.push(observer.getCurrentResult())
    const unsubscribe = observer.subscribe((result) => {
      results.push(result)
    })

    await vi.advanceTimersByTimeAsync(0)
    observer.setQueries([
      { queryKey: key2, queryFn: queryFn2 },
      { queryKey: key1, queryFn: queryFn1 },
    ])

    unsubscribe()

    expect(results.length).toBe(6)
    expect(results[0]).toMatchObject([
      { status: 'pending', fetchStatus: 'idle', data: undefined },
      { status: 'pending', fetchStatus: 'idle', data: undefined },
    ])
    expect(results[1]).toMatchObject([
      { status: 'pending', fetchStatus: 'fetching', data: undefined },
      { status: 'pending', fetchStatus: 'idle', data: undefined },
    ])
    expect(results[2]).toMatchObject([
      { status: 'pending', fetchStatus: 'fetching', data: undefined },
      { status: 'pending', fetchStatus: 'fetching', data: undefined },
    ])
    expect(results[3]).toMatchObject([
      { status: 'success', data: 1 },
      { status: 'pending', fetchStatus: 'fetching', data: undefined },
    ])
    expect(results[4]).toMatchObject([
      { status: 'success', data: 1 },
      { status: 'success', data: 2 },
    ])
    expect(results[5]).toMatchObject([
      { status: 'success', data: 2 },
      { status: 'success', data: 1 },
    ])
  })

  test('should not update when nothing has changed', async () => {
    const key1 = queryKey()
    const key2 = queryKey()
    const queryFn1 = vi.fn().mockReturnValue(1)
    const queryFn2 = vi.fn().mockReturnValue(2)
    const observer = new QueriesObserver(queryClient, [
      { queryKey: key1, queryFn: queryFn1 },
      { queryKey: key2, queryFn: queryFn2 },
    ])
    const results: Array<Array<QueryObserverResult>> = []
    results.push(observer.getCurrentResult())
    const unsubscribe = observer.subscribe((result) => {
      results.push(result)
    })

    await vi.advanceTimersByTimeAsync(0)
    observer.setQueries([
      { queryKey: key1, queryFn: queryFn1 },
      { queryKey: key2, queryFn: queryFn2 },
    ])

    unsubscribe()

    expect(results.length).toBe(5)
    expect(results[0]).toMatchObject([
      { status: 'pending', fetchStatus: 'idle', data: undefined },
      { status: 'pending', fetchStatus: 'idle', data: undefined },
    ])
    expect(results[1]).toMatchObject([
      { status: 'pending', fetchStatus: 'fetching', data: undefined },
      { status: 'pending', fetchStatus: 'idle', data: undefined },
    ])
    expect(results[2]).toMatchObject([
      { status: 'pending', fetchStatus: 'fetching', data: undefined },
      { status: 'pending', fetchStatus: 'fetching', data: undefined },
    ])
    expect(results[3]).toMatchObject([
      { status: 'success', data: 1 },
      { status: 'pending', fetchStatus: 'fetching', data: undefined },
    ])
    expect(results[4]).toMatchObject([
      { status: 'success', data: 1 },
      { status: 'success', data: 2 },
    ])
  })

  test('should trigger all fetches when subscribed', () => {
    const key1 = queryKey()
    const key2 = queryKey()
    const queryFn1 = vi.fn().mockReturnValue(1)
    const queryFn2 = vi.fn().mockReturnValue(2)
    const observer = new QueriesObserver(queryClient, [
      { queryKey: key1, queryFn: queryFn1 },
      { queryKey: key2, queryFn: queryFn2 },
    ])

    const unsubscribe = observer.subscribe(() => undefined)

    unsubscribe()

    expect(queryFn1).toHaveBeenCalledTimes(1)
    expect(queryFn2).toHaveBeenCalledTimes(1)
  })

  test('should not destroy the observer if there is still a subscription', async () => {
    const key1 = queryKey()
    const observer = new QueriesObserver(queryClient, [
      {
        queryKey: key1,
        queryFn: async () => {
          await sleep(20)
          return 1
        },
      },
    ])

    const subscription1Handler = vi.fn()
    const subscription2Handler = vi.fn()

    const unsubscribe1 = observer.subscribe(subscription1Handler)
    const unsubscribe2 = observer.subscribe(subscription2Handler)

    unsubscribe1()

    await vi.advanceTimersByTimeAsync(20)

    // 1 call: pending
    expect(subscription1Handler).toBeCalledTimes(1)
    // 1 call: success
    expect(subscription2Handler).toBeCalledTimes(1)

    // Clean-up
    unsubscribe2()
  })

  test('should handle duplicate query keys in different positions', async () => {
    const key1 = queryKey()
    const key2 = queryKey()
    const queryFn1 = vi.fn().mockReturnValue(1)
    const queryFn2 = vi.fn().mockReturnValue(2)

    const observer = new QueriesObserver(queryClient, [
      { queryKey: key1, queryFn: queryFn1 },
      { queryKey: key2, queryFn: queryFn2 },
      { queryKey: key1, queryFn: queryFn1 },
    ])

    const results: Array<Array<QueryObserverResult>> = []

    results.push(
      observer.getOptimisticResult(
        [
          { queryKey: key1, queryFn: queryFn1 },
          { queryKey: key2, queryFn: queryFn2 },
          { queryKey: key1, queryFn: queryFn1 },
        ],
        undefined,
      )[0],
    )

    const unsubscribe = observer.subscribe((result) => {
      results.push(result)
    })

    await vi.advanceTimersByTimeAsync(0)

    unsubscribe()

    expect(results.length).toBe(6)
    expect(results[0]).toMatchObject([
      { status: 'pending', fetchStatus: 'idle', data: undefined },
      { status: 'pending', fetchStatus: 'idle', data: undefined },
      { status: 'pending', fetchStatus: 'idle', data: undefined },
    ])
    expect(results[1]).toMatchObject([
      { status: 'pending', fetchStatus: 'fetching', data: undefined },
      { status: 'pending', fetchStatus: 'idle', data: undefined },
      { status: 'pending', fetchStatus: 'idle', data: undefined },
    ])
    expect(results[2]).toMatchObject([
      { status: 'pending', fetchStatus: 'fetching', data: undefined },
      { status: 'pending', fetchStatus: 'fetching', data: undefined },
      { status: 'pending', fetchStatus: 'idle', data: undefined },
    ])
    expect(results[3]).toMatchObject([
      { status: 'success', fetchStatus: 'idle', data: 1 },
      { status: 'pending', fetchStatus: 'fetching', data: undefined },
      { status: 'pending', fetchStatus: 'idle', data: undefined },
    ])
    expect(results[4]).toMatchObject([
      { status: 'success', fetchStatus: 'idle', data: 1 },
      { status: 'pending', fetchStatus: 'fetching', data: undefined },
      { status: 'success', fetchStatus: 'idle', data: 1 },
    ])
    expect(results[5]).toMatchObject([
      { status: 'success', fetchStatus: 'idle', data: 1 },
      { status: 'success', fetchStatus: 'idle', data: 2 },
      { status: 'success', fetchStatus: 'idle', data: 1 },
    ])

    // Verify that queryFn1 was only called once despite being used twice
    expect(queryFn1).toHaveBeenCalledTimes(1)
    expect(queryFn2).toHaveBeenCalledTimes(1)
  })

<<<<<<< HEAD
  describe('SSR Hydration', () => {
    describe('Hydration Mismatch Problem', () => {
      test('should demonstrate state divergence between server snapshot and client result for hydrated queries', () => {
        const key1 = queryKey()
        const key2 = queryKey()

        queryClient.setQueryData(key1, { amount: 10 })
        queryClient.setQueryData(key2, { amount: 20 })

        const query1 = queryClient.getQueryCache().find({ queryKey: key1 })
        const query2 = queryClient.getQueryCache().find({ queryKey: key2 })

        if (query1) {
          query1.state.dataUpdatedAt = 0
          query1.state.fetchStatus = 'idle'
        }
        if (query2) {
          query2.state.dataUpdatedAt = 0
          query2.state.fetchStatus = 'idle'
        }

        const observer = new QueriesObserver(queryClient, [
          { queryKey: key1, queryFn: () => ({ amount: 10 }) },
          { queryKey: key2, queryFn: () => ({ amount: 20 }) },
        ])

        const clientResults = observer.getCurrentResult()
        const serverResults = observer.getServerResult()

        expect(serverResults[0]).toMatchObject({
          status: 'pending',
          data: undefined,
        })
        expect(serverResults[1]).toMatchObject({
          status: 'pending',
          data: undefined,
        })

        expect(clientResults[0]).toMatchObject({
          status: 'success',
          data: { amount: 10 },
          isLoading: false,
          isPending: false,
        })
        expect(clientResults[1]).toMatchObject({
          status: 'success',
          data: { amount: 20 },
          isLoading: false,
          isPending: false,
        })
      })
    })

    describe('Solution with getServerResult', () => {
      test('getServerResult should return pending state for hydrated queries', () => {
        const key1 = queryKey()
        const key2 = queryKey()

        queryClient.setQueryData(key1, { amount: 10 })
        queryClient.setQueryData(key2, { amount: 20 })

        const query1 = queryClient.getQueryCache().find({ queryKey: key1 })
        const query2 = queryClient.getQueryCache().find({ queryKey: key2 })

        if (query1) {
          query1.state.dataUpdatedAt = 0
          query1.state.fetchStatus = 'idle'
        }
        if (query2) {
          query2.state.dataUpdatedAt = 0
          query2.state.fetchStatus = 'idle'
        }

        const observer = new QueriesObserver(queryClient, [
          { queryKey: key1, queryFn: () => ({ amount: 10 }) },
          { queryKey: key2, queryFn: () => ({ amount: 20 }) },
        ])

        const clientResults = observer.getCurrentResult()
        const serverResults = observer.getServerResult()

        expect(clientResults[0]).toMatchObject({
          status: 'success',
          data: { amount: 10 },
          isLoading: false,
        })
        expect(serverResults[0]).toMatchObject({
          status: 'pending',
          data: undefined,
          isLoading: false,
          isPending: true,
          isSuccess: false,
        })

        expect(clientResults[1]).toMatchObject({
          status: 'success',
          data: { amount: 20 },
          isLoading: false,
        })
        expect(serverResults[1]).toMatchObject({
          status: 'pending',
          data: undefined,
          isLoading: false,
          isPending: true,
          isSuccess: false,
        })
      })

      test('should handle mixed hydrated and non-hydrated queries', () => {
        const key1 = queryKey()
        const key2 = queryKey()

        queryClient.setQueryData(key1, { amount: 10 })
        queryClient.setQueryData(key2, { amount: 20 })

        const query1 = queryClient.getQueryCache().find({ queryKey: key1 })
        const query2 = queryClient.getQueryCache().find({ queryKey: key2 })

        if (query1) {
          query1.state.dataUpdatedAt = 0
          query1.state.fetchStatus = 'idle'
        }
        if (query2) {
          // Use a non-zero sentinel to indicate "non-hydrated"
          query2.state.dataUpdatedAt = 1
          query2.state.fetchStatus = 'idle'
        }

        const observer = new QueriesObserver(queryClient, [
          { queryKey: key1, queryFn: () => ({ amount: 10 }) },
          { queryKey: key2, queryFn: () => ({ amount: 20 }) },
        ])

        const serverResults = observer.getServerResult()

        expect(serverResults[0]).toMatchObject({
          status: 'pending',
          data: undefined,
          isPending: true,
        })

        expect(serverResults[1]).toMatchObject({
          status: 'success',
          data: { amount: 20 },
          isPending: false,
        })
      })

      test('should handle fetching state during hydration for multiple queries', () => {
        const key1 = queryKey()
        const key2 = queryKey()

        queryClient.setQueryData(key1, { amount: 10 })
        queryClient.setQueryData(key2, { amount: 20 })

        const query1 = queryClient.getQueryCache().find({ queryKey: key1 })
        const query2 = queryClient.getQueryCache().find({ queryKey: key2 })

        if (query1) {
          query1.state.dataUpdatedAt = 0
          query1.state.fetchStatus = 'fetching'
        }
        if (query2) {
          query2.state.dataUpdatedAt = 0
          query2.state.fetchStatus = 'idle'
        }

        const observer = new QueriesObserver(queryClient, [
          { queryKey: key1, queryFn: () => ({ amount: 10 }) },
          { queryKey: key2, queryFn: () => ({ amount: 20 }) },
        ])

        const serverResults = observer.getServerResult()

        expect(serverResults[0]).toMatchObject({
          status: 'pending',
          fetchStatus: 'fetching',
          isLoading: true,
          isFetching: true,
          isPending: true,
        })

        expect(serverResults[1]).toMatchObject({
          status: 'pending',
          fetchStatus: 'idle',
          isLoading: false,
          isPending: true,
        })
      })

      test('should handle combine function with server snapshots', () => {
        const key1 = queryKey()
        const key2 = queryKey()

        queryClient.setQueryData(key1, { amount: 10 })
        queryClient.setQueryData(key2, { amount: 20 })

        const query1 = queryClient.getQueryCache().find({ queryKey: key1 })
        const query2 = queryClient.getQueryCache().find({ queryKey: key2 })

        if (query1) {
          query1.state.dataUpdatedAt = 0
          query1.state.fetchStatus = 'idle'
        }
        if (query2) {
          query2.state.dataUpdatedAt = 0
          query2.state.fetchStatus = 'idle'
        }

        const combineResults = vi.fn((results: Array<QueryObserverResult>) => ({
          totalAmount: results.reduce(
            (sum, r) => sum + ((r.data as any)?.amount ?? 0),
            0,
          ),
          allSuccess: results.every((r) => r.status === 'success'),
          allPending: results.every((r) => r.status === 'pending'),
        }))

        const observer = new QueriesObserver(
          queryClient,
          [
            { queryKey: key1, queryFn: () => ({ amount: 10 }) },
            { queryKey: key2, queryFn: () => ({ amount: 20 }) },
          ],
          { combine: combineResults },
        )

        const clientResults = observer.getCurrentResult()
        expect(clientResults).toHaveLength(2)
        expect(clientResults[0]).toMatchObject({
          status: 'success',
          data: { amount: 10 },
        })
        expect(clientResults[1]).toMatchObject({
          status: 'success',
          data: { amount: 20 },
        })

        const serverResults = observer.getServerResult()
        expect(serverResults).toHaveLength(2)
        expect(serverResults[0]).toMatchObject({
          status: 'pending',
          data: undefined,
        })
        expect(serverResults[1]).toMatchObject({
          status: 'pending',
          data: undefined,
        })

        const [_, getCombined] = observer.getOptimisticResult(
          [
            { queryKey: key1, queryFn: () => ({ amount: 10 }) },
            { queryKey: key2, queryFn: () => ({ amount: 20 }) },
          ],
          combineResults,
        )

        const combined = getCombined(serverResults)
        expect(combined).toEqual({
          totalAmount: 0,
          allSuccess: false,
          allPending: true,
        })
      })

      test('should handle combine with hydrated and missing queries', () => {
        const key1 = queryKey()
        const key2 = queryKey()

        queryClient.setQueryData(key1, { amount: 10 })
        const query1 = queryClient.getQueryCache().find({ queryKey: key1 })
        if (query1) {
          query1.state.dataUpdatedAt = 0
          query1.state.fetchStatus = 'idle'
        }

        const observer = new QueriesObserver(
          queryClient,
          [
            { queryKey: key1, queryFn: () => ({ amount: 10 }) },
            { queryKey: key2, queryFn: () => ({ amount: 20 }) },
          ],
          {
            combine: (results) => ({
              hasAllData: results.every((r) => r.data !== undefined),
              loadedCount: results.filter((r) => r.isSuccess).length,
            }),
          },
        )

        const serverResults = observer.getServerResult()

        expect(serverResults[0]).toMatchObject({ status: 'pending' })
        expect(serverResults[1]).toMatchObject({ status: 'pending' })
      })
    })
=======
  test('should notify when results change during early return', async () => {
    const key1 = queryKey()
    const key2 = queryKey()
    const queryFn1 = vi.fn().mockReturnValue(1)
    const queryFn2 = vi.fn().mockReturnValue(2)

    queryClient.setQueryData(key1, 1)
    queryClient.setQueryData(key2, 2)

    const observer = new QueriesObserver(queryClient, [
      { queryKey: key1, queryFn: queryFn1 },
      { queryKey: key2, queryFn: queryFn2 },
    ])

    const results: Array<Array<QueryObserverResult>> = []
    results.push(observer.getCurrentResult())

    const onUpdate = vi.fn((result: Array<QueryObserverResult>) => {
      results.push(result)
    })
    const unsubscribe = observer.subscribe(onUpdate)
    const baseline = results.length

    observer.setQueries([
      {
        queryKey: key1,
        queryFn: queryFn1,
        select: (d: any) => d + 100,
      },
      {
        queryKey: key2,
        queryFn: queryFn2,
        select: (d: any) => d + 100,
      },
    ])

    await vi.advanceTimersByTimeAsync(0)

    unsubscribe()

    expect(results.length).toBeGreaterThan(baseline)
    expect(results[results.length - 1]).toMatchObject([
      { status: 'success', data: 101 },
      { status: 'success', data: 102 },
    ])
>>>>>>> 0a35234c
  })
})<|MERGE_RESOLUTION|>--- conflicted
+++ resolved
@@ -348,7 +348,53 @@
     expect(queryFn2).toHaveBeenCalledTimes(1)
   })
 
-<<<<<<< HEAD
+  test('should notify when results change during early return', async () => {
+    const key1 = queryKey()
+    const key2 = queryKey()
+    const queryFn1 = vi.fn().mockReturnValue(1)
+    const queryFn2 = vi.fn().mockReturnValue(2)
+
+    queryClient.setQueryData(key1, 1)
+    queryClient.setQueryData(key2, 2)
+
+    const observer = new QueriesObserver(queryClient, [
+      { queryKey: key1, queryFn: queryFn1 },
+      { queryKey: key2, queryFn: queryFn2 },
+    ])
+
+    const results: Array<Array<QueryObserverResult>> = []
+    results.push(observer.getCurrentResult())
+
+    const onUpdate = vi.fn((result: Array<QueryObserverResult>) => {
+      results.push(result)
+    })
+    const unsubscribe = observer.subscribe(onUpdate)
+    const baseline = results.length
+
+    observer.setQueries([
+      {
+        queryKey: key1,
+        queryFn: queryFn1,
+        select: (d: any) => d + 100,
+      },
+      {
+        queryKey: key2,
+        queryFn: queryFn2,
+        select: (d: any) => d + 100,
+      },
+    ])
+
+    await vi.advanceTimersByTimeAsync(0)
+
+    unsubscribe()
+
+    expect(results.length).toBeGreaterThan(baseline)
+    expect(results[results.length - 1]).toMatchObject([
+      { status: 'success', data: 101 },
+      { status: 'success', data: 102 },
+    ])
+  })
+
   describe('SSR Hydration', () => {
     describe('Hydration Mismatch Problem', () => {
       test('should demonstrate state divergence between server snapshot and client result for hydrated queries', () => {
@@ -645,52 +691,5 @@
         expect(serverResults[1]).toMatchObject({ status: 'pending' })
       })
     })
-=======
-  test('should notify when results change during early return', async () => {
-    const key1 = queryKey()
-    const key2 = queryKey()
-    const queryFn1 = vi.fn().mockReturnValue(1)
-    const queryFn2 = vi.fn().mockReturnValue(2)
-
-    queryClient.setQueryData(key1, 1)
-    queryClient.setQueryData(key2, 2)
-
-    const observer = new QueriesObserver(queryClient, [
-      { queryKey: key1, queryFn: queryFn1 },
-      { queryKey: key2, queryFn: queryFn2 },
-    ])
-
-    const results: Array<Array<QueryObserverResult>> = []
-    results.push(observer.getCurrentResult())
-
-    const onUpdate = vi.fn((result: Array<QueryObserverResult>) => {
-      results.push(result)
-    })
-    const unsubscribe = observer.subscribe(onUpdate)
-    const baseline = results.length
-
-    observer.setQueries([
-      {
-        queryKey: key1,
-        queryFn: queryFn1,
-        select: (d: any) => d + 100,
-      },
-      {
-        queryKey: key2,
-        queryFn: queryFn2,
-        select: (d: any) => d + 100,
-      },
-    ])
-
-    await vi.advanceTimersByTimeAsync(0)
-
-    unsubscribe()
-
-    expect(results.length).toBeGreaterThan(baseline)
-    expect(results[results.length - 1]).toMatchObject([
-      { status: 'success', data: 101 },
-      { status: 'success', data: 102 },
-    ])
->>>>>>> 0a35234c
   })
 })