import {
  createQueryClient,
  executeMutation,
  mockNavigatorOnLine,
  sleep,
} from '../../reactjs/tests/utils'
import { QueryCache } from '../queryCache'
import { dehydrate, hydrate } from '../hydration'

async function fetchData<TData>(value: TData, ms?: number): Promise<TData> {
  await sleep(ms || 0)
  return value
}

describe('dehydration and rehydration', () => {
  test('should work with serializeable values', async () => {
    const queryCache = new QueryCache()
    const queryClient = createQueryClient({ queryCache })
    await queryClient.prefetchQuery(['string'], () => fetchData('string'))
    await queryClient.prefetchQuery(['number'], () => fetchData(1))
    await queryClient.prefetchQuery(['boolean'], () => fetchData(true))
    await queryClient.prefetchQuery(['null'], () => fetchData(null))
    await queryClient.prefetchQuery(['array'], () => fetchData(['string', 0]))
    await queryClient.prefetchQuery(['nested'], () =>
      fetchData({ key: [{ nestedKey: 1 }] })
    )
    const dehydrated = dehydrate(queryClient)
    const stringified = JSON.stringify(dehydrated)

    // ---

    const parsed = JSON.parse(stringified)
    const hydrationCache = new QueryCache()
    const hydrationClient = createQueryClient({
      queryCache: hydrationCache,
    })
    hydrate(hydrationClient, parsed)
    expect(hydrationCache.find(['string'])?.state.data).toBe('string')
    expect(hydrationCache.find(['number'])?.state.data).toBe(1)
    expect(hydrationCache.find(['boolean'])?.state.data).toBe(true)
    expect(hydrationCache.find(['null'])?.state.data).toBe(null)
    expect(hydrationCache.find(['array'])?.state.data).toEqual(['string', 0])
    expect(hydrationCache.find(['nested'])?.state.data).toEqual({
      key: [{ nestedKey: 1 }],
    })

    const fetchDataAfterHydration = jest.fn()
    await hydrationClient.prefetchQuery(['string'], fetchDataAfterHydration, {
      staleTime: 1000,
    })
    await hydrationClient.prefetchQuery(['number'], fetchDataAfterHydration, {
      staleTime: 1000,
    })
    await hydrationClient.prefetchQuery(['boolean'], fetchDataAfterHydration, {
      staleTime: 1000,
    })
    await hydrationClient.prefetchQuery(['null'], fetchDataAfterHydration, {
      staleTime: 1000,
    })
    await hydrationClient.prefetchQuery(['array'], fetchDataAfterHydration, {
      staleTime: 1000,
    })
    await hydrationClient.prefetchQuery(['nested'], fetchDataAfterHydration, {
      staleTime: 1000,
    })
    expect(fetchDataAfterHydration).toHaveBeenCalledTimes(0)

    queryClient.clear()
    hydrationClient.clear()
  })

  test('should not dehydrate queries if dehydrateQueries is set to false', async () => {
    const queryCache = new QueryCache()
    const queryClient = createQueryClient({ queryCache })
    await queryClient.prefetchQuery(['string'], () => fetchData('string'))

    const dehydrated = dehydrate(queryClient, { dehydrateQueries: false })

    expect(dehydrated.queries.length).toBe(0)

    queryClient.clear()
  })

  test('should use the cache time from the client', async () => {
    const queryCache = new QueryCache()
    const queryClient = createQueryClient({ queryCache })
    await queryClient.prefetchQuery(['string'], () => fetchData('string'), {
      cacheTime: 50,
    })
    const dehydrated = dehydrate(queryClient)
    const stringified = JSON.stringify(dehydrated)

    await sleep(20)

    // ---

    const parsed = JSON.parse(stringified)
    const hydrationCache = new QueryCache()
    const hydrationClient = createQueryClient({ queryCache: hydrationCache })
    hydrate(hydrationClient, parsed)
    expect(hydrationCache.find(['string'])?.state.data).toBe('string')
    await sleep(100)
    expect(hydrationCache.find(['string'])).toBeTruthy()

    queryClient.clear()
    hydrationClient.clear()
  })

  test('should be able to provide default options for the hydrated queries', async () => {
    const queryCache = new QueryCache()
    const queryClient = createQueryClient({ queryCache })
    await queryClient.prefetchQuery(['string'], () => fetchData('string'))
    const dehydrated = dehydrate(queryClient)
    const stringified = JSON.stringify(dehydrated)
    const parsed = JSON.parse(stringified)
    const hydrationCache = new QueryCache()
    const hydrationClient = createQueryClient({ queryCache: hydrationCache })
    hydrate(hydrationClient, parsed, {
      defaultOptions: { queries: { retry: 10 } },
    })
    expect(hydrationCache.find(['string'])?.options.retry).toBe(10)
    queryClient.clear()
    hydrationClient.clear()
  })

  test('should work with complex keys', async () => {
    const queryCache = new QueryCache()
    const queryClient = createQueryClient({ queryCache })
    await queryClient.prefetchQuery(
      ['string', { key: ['string'], key2: 0 }],
      () => fetchData('string')
    )
    const dehydrated = dehydrate(queryClient)
    const stringified = JSON.stringify(dehydrated)

    // ---

    const parsed = JSON.parse(stringified)
    const hydrationCache = new QueryCache()
    const hydrationClient = createQueryClient({ queryCache: hydrationCache })
    hydrate(hydrationClient, parsed)
    expect(
      hydrationCache.find(['string', { key: ['string'], key2: 0 }])?.state.data
    ).toBe('string')

    const fetchDataAfterHydration = jest.fn()
    await hydrationClient.prefetchQuery(
      ['string', { key: ['string'], key2: 0 }],
      fetchDataAfterHydration,
      { staleTime: 100 }
    )
    expect(fetchDataAfterHydration).toHaveBeenCalledTimes(0)

    queryClient.clear()
    hydrationClient.clear()
  })

  test('should only hydrate successful queries by default', async () => {
    const consoleMock = jest.spyOn(console, 'error')
    consoleMock.mockImplementation(() => undefined)

    const queryCache = new QueryCache()
    const queryClient = createQueryClient({ queryCache })
    await queryClient.prefetchQuery(['success'], () => fetchData('success'))
    queryClient.prefetchQuery(['loading'], () => fetchData('loading', 10000))
    await queryClient.prefetchQuery(['error'], () => {
      throw new Error()
    })
    const dehydrated = dehydrate(queryClient)
    const stringified = JSON.stringify(dehydrated)

    // ---

    const parsed = JSON.parse(stringified)
    const hydrationCache = new QueryCache()
    const hydrationClient = createQueryClient({ queryCache: hydrationCache })
    hydrate(hydrationClient, parsed)

    expect(hydrationCache.find(['success'])).toBeTruthy()
    expect(hydrationCache.find(['loading'])).toBeFalsy()
    expect(hydrationCache.find(['error'])).toBeFalsy()

    queryClient.clear()
    hydrationClient.clear()
    consoleMock.mockRestore()
  })

  test('should filter queries via shouldDehydrateQuery', async () => {
    const queryCache = new QueryCache()
    const queryClient = createQueryClient({ queryCache })
    await queryClient.prefetchQuery(['string'], () => fetchData('string'))
    await queryClient.prefetchQuery(['number'], () => fetchData(1))
    const dehydrated = dehydrate(queryClient, {
      shouldDehydrateQuery: query => query.queryKey[0] !== 'string',
    })

    // This is testing implementation details that can change and are not
    // part of the public API, but is important for keeping the payload small
<<<<<<< HEAD
    const dehydratedQuery = dehydrated.queries.find(
      query => query.queryKey === 'string'
=======
    const dehydratedQuery = dehydrated?.queries.find(
      query => query?.queryKey[0] === 'string'
>>>>>>> 61fd5397
    )
    expect(dehydratedQuery).toBeUndefined()

    const stringified = JSON.stringify(dehydrated)

    // ---

    const parsed = JSON.parse(stringified)
    const hydrationCache = new QueryCache()
    const hydrationClient = createQueryClient({ queryCache: hydrationCache })
    hydrate(hydrationClient, parsed)
    expect(hydrationCache.find(['string'])).toBeUndefined()
    expect(hydrationCache.find(['number'])?.state.data).toBe(1)

    queryClient.clear()
    hydrationClient.clear()
  })

  test('should not overwrite query in cache if hydrated query is older', async () => {
    const queryCache = new QueryCache()
    const queryClient = createQueryClient({ queryCache })
    await queryClient.prefetchQuery(['string'], () =>
      fetchData('string-older', 5)
    )
    const dehydrated = dehydrate(queryClient)
    const stringified = JSON.stringify(dehydrated)

    // ---

    const parsed = JSON.parse(stringified)
    const hydrationCache = new QueryCache()
    const hydrationClient = createQueryClient({ queryCache: hydrationCache })
    await hydrationClient.prefetchQuery(['string'], () =>
      fetchData('string-newer', 5)
    )

    hydrate(hydrationClient, parsed)
    expect(hydrationCache.find(['string'])?.state.data).toBe('string-newer')

    queryClient.clear()
    hydrationClient.clear()
  })

  test('should overwrite query in cache if hydrated query is newer', async () => {
    const hydrationCache = new QueryCache()
    const hydrationClient = createQueryClient({ queryCache: hydrationCache })
    await hydrationClient.prefetchQuery(['string'], () =>
      fetchData('string-older', 5)
    )

    // ---

    const queryCache = new QueryCache()
    const queryClient = createQueryClient({ queryCache })
    await queryClient.prefetchQuery(['string'], () =>
      fetchData('string-newer', 5)
    )
    const dehydrated = dehydrate(queryClient)
    const stringified = JSON.stringify(dehydrated)

    // ---

    const parsed = JSON.parse(stringified)
    hydrate(hydrationClient, parsed)
    expect(hydrationCache.find(['string'])?.state.data).toBe('string-newer')

    queryClient.clear()
    hydrationClient.clear()
  })

  test('should be able to dehydrate mutations and continue on hydration', async () => {
    const consoleMock = jest.spyOn(console, 'error')
    consoleMock.mockImplementation(() => undefined)
    const onlineMock = mockNavigatorOnLine(false)

    const serverAddTodo = jest
      .fn()
      .mockImplementation(() => Promise.reject('offline'))
    const serverOnMutate = jest.fn().mockImplementation(variables => {
      const optimisticTodo = { id: 1, text: variables.text }
      return { optimisticTodo }
    })
    const serverOnSuccess = jest.fn()

    const serverClient = createQueryClient()

    serverClient.setMutationDefaults(['addTodo'], {
      mutationFn: serverAddTodo,
      onMutate: serverOnMutate,
      onSuccess: serverOnSuccess,
      retry: 3,
      retryDelay: 10,
    })

    executeMutation(serverClient, {
      mutationKey: ['addTodo'],
      variables: { text: 'text' },
    }).catch(() => undefined)

    await sleep(50)

    const dehydrated = dehydrate(serverClient)
    const stringified = JSON.stringify(dehydrated)

    serverClient.clear()

    // ---

    onlineMock.mockReturnValue(true)

    const parsed = JSON.parse(stringified)
    const client = createQueryClient()

    const clientAddTodo = jest.fn().mockImplementation(variables => {
      return { id: 2, text: variables.text }
    })
    const clientOnMutate = jest.fn().mockImplementation(variables => {
      const optimisticTodo = { id: 1, text: variables.text }
      return { optimisticTodo }
    })
    const clientOnSuccess = jest.fn()

    client.setMutationDefaults(['addTodo'], {
      mutationFn: clientAddTodo,
      onMutate: clientOnMutate,
      onSuccess: clientOnSuccess,
      retry: 3,
      retryDelay: 10,
    })

    hydrate(client, parsed)

    await client.resumePausedMutations()

    expect(clientAddTodo).toHaveBeenCalledTimes(1)
    expect(clientOnMutate).not.toHaveBeenCalled()
    expect(clientOnSuccess).toHaveBeenCalledTimes(1)
    expect(clientOnSuccess).toHaveBeenCalledWith(
      { id: 2, text: 'text' },
      { text: 'text' },
      { optimisticTodo: { id: 1, text: 'text' } }
    )

    client.clear()
    consoleMock.mockRestore()
    onlineMock.mockRestore()
  })

  test('should not dehydrate mutations if dehydrateMutations is set to false', async () => {
    const consoleMock = jest.spyOn(console, 'error')
    consoleMock.mockImplementation(() => undefined)

    const serverAddTodo = jest
      .fn()
      .mockImplementation(() => Promise.reject('offline'))

    const queryClient = createQueryClient()

    queryClient.setMutationDefaults(['addTodo'], {
      mutationFn: serverAddTodo,
      retry: false,
    })

    executeMutation(queryClient, {
      mutationKey: ['addTodo'],
      variables: { text: 'text' },
    }).catch(() => undefined)

    await sleep(1)
    const dehydrated = dehydrate(queryClient, { dehydrateMutations: false })

    expect(dehydrated.mutations.length).toBe(0)

    queryClient.clear()
    consoleMock.mockRestore()
  })

  test('should not dehydrate mutation if mutation state is set to pause', async () => {
    const consoleMock = jest.spyOn(console, 'error')
    consoleMock.mockImplementation(() => undefined)

    const serverAddTodo = jest
      .fn()
      .mockImplementation(() => Promise.reject('offline'))

    const queryClient = createQueryClient()

    queryClient.setMutationDefaults(['addTodo'], {
      mutationFn: serverAddTodo,
      retry: 1,
      retryDelay: 20,
    })

    executeMutation(queryClient, {
      mutationKey: ['addTodo'],
      variables: { text: 'text' },
    }).catch(() => undefined)

    // Dehydrate mutation between retries
    await sleep(1)
    const dehydrated = dehydrate(queryClient)

    expect(dehydrated.mutations.length).toBe(0)

    await sleep(30)
    queryClient.clear()
    consoleMock.mockRestore()
  })

  test('should not hydrate if the hydratedState is null or is not an object', async () => {
    const queryCache = new QueryCache()
    const queryClient = createQueryClient({ queryCache })

    expect(() => hydrate(queryClient, null)).not.toThrow()
    expect(() => hydrate(queryClient, 'invalid')).not.toThrow()

    queryClient.clear()
  })

  test('should support hydratedState with undefined queries and mutations', async () => {
    const queryCache = new QueryCache()
    const queryClient = createQueryClient({ queryCache })

    expect(() => hydrate(queryClient, {})).not.toThrow()
    expect(() => hydrate(queryClient, {})).not.toThrow()

    queryClient.clear()
  })
})<|MERGE_RESOLUTION|>--- conflicted
+++ resolved
@@ -196,13 +196,8 @@
 
     // This is testing implementation details that can change and are not
     // part of the public API, but is important for keeping the payload small
-<<<<<<< HEAD
     const dehydratedQuery = dehydrated.queries.find(
-      query => query.queryKey === 'string'
-=======
-    const dehydratedQuery = dehydrated?.queries.find(
-      query => query?.queryKey[0] === 'string'
->>>>>>> 61fd5397
+      query => query.queryKey[0] === 'string'
     )
     expect(dehydratedQuery).toBeUndefined()
 
