--- conflicted
+++ resolved
@@ -175,16 +175,8 @@
       | undefined
   }
 
-<<<<<<< HEAD
-  findAll(queryKey?: QueryKey, filters?: QueryFilters): Query[]
-  findAll(filters?: QueryFilters): Query[]
-  findAll(arg1?: QueryKey | QueryFilters, arg2?: QueryFilters): Query[]
-  findAll(arg1?: QueryKey | QueryFilters, arg2?: QueryFilters): Query[] {
-    const [filters] = parseFilterArgs(arg1, arg2)
+  findAll(filters: QueryFilters = {}): Query[] {
     const queries = this.getAll()
-=======
-  findAll(filters: QueryFilters = {}): Query[] {
->>>>>>> eeec5f77
     return Object.keys(filters).length > 0
       ? queries.filter((query) => matchQuery(filters, query))
       : queries
