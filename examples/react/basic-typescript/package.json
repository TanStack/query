{
  "name": "@tanstack/query-example-react-basic-typescript",
  "private": true,
  "version": "0.0.1",
  "scripts": {
    "start": "rescripts start",
    "build": "rescripts build",
    "test": "rescripts test",
    "eject": "rescripts eject"
  },
  "dependencies": {
    "axios": "^0.26.1",
    "broadcast-channel": "^3.4.1",
    "react": "^18.0.0",
    "react-dom": "^18.0.0",
<<<<<<< HEAD
    "@tanstack/react-query": "4.0.11-beta.0",
    "@tanstack/react-query-devtools": "4.0.11-beta.0",
    "@tanstack/react-query-persist-client": "4.0.11-beta.0",
    "@tanstack/query-sync-storage-persister": "4.0.11-beta.0",
=======
    "@tanstack/react-query": "4.1.3",
    "@tanstack/react-query-devtools": "4.0.10",
    "@tanstack/react-query-persist-client": "4.0.10",
    "@tanstack/query-sync-storage-persister": "4.0.10",
>>>>>>> 262f83f9
    "react-scripts": "3.0.1",
    "stop-runaway-react-effects": "^1.2.0",
    "styled-components": "^4.3.2",
    "typescript": "^4.2.3"
  },
  "devDependencies": {
    "@rescripts/cli": "^0.0.11",
    "@rescripts/rescript-use-babel-config": "^0.0.8",
    "@rescripts/rescript-use-eslint-config": "^0.0.9",
    "@types/react": "^17.0.3",
    "@types/react-dom": "^17.0.3",
    "babel-eslint": "10.0.1",
    "eslint-config-prettier": "^8.3.0"
  },
  "browserslist": {
    "production": [
      ">0.2%",
      "not dead",
      "not op_mini all"
    ],
    "development": [
      "last 1 chrome version",
      "last 1 firefox version",
      "last 1 safari version"
    ]
  }
}<|MERGE_RESOLUTION|>--- conflicted
+++ resolved
@@ -13,17 +13,10 @@
     "broadcast-channel": "^3.4.1",
     "react": "^18.0.0",
     "react-dom": "^18.0.0",
-<<<<<<< HEAD
-    "@tanstack/react-query": "4.0.11-beta.0",
-    "@tanstack/react-query-devtools": "4.0.11-beta.0",
-    "@tanstack/react-query-persist-client": "4.0.11-beta.0",
-    "@tanstack/query-sync-storage-persister": "4.0.11-beta.0",
-=======
     "@tanstack/react-query": "4.1.3",
     "@tanstack/react-query-devtools": "4.0.10",
     "@tanstack/react-query-persist-client": "4.0.10",
     "@tanstack/query-sync-storage-persister": "4.0.10",
->>>>>>> 262f83f9
     "react-scripts": "3.0.1",
     "stop-runaway-react-effects": "^1.2.0",
     "styled-components": "^4.3.2",
