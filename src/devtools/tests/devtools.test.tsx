import React from 'react'
import { fireEvent, screen, waitFor } from '@testing-library/react'
import '@testing-library/jest-dom'
import { useQuery } from '../..'
import {
  getByTextContent,
  renderWithClient,
  sleep,
  createQueryClient,
} from './utils'

Object.defineProperty(window, 'matchMedia', {
  writable: true,
  value: jest.fn().mockImplementation((query: string) => ({
    matches: false,
    media: query,
    onchange: null,
    addListener: jest.fn(), // deprecated
    removeListener: jest.fn(), // deprecated
    addEventListener: jest.fn(),
    removeEventListener: jest.fn(),
    dispatchEvent: jest.fn(),
  })),
})

describe('ReactQueryDevtools', () => {
  beforeEach(() => {
    localStorage.removeItem('reactQueryDevtoolsOpen')
  })
  it('should be able to open and close devtools', async () => {
    const { queryClient } = createQueryClient()
    const onCloseClick = jest.fn()
    const onToggleClick = jest.fn()

    function Page() {
      const { data = 'default' } = useQuery(['check'], async () => {
        await sleep(10)
        return 'test'
      })

      return (
        <div>
          <h1>{data}</h1>
        </div>
      )
    }

    renderWithClient(queryClient, <Page />, {
      initialIsOpen: false,
      closeButtonProps: { onClick: onCloseClick },
      toggleButtonProps: { onClick: onToggleClick },
    })

    const closeButton = screen.queryByRole('button', {
      name: /close react query devtools/i,
    })
    expect(closeButton).toBeNull()
    fireEvent.click(
      screen.getByRole('button', { name: /open react query devtools/i })
    )

<<<<<<< HEAD
=======
    await waitForElementToBeRemoved(() =>
      screen.queryByRole('button', { name: /open react query devtools/i })
    )

>>>>>>> b84681fd
    expect(onToggleClick).toHaveBeenCalledTimes(1)

    fireEvent.click(
      screen.getByRole('button', { name: /close react query devtools/i })
    )

    await screen.findByRole('button', { name: /open react query devtools/i })

    expect(onCloseClick).toHaveBeenCalledTimes(1)
  })

  it('should display the correct query states', async () => {
    const { queryClient, queryCache } = createQueryClient()

    function Page() {
      const { data = 'default' } = useQuery(
        ['check'],
        async () => {
          await sleep(100)
          return 'test'
        },
        { staleTime: 300 }
      )

      return (
        <div>
          <h1>{data}</h1>
        </div>
      )
    }

    function PageParent() {
      const [isPageVisible, togglePageVisible] = React.useReducer(
        visible => !visible,
        true
      )

      return (
        <div>
          <button
            type="button"
            aria-label="Toggle page visibility"
            onClick={togglePageVisible}
          >
            Toggle Page
          </button>
          {isPageVisible && <Page />}
        </div>
      )
    }

    renderWithClient(queryClient, <PageParent />)

    fireEvent.click(
      screen.getByRole('button', { name: /open react query devtools/i })
    )

    const currentQuery = queryCache.find(['check'])

    // When the query is fetching then expect number of
    // fetching queries to be 1
    expect(currentQuery?.state.fetchStatus).toEqual('fetching')
    await screen.findByText(
      getByTextContent(
        'fresh (0) fetching (1) paused (0) stale (0) inactive (0)'
      )
    )

    // When we are done fetching the query doesn't go stale
    // until 300ms after, so expect the number of fresh
    // queries to be 1
    await waitFor(() => {
      expect(currentQuery?.state.fetchStatus).toEqual('idle')
    })
    await screen.findByText(
      getByTextContent(
        'fresh (1) fetching (0) paused (0) stale (0) inactive (0)'
      )
    )

    // Then wait for the query to go stale and then
    // expect the number of stale queries to be 1
    await waitFor(() => {
      expect(currentQuery?.isStale()).toEqual(false)
    })
    await screen.findByText(
      getByTextContent(
        'fresh (0) fetching (0) paused (0) stale (1) inactive (0)'
      )
    )

    // Unmount the page component thus making the query inactive
    // and expect number of inactive queries to be 1
    fireEvent.click(
      screen.getByRole('button', { name: /toggle page visibility/i })
    )
    await screen.findByText(
      getByTextContent(
        'fresh (0) fetching (0) paused (0) stale (0) inactive (1)'
      )
    )
  })

  it('should display the query hash and open the query details', async () => {
    const { queryClient, queryCache } = createQueryClient()

    function Page() {
      const { data = 'default' } = useQuery(['check'], async () => {
        await sleep(10)
        return 'test'
      })

      return (
        <div>
          <h1>{data}</h1>
        </div>
      )
    }

    renderWithClient(queryClient, <Page />)

    fireEvent.click(
      screen.getByRole('button', { name: /open react query devtools/i })
    )

    const currentQuery = queryCache.find(['check'])

    await screen.findByText(getByTextContent(`1${currentQuery?.queryHash}`))

    const queryButton = await screen.findByRole('button', {
      name: `Open query details for ${currentQuery?.queryHash}`,
    })

    fireEvent.click(queryButton)

    await screen.findByText(/query details/i)
  })

  it('should filter the queries via the query hash', async () => {
    const { queryClient, queryCache } = createQueryClient()

    function Page() {
      const fooResult = useQuery(['foo'], async () => {
        await sleep(10)
        return 'foo-result'
      })

      const barResult = useQuery(['bar'], async () => {
        await sleep(10)
        return 'bar-result'
      })

      const bazResult = useQuery(['baz'], async () => {
        await sleep(10)
        return 'baz-result'
      })

      return (
        <div>
          <h1>
            {barResult.data} {fooResult.data} {bazResult.data}
          </h1>
        </div>
      )
    }

    renderWithClient(queryClient, <Page />)

    fireEvent.click(
      screen.getByRole('button', { name: /open react query devtools/i })
    )

    const fooQueryHash = queryCache.find(['foo'])?.queryHash ?? 'invalid hash'
    const barQueryHash = queryCache.find(['bar'])?.queryHash ?? 'invalid hash'
    const bazQueryHash = queryCache.find(['baz'])?.queryHash ?? 'invalid hash'

    await screen.findByText(fooQueryHash)
    screen.getByText(barQueryHash)
    screen.getByText(bazQueryHash)

    const filterInput = screen.getByLabelText(/filter by queryhash/i)
    fireEvent.change(filterInput, { target: { value: 'fo' } })

    await screen.findByText(fooQueryHash)
    const barItem = screen.queryByText(barQueryHash)
    const bazItem = screen.queryByText(bazQueryHash)
    expect(barItem).toBeNull()
    expect(bazItem).toBeNull()

    fireEvent.change(filterInput, { target: { value: '' } })
  })

  it('should show a disabled label if all observers are disabled', async () => {
    const { queryClient } = createQueryClient()

    function Page() {
      const [enabled, setEnabled] = React.useState(false)
      const { data } = useQuery(
        ['key'],
        async () => {
          await sleep(10)
          return 'test'
        },
        {
          enabled,
        }
      )

      return (
        <div>
          <h1>{data}</h1>
          <button onClick={() => setEnabled(true)}>Enable Query</button>
        </div>
      )
    }

    renderWithClient(queryClient, <Page />, { initialIsOpen: true })

    await screen.findByText(/disabled/i)

    screen.getByRole('button', { name: /enable query/i }).click()

    await waitFor(() => {
      expect(screen.queryByText(/disabled/i)).not.toBeInTheDocument()
    })
  })

  it('should not show a disabled label for inactive queries', async () => {
    const { queryClient } = createQueryClient()

    function Page() {
      const { data } = useQuery(['key'], () => Promise.resolve('test'), {
        enabled: false,
      })

      return (
        <div>
          <h1>{data}</h1>
        </div>
      )
    }

    function App() {
      const [visible, setVisible] = React.useState(true)

      return (
        <div>
          {visible ? <Page /> : null}
          <button onClick={() => setVisible(false)}>Hide Query</button>
        </div>
      )
    }

    renderWithClient(queryClient, <App />, { initialIsOpen: true })

    await screen.findByText(/disabled/i)

    screen.getByRole('button', { name: /hide query/i }).click()

    await waitFor(() => {
      expect(screen.queryByText(/disabled/i)).not.toBeInTheDocument()
    })
  })

  it('should simulate offline mode', async () => {
    const { queryClient } = createQueryClient()
    let count = 0

    function App() {
      const { data, fetchStatus } = useQuery(['key'], () => {
        count++
        return Promise.resolve('test')
      })

      return (
        <div>
          <h1>
            {data}, {fetchStatus}
          </h1>
        </div>
      )
    }

    renderWithClient(queryClient, <App />, {
      initialIsOpen: true,
    })

    await screen.findByRole('heading', { name: /test/i })

    fireEvent.click(
      screen.getByRole('button', { name: /mock offline behavior/i })
    )

    const queryButton = await screen.findByRole('button', {
      name: 'Open query details for ["key"]',
    })
    fireEvent.click(queryButton)

    const refetchButton = await screen.findByRole('button', {
      name: /refetch/i,
    })
    fireEvent.click(refetchButton)

    await waitFor(() => {
      expect(screen.getByText('test, paused')).toBeInTheDocument()
    })

    fireEvent.click(
      screen.getByRole('button', { name: /restore offline mock/i })
    )

    await waitFor(() => {
      expect(screen.getByText('test, idle')).toBeInTheDocument()
    })

    expect(count).toBe(2)
  })

  it('should simulate offline mode', async () => {
    const { queryClient } = createQueryClient()
    let count = 0

    function App() {
      const { data, fetchStatus } = useQuery(['key'], () => {
        count++
        return Promise.resolve('test')
      })

      return (
        <div>
          <h1>
            {data}, {fetchStatus}
          </h1>
        </div>
      )
    }

    const rendered = renderWithClient(queryClient, <App />, {
      initialIsOpen: true,
    })

    await rendered.findByRole('heading', { name: /test/i })

    rendered.getByRole('button', { name: /mock offline behavior/i }).click()

    rendered
      .getByRole('button', { name: 'Open query details for ["key"]' })
      .click()

    rendered.getByRole('button', { name: /refetch/i }).click()

    await waitFor(() => {
      expect(rendered.getByText('test, paused')).toBeInTheDocument()
    })

    rendered.getByRole('button', { name: /restore offline mock/i }).click()

    await waitFor(() => {
      expect(rendered.getByText('test, idle')).toBeInTheDocument()
    })

    expect(count).toBe(2)
  })

  it('should sort the queries according to the sorting filter', async () => {
    const { queryClient, queryCache } = createQueryClient()

    function Page() {
      const query1Result = useQuery(['query-1'], async () => {
<<<<<<< HEAD
        await sleep(10)
        return 'query-1-result'
      })

=======
        await sleep(20)
        return 'query-1-result'
      })

      const query2Result = useQuery(['query-2'], async () => {
        await sleep(60)
        return 'query-2-result'
      })

>>>>>>> b84681fd
      const query3Result = useQuery(
        ['query-3'],
        async () => {
          await sleep(10)
          return 'query-3-result'
        },
        { staleTime: Infinity, enabled: typeof query1Result.data === 'string' }
      )

      const query2Result = useQuery(
        ['query-2'],
        async () => {
          await sleep(10)
          return 'query-2-result'
        },
        {
          enabled: typeof query3Result.data === 'string',
        }
      )

      return (
        <div>
          <h1>
            {query1Result.data} {query2Result.data} {query3Result.data}
          </h1>
        </div>
      )
    }

    renderWithClient(queryClient, <Page />)

    fireEvent.click(
      screen.getByRole('button', { name: /open react query devtools/i })
    )

    const query1Hash = queryCache.find(['query-1'])?.queryHash ?? 'invalid hash'
    const query2Hash = queryCache.find(['query-2'])?.queryHash ?? 'invalid hash'
    const query3Hash = queryCache.find(['query-3'])?.queryHash ?? 'invalid hash'

    const sortSelect = screen.getByLabelText(/sort queries/i)
    let queries = []

    // When sorted by query hash the queries get sorted according
    // to just the number, with the order being -> query-1, query-2, query-3
    fireEvent.change(sortSelect, { target: { value: 'Query Hash' } })

    /** To check the order of the queries we can use regex to find
     * all the row items in an array and then compare the items
     * one by one in the order we expect it
     * @reference https://github.com/testing-library/react-testing-library/issues/313#issuecomment-625294327
     */
    queries = await screen.findAllByText(/\["query-[1-3]"\]/)
    expect(queries[0]?.textContent).toEqual(query1Hash)
    expect(queries[1]?.textContent).toEqual(query2Hash)
    expect(queries[2]?.textContent).toEqual(query3Hash)

    // Wait for the queries to be resolved
    await screen.findByText(/query-1-result query-2-result query-3-result/i)

    // When sorted by the last updated date the queries are sorted by the time
    // they were updated and since the query-2 takes longest time to complete
    // and query-1 the shortest, so the order is -> query-2, query-3, query-1
    fireEvent.change(sortSelect, { target: { value: 'Last Updated' } })

    queries = await screen.findAllByText(/\["query-[1-3]"\]/)
    expect(queries[0]?.textContent).toEqual(query2Hash)
    expect(queries[1]?.textContent).toEqual(query3Hash)
    expect(queries[2]?.textContent).toEqual(query1Hash)

    // When sorted by the status and then last updated date the queries
    // query-3 takes precedence because its stale time being infinity, it
    // always remains fresh, the rest of the queries are sorted by their last
    // updated time, so the resulting order is -> query-3, query-2, query-1
    fireEvent.change(sortSelect, {
      target: { value: 'Status > Last Updated' },
    })

    queries = await screen.findAllByText(/\["query-[1-3]"\]/)
    expect(queries[0]?.textContent).toEqual(query3Hash)
    expect(queries[1]?.textContent).toEqual(query2Hash)
    expect(queries[2]?.textContent).toEqual(query1Hash)

    // Switch the order form ascending to descending and expect the
    // query order to be reversed from previous state
    fireEvent.click(screen.getByRole('button', { name: /⬆ asc/i }))

    queries = await screen.findAllByText(/\["query-[1-3]"\]/)
    expect(queries[0]?.textContent).toEqual(query1Hash)
    expect(queries[1]?.textContent).toEqual(query2Hash)
    expect(queries[2]?.textContent).toEqual(query3Hash)
  })
})<|MERGE_RESOLUTION|>--- conflicted
+++ resolved
@@ -59,13 +59,6 @@
       screen.getByRole('button', { name: /open react query devtools/i })
     )
 
-<<<<<<< HEAD
-=======
-    await waitForElementToBeRemoved(() =>
-      screen.queryByRole('button', { name: /open react query devtools/i })
-    )
-
->>>>>>> b84681fd
     expect(onToggleClick).toHaveBeenCalledTimes(1)
 
     fireEvent.click(
@@ -435,22 +428,10 @@
 
     function Page() {
       const query1Result = useQuery(['query-1'], async () => {
-<<<<<<< HEAD
-        await sleep(10)
-        return 'query-1-result'
-      })
-
-=======
         await sleep(20)
         return 'query-1-result'
       })
 
-      const query2Result = useQuery(['query-2'], async () => {
-        await sleep(60)
-        return 'query-2-result'
-      })
-
->>>>>>> b84681fd
       const query3Result = useQuery(
         ['query-3'],
         async () => {
