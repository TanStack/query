--- conflicted
+++ resolved
@@ -1,8 +1,4 @@
 import React from 'react'
-<<<<<<< HEAD
-
-import { Query, useQueryClient, onlineManager } from 'react-query'
-=======
 import { useSyncExternalStore } from 'use-sync-external-store/shim'
 import { notifyManager } from '../core'
 import {
@@ -14,7 +10,6 @@
   QueryKey as QueryKeyType,
   ContextOptions,
 } from 'react-query'
->>>>>>> 4d753c01
 import { matchSorter } from 'match-sorter'
 import useLocalStorage from './useLocalStorage'
 import { useIsMounted } from './utils'
@@ -470,40 +465,6 @@
     )
   }, [sortDesc, sortFn, filter, queriesCount, queryCache])
 
-<<<<<<< HEAD
-  const hasFresh = queries.filter(q => getQueryStatusLabel(q) === 'fresh')
-    .length
-  const hasFetching = queries.filter(q => getQueryStatusLabel(q) === 'fetching')
-    .length
-  const hasPaused = queries.filter(q => getQueryStatusLabel(q) === 'paused')
-    .length
-  const hasStale = queries.filter(q => getQueryStatusLabel(q) === 'stale')
-    .length
-  const hasInactive = queries.filter(q => getQueryStatusLabel(q) === 'inactive')
-    .length
-
-  React.useEffect(() => {
-    if (isOpen) {
-      const unsubscribe = queryCache.subscribe(() => {
-        setUnsortedQueries(Object.values(queryCache.getAll()))
-      })
-      // re-subscribing after the panel is closed and re-opened won't trigger the callback,
-      // So we'll manually populate our state
-      setUnsortedQueries(Object.values(queryCache.getAll()))
-
-      return unsubscribe
-    }
-    return undefined
-  }, [isOpen, sort, sortFn, sortDesc, setUnsortedQueries, queryCache])
-
-  const handleRefetch = () => {
-    const promise = activeQuery?.fetch()
-    promise?.catch(noop)
-  }
-=======
-  const [isMockOffline, setMockOffline] = React.useState(false)
->>>>>>> 4d753c01
-
   const [isMockOffline, setMockOffline] = React.useState(false)
 
   return (
@@ -584,54 +545,7 @@
                 flexDirection: 'column',
               }}
             >
-<<<<<<< HEAD
-              <QueryKeys style={{ marginBottom: '.5em' }}>
-                <QueryKey
-                  style={{
-                    background: theme.success,
-                    opacity: hasFresh ? 1 : 0.3,
-                  }}
-                >
-                  fresh <Code>({hasFresh})</Code>
-                </QueryKey>{' '}
-                <QueryKey
-                  style={{
-                    background: theme.active,
-                    opacity: hasFetching ? 1 : 0.3,
-                  }}
-                >
-                  fetching <Code>({hasFetching})</Code>
-                </QueryKey>{' '}
-                <QueryKey
-                  style={{
-                    background: theme.paused,
-                    opacity: hasPaused ? 1 : 0.3,
-                  }}
-                >
-                  paused <Code>({hasPaused})</Code>
-                </QueryKey>{' '}
-                <QueryKey
-                  style={{
-                    background: theme.warning,
-                    color: 'black',
-                    textShadow: '0',
-                    opacity: hasStale ? 1 : 0.3,
-                  }}
-                >
-                  stale <Code>({hasStale})</Code>
-                </QueryKey>{' '}
-                <QueryKey
-                  style={{
-                    background: theme.gray,
-                    opacity: hasInactive ? 1 : 0.3,
-                  }}
-                >
-                  inactive <Code>({hasInactive})</Code>
-                </QueryKey>
-              </QueryKeys>
-=======
               <QueryStatusCount queryCache={queryCache} />
->>>>>>> 4d753c01
               <div
                 style={{
                   display: 'flex',
@@ -745,74 +659,6 @@
               flex: '1',
             }}
           >
-<<<<<<< HEAD
-            {queries.map((query, i) => {
-              return (
-                <div
-                  key={query.queryHash || i}
-                  role="button"
-                  aria-label={`Open query details for ${query.queryHash}`}
-                  onClick={() =>
-                    setActiveQueryHash(
-                      activeQueryHash === query.queryHash ? '' : query.queryHash
-                    )
-                  }
-                  style={{
-                    display: 'flex',
-                    borderBottom: `solid 1px ${theme.grayAlt}`,
-                    cursor: 'pointer',
-                    background:
-                      query === activeQuery
-                        ? 'rgba(255,255,255,.1)'
-                        : undefined,
-                  }}
-                >
-                  <div
-                    style={{
-                      flex: '0 0 auto',
-                      width: '2em',
-                      height: '2em',
-                      background: getQueryStatusColor(query, theme),
-                      display: 'flex',
-                      alignItems: 'center',
-                      justifyContent: 'center',
-                      fontWeight: 'bold',
-                      textShadow:
-                        getQueryStatusLabel(query) === 'stale'
-                          ? '0'
-                          : '0 0 10px black',
-                      color:
-                        getQueryStatusLabel(query) === 'stale'
-                          ? 'black'
-                          : 'white',
-                    }}
-                  >
-                    {query.getObserversCount()}
-                  </div>
-                  {query.isDisabled() ? (
-                    <div
-                      style={{
-                        flex: '0 0 auto',
-                        height: '2em',
-                        background: theme.gray,
-                        display: 'flex',
-                        alignItems: 'center',
-                        fontWeight: 'bold',
-                        padding: '0 0.5em',
-                      }}
-                    >
-                      disabled
-                    </div>
-                  ) : null}
-                  <Code
-                    style={{
-                      padding: '.5em',
-                    }}
-                  >
-                    {`${query.queryHash}`}
-                  </Code>
-                </div>
-=======
             {queries.map(query => {
               return (
                 <QueryRow
@@ -822,202 +668,17 @@
                   key={query.queryHash}
                   queryCache={queryCache}
                 />
->>>>>>> 4d753c01
               )
             })}
           </div>
         </div>
 
-<<<<<<< HEAD
-        {activeQuery ? (
-          <ActiveQueryPanel>
-            <div
-              style={{
-                padding: '.5em',
-                background: theme.backgroundAlt,
-                position: 'sticky',
-                top: 0,
-                zIndex: 1,
-              }}
-            >
-              Query Details
-            </div>
-            <div
-              style={{
-                padding: '.5em',
-              }}
-            >
-              <div
-                style={{
-                  marginBottom: '.5em',
-                  display: 'flex',
-                  alignItems: 'stretch',
-                  justifyContent: 'space-between',
-                }}
-              >
-                <Code
-                  style={{
-                    lineHeight: '1.8em',
-                  }}
-                >
-                  <pre
-                    style={{
-                      margin: 0,
-                      padding: 0,
-                      overflow: 'auto',
-                    }}
-                  >
-                    {JSON.stringify(activeQuery.queryKey, null, 2)}
-                  </pre>
-                </Code>
-                <span
-                  style={{
-                    padding: '0.3em .6em',
-                    borderRadius: '0.4em',
-                    fontWeight: 'bold',
-                    textShadow: '0 2px 10px black',
-                    background: getQueryStatusColor(activeQuery, theme),
-                    flexShrink: 0,
-                  }}
-                >
-                  {getQueryStatusLabel(activeQuery)}
-                </span>
-              </div>
-              <div
-                style={{
-                  marginBottom: '.5em',
-                  display: 'flex',
-                  alignItems: 'center',
-                  justifyContent: 'space-between',
-                }}
-              >
-                Observers: <Code>{activeQuery.getObserversCount()}</Code>
-              </div>
-              <div
-                style={{
-                  display: 'flex',
-                  alignItems: 'center',
-                  justifyContent: 'space-between',
-                }}
-              >
-                Last Updated:{' '}
-                <Code>
-                  {new Date(
-                    activeQuery.state.dataUpdatedAt
-                  ).toLocaleTimeString()}
-                </Code>
-              </div>
-            </div>
-            <div
-              style={{
-                background: theme.backgroundAlt,
-                padding: '.5em',
-                position: 'sticky',
-                top: 0,
-                zIndex: 1,
-              }}
-            >
-              Actions
-            </div>
-            <div
-              style={{
-                padding: '0.5em',
-              }}
-            >
-              <Button
-                type="button"
-                onClick={handleRefetch}
-                disabled={activeQuery.state.fetchStatus === 'fetching'}
-                style={{
-                  background: theme.active,
-                }}
-              >
-                Refetch
-              </Button>{' '}
-              <Button
-                type="button"
-                onClick={() => queryClient.invalidateQueries(activeQuery)}
-                style={{
-                  background: theme.warning,
-                  color: theme.inputTextColor,
-                }}
-              >
-                Invalidate
-              </Button>{' '}
-              <Button
-                type="button"
-                onClick={() => queryClient.resetQueries(activeQuery)}
-                style={{
-                  background: theme.gray,
-                }}
-              >
-                Reset
-              </Button>{' '}
-              <Button
-                type="button"
-                onClick={() => queryClient.removeQueries(activeQuery)}
-                style={{
-                  background: theme.danger,
-                }}
-              >
-                Remove
-              </Button>
-            </div>
-            <div
-              style={{
-                background: theme.backgroundAlt,
-                padding: '.5em',
-                position: 'sticky',
-                top: 0,
-                zIndex: 1,
-              }}
-            >
-              Data Explorer
-            </div>
-            <div
-              style={{
-                padding: '.5em',
-              }}
-            >
-              <Explorer
-                label="Data"
-                value={activeQuery.state.data}
-                defaultExpanded={{}}
-              />
-            </div>
-            <div
-              style={{
-                background: theme.backgroundAlt,
-                padding: '.5em',
-                position: 'sticky',
-                top: 0,
-                zIndex: 1,
-              }}
-            >
-              Query Explorer
-            </div>
-            <div
-              style={{
-                padding: '.5em',
-              }}
-            >
-              <Explorer
-                label="Query"
-                value={activeQuery}
-                defaultExpanded={{
-                  queryKey: true,
-                }}
-              />
-            </div>
-          </ActiveQueryPanel>
-=======
         {activeQueryHash ? (
           <ActiveQuery
             activeQueryHash={activeQueryHash}
             queryCache={queryCache}
             queryClient={queryClient}
           />
->>>>>>> 4d753c01
         ) : null}
       </Panel>
     </ThemeProvider>
