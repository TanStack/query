import { describe, expect, test } from 'vitest'
import { render, waitFor } from '@testing-library/svelte'
import { ref } from '../utils.svelte'
import BaseExample from './BaseExample.svelte'
<<<<<<< HEAD
=======
import SelectExample from './SelectExample.svelte'
import type { Writable } from 'svelte/store'
>>>>>>> ffd404f6
import type { QueryObserverResult } from '@tanstack/query-core'

describe('createInfiniteQuery', () => {
  test('Return the correct states for a successful query', async () => {
    let states = ref<Array<QueryObserverResult>>([])

    const rendered = render(BaseExample, {
      props: {
        states,
      },
    })

    await waitFor(() => {
      expect(rendered.queryByText('Status: success')).toBeInTheDocument()
    })

    expect(states.value).toHaveLength(2)

    expect(states.value[0]).toEqual({
      data: undefined,
      dataUpdatedAt: 0,
      error: null,
      errorUpdatedAt: 0,
      failureCount: 0,
      failureReason: null,
      errorUpdateCount: 0,
      fetchNextPage: expect.any(Function),
      fetchPreviousPage: expect.any(Function),
      hasNextPage: false,
      hasPreviousPage: false,
      isError: false,
      isFetched: false,
      isFetchedAfterMount: false,
      isFetching: true,
      isPaused: false,
      isFetchNextPageError: false,
      isFetchingNextPage: false,
      isFetchPreviousPageError: false,
      isFetchingPreviousPage: false,
      isLoading: true,
      isPending: true,
      isInitialLoading: true,
      isLoadingError: false,
      isPlaceholderData: false,
      isRefetchError: false,
      isRefetching: false,
      isStale: true,
      isSuccess: false,
      refetch: expect.any(Function),
      status: 'pending',
      fetchStatus: 'fetching',
    })

    expect(states.value[1]).toEqual({
      data: { pages: [0], pageParams: [0] },
      dataUpdatedAt: expect.any(Number),
      error: null,
      errorUpdatedAt: 0,
      failureCount: 0,
      failureReason: null,
      errorUpdateCount: 0,
      fetchNextPage: expect.any(Function),
      fetchPreviousPage: expect.any(Function),
      hasNextPage: true,
      hasPreviousPage: false,
      isError: false,
      isFetched: true,
      isFetchedAfterMount: true,
      isFetching: false,
      isPaused: false,
      isFetchNextPageError: false,
      isFetchingNextPage: false,
      isFetchPreviousPageError: false,
      isFetchingPreviousPage: false,
      isLoading: false,
      isPending: false,
      isInitialLoading: false,
      isLoadingError: false,
      isPlaceholderData: false,
      isRefetchError: false,
      isRefetching: false,
      isStale: true,
      isSuccess: true,
      refetch: expect.any(Function),
      status: 'success',
      fetchStatus: 'idle',
    })
  })

  test('Select a part of the data', async () => {
    const statesStore: Writable<Array<QueryObserverResult>> = writable([])

    const rendered = render(SelectExample, {
      props: {
        states: statesStore,
      },
    })

    await waitFor(() => {
      expect(rendered.queryByText('count: 1')).toBeInTheDocument()
    })

    const states = get(statesStore)

    expect(states).toHaveLength(2)

    expect(states[0]).toMatchObject({
      data: undefined,
      isSuccess: false,
    })

    expect(states[1]).toMatchObject({
      data: { pages: ['count: 1'] },
      isSuccess: true,
    })
  })
})<|MERGE_RESOLUTION|>--- conflicted
+++ resolved
@@ -2,11 +2,7 @@
 import { render, waitFor } from '@testing-library/svelte'
 import { ref } from '../utils.svelte'
 import BaseExample from './BaseExample.svelte'
-<<<<<<< HEAD
-=======
 import SelectExample from './SelectExample.svelte'
-import type { Writable } from 'svelte/store'
->>>>>>> ffd404f6
 import type { QueryObserverResult } from '@tanstack/query-core'
 
 describe('createInfiniteQuery', () => {
@@ -97,11 +93,11 @@
   })
 
   test('Select a part of the data', async () => {
-    const statesStore: Writable<Array<QueryObserverResult>> = writable([])
+    let states = ref<Array<QueryObserverResult>>([])
 
     const rendered = render(SelectExample, {
       props: {
-        states: statesStore,
+        states,
       },
     })
 
@@ -109,16 +105,14 @@
       expect(rendered.queryByText('count: 1')).toBeInTheDocument()
     })
 
-    const states = get(statesStore)
+    expect(states.value).toHaveLength(2)
 
-    expect(states).toHaveLength(2)
-
-    expect(states[0]).toMatchObject({
+    expect(states.value[0]).toMatchObject({
       data: undefined,
       isSuccess: false,
     })
 
-    expect(states[1]).toMatchObject({
+    expect(states.value[1]).toMatchObject({
       data: { pages: ['count: 1'] },
       isSuccess: true,
     })
