--- conflicted
+++ resolved
@@ -11,17 +11,14 @@
 
 export type InitialStaleFunction = () => boolean
 
+export type PlaceholderDataFunction<TResult> = () => TResult | undefined
+
 export type QueryKeyHashFunction = (queryKey: QueryKey) => string
 
-<<<<<<< HEAD
 export type GetPreviousPageParamFunction<TQueryFnData = unknown> = (
   firstPage: TQueryFnData,
   allPages: TQueryFnData[]
 ) => unknown | undefined
-=======
-export type InitialDataFunction<TResult> = () => TResult | undefined
-export type PlaceholderDataFunction<TResult> = () => TResult | undefined
->>>>>>> f8ec3c1d
 
 export type GetNextPageParamFunction<TQueryFnData = unknown> = (
   lastPage: TQueryFnData,
@@ -51,18 +48,10 @@
   queryFn?: QueryFunction<TQueryFnData>
   queryHash?: string
   queryKey?: QueryKey
-<<<<<<< HEAD
   queryKeyHashFn?: QueryKeyHashFunction
   queryFnParamsFilter?: (args: unknown[]) => unknown[]
   initialData?: TData | InitialDataFunction<TData>
   behavior?: QueryBehavior<TData, TError, TQueryFnData>
-=======
-  queryKeySerializerFn?: QueryKeySerializerFunction
-  queryFnParamsFilter?: (args: ArrayQueryKey) => ArrayQueryKey
-  initialData?: TResult | InitialDataFunction<TResult>
-  placeholderData?: TResult | InitialDataFunction<TResult>
-  infinite?: true
->>>>>>> f8ec3c1d
   /**
    * Set this to `false` to disable structural sharing between query results.
    * Defaults to `true`.
@@ -173,6 +162,10 @@
    * Defaults to `false`.
    */
   keepPreviousData?: boolean
+  /**
+   * If set, this value will be used as the placeholder data for this particular query observer while the query is still in the `loading` data and no initialData has been provided.
+   */
+  placeholderData?: TData | PlaceholderDataFunction<TData>
 }
 
 export interface InfiniteQueryObserverOptions<
