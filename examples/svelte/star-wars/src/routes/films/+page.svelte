--- conflicted
+++ resolved
@@ -2,22 +2,10 @@
   import { getFilms } from '$lib/api'
   import { createQuery } from '@tanstack/svelte-query'
 
-<<<<<<< HEAD
-  const getFilms = async () => {
-    const res = await fetch('https://swapi.dev/api/films/')
-    return await res.json()
-  }
-
   const query = createQuery(() => ({
     queryKey: ['films'],
-    queryFn: getFilms,
+    queryFn: () => getFilms(),
   }))
-=======
-  const query = createQuery({
-    queryKey: ['films'],
-    queryFn: () => getFilms(),
-  })
->>>>>>> b01be850
 </script>
 
 {#if query.status === 'pending'}
