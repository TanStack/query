/* istanbul ignore file */

import type {
  DefaultError,
  DefinedInfiniteQueryObserverResult,
  DefinedQueryObserverResult,
  InfiniteQueryObserverOptions,
  InfiniteQueryObserverResult,
  MutateFunction,
  MutationObserverOptions,
  MutationObserverResult,
  OmitKeyof,
  Override,
  QueryKey,
  QueryObserverOptions,
  QueryObserverResult,
} from '@tanstack/query-core'
import type { Signal } from '@angular/core'
import type { MapToSignals } from './signal-proxy'

export interface CreateBaseQueryOptions<
  TQueryFnData = unknown,
  TError = DefaultError,
  TData = TQueryFnData,
  TQueryData = TQueryFnData,
  TQueryKey extends QueryKey = QueryKey,
> extends QueryObserverOptions<
    TQueryFnData,
    TError,
    TData,
    TQueryData,
    TQueryKey
  > {}

export interface CreateQueryOptions<
  TQueryFnData = unknown,
  TError = DefaultError,
  TData = TQueryFnData,
  TQueryKey extends QueryKey = QueryKey,
> extends OmitKeyof<
    CreateBaseQueryOptions<
      TQueryFnData,
      TError,
      TData,
      TQueryFnData,
      TQueryKey
    >,
    'suspense'
  > {}

type CreateStatusBasedQueryResult<
  TStatus extends QueryObserverResult['status'],
  TData = unknown,
  TError = DefaultError,
  TState = QueryObserverResult<TData, TError>,
> = Extract<TState, { status: TStatus }>

type CreateNarrowQueryResult<
  TData = unknown,
  TError = DefaultError,
  TState = QueryObserverResult<TData, TError>,
  TNarrowState = TState,
> = BaseQueryNarrowing<TData, TError, TState> &
  MapToSignals<OmitKeyof<TNarrowState, keyof BaseQueryNarrowing, 'safely'>>

<<<<<<< HEAD
/**
 * @public
 */
export interface BaseQueryNarrowing<
  TData = unknown,
  TError = DefaultError,
  TState = QueryObserverResult<TData, TError>,
> {
=======
export interface BaseQueryNarrowing<TData = unknown, TError = DefaultError> {
>>>>>>> 7d370b91
  isSuccess: (
    this: CreateBaseQueryResult<TData, TError>,
  ) => this is CreateNarrowQueryResult<
    TData,
    TError,
    TState,
    CreateStatusBasedQueryResult<'success', TData, TError, TState>
  >
  isError: (
    this: CreateBaseQueryResult<TData, TError>,
  ) => this is CreateNarrowQueryResult<
    TData,
    TError,
    TState,
    CreateStatusBasedQueryResult<'error', TData, TError, TState>
  >
  isPending: (
    this: CreateBaseQueryResult<TData, TError>,
  ) => this is CreateNarrowQueryResult<
    TData,
    TError,
    TState,
    CreateStatusBasedQueryResult<'pending', TData, TError, TState>
  >
}

export interface CreateInfiniteQueryOptions<
  TQueryFnData = unknown,
  TError = DefaultError,
  TData = TQueryFnData,
  TQueryKey extends QueryKey = QueryKey,
  TPageParam = unknown,
> extends OmitKeyof<
    InfiniteQueryObserverOptions<
      TQueryFnData,
      TError,
      TData,
      TQueryKey,
      TPageParam
    >,
    'suspense'
  > {}

export type CreateBaseQueryResult<
  TData = unknown,
  TError = DefaultError,
  TState = QueryObserverResult<TData, TError>,
> = BaseQueryNarrowing<TData, TError, TState> &
  MapToSignals<OmitKeyof<TState, keyof BaseQueryNarrowing, 'safely'>>

export type CreateQueryResult<
  TData = unknown,
  TError = DefaultError,
> = CreateBaseQueryResult<TData, TError>

export type DefinedCreateQueryResult<
  TData = unknown,
  TError = DefaultError,
  TState = DefinedQueryObserverResult<TData, TError>,
> = BaseQueryNarrowing<TData, TError, TState> &
  MapToSignals<OmitKeyof<TState, keyof BaseQueryNarrowing, 'safely'>>

export type CreateInfiniteQueryResult<
  TData = unknown,
  TError = DefaultError,
  TState = InfiniteQueryObserverResult<TData, TError>,
> = BaseQueryNarrowing<TData, TError, TState> &
  MapToSignals<OmitKeyof<TState, keyof BaseQueryNarrowing, 'safely'>>

export type DefinedCreateInfiniteQueryResult<
  TData = unknown,
  TError = DefaultError,
  TState = DefinedInfiniteQueryObserverResult<TData, TError>,
> = BaseQueryNarrowing<TData, TError, TState> &
  MapToSignals<OmitKeyof<TState, keyof BaseQueryNarrowing, 'safely'>>

export interface CreateMutationOptions<
  TData = unknown,
  TError = DefaultError,
  TVariables = void,
  TOnMutateResult = unknown,
> extends OmitKeyof<
    MutationObserverOptions<TData, TError, TVariables, TOnMutateResult>,
    '_defaulted'
  > {}

export type CreateMutateFunction<
  TData = unknown,
  TError = DefaultError,
  TVariables = void,
  TOnMutateResult = unknown,
> = (
  ...args: Parameters<
    MutateFunction<TData, TError, TVariables, TOnMutateResult>
  >
) => void

export type CreateMutateAsyncFunction<
  TData = unknown,
  TError = DefaultError,
  TVariables = void,
  TOnMutateResult = unknown,
> = MutateFunction<TData, TError, TVariables, TOnMutateResult>

export type CreateBaseMutationResult<
  TData = unknown,
  TError = DefaultError,
  TVariables = unknown,
  TOnMutateResult = unknown,
> = Override<
  MutationObserverResult<TData, TError, TVariables, TOnMutateResult>,
  { mutate: CreateMutateFunction<TData, TError, TVariables, TOnMutateResult> }
> & {
  mutateAsync: CreateMutateAsyncFunction<
    TData,
    TError,
    TVariables,
    TOnMutateResult
  >
}

type CreateStatusBasedMutationResult<
  TStatus extends CreateBaseMutationResult['status'],
  TData = unknown,
  TError = DefaultError,
  TVariables = unknown,
  TOnMutateResult = unknown,
> = Extract<
  CreateBaseMutationResult<TData, TError, TVariables, TOnMutateResult>,
  { status: TStatus }
>

type SignalFunction<T extends () => any> = T & Signal<ReturnType<T>>

export interface BaseMutationNarrowing<
  TData = unknown,
  TError = DefaultError,
  TVariables = unknown,
  TOnMutateResult = unknown,
> {
  isSuccess: SignalFunction<
    (
      this: CreateMutationResult<TData, TError, TVariables, TOnMutateResult>,
    ) => this is CreateMutationResult<
      TData,
      TError,
      TVariables,
      TOnMutateResult,
      CreateStatusBasedMutationResult<
        'success',
        TData,
        TError,
        TVariables,
        TOnMutateResult
      >
    >
  >
  isError: SignalFunction<
    (
      this: CreateMutationResult<TData, TError, TVariables, TOnMutateResult>,
    ) => this is CreateMutationResult<
      TData,
      TError,
      TVariables,
      TOnMutateResult,
      CreateStatusBasedMutationResult<
        'error',
        TData,
        TError,
        TVariables,
        TOnMutateResult
      >
    >
  >
  isPending: SignalFunction<
    (
      this: CreateMutationResult<TData, TError, TVariables, TOnMutateResult>,
    ) => this is CreateMutationResult<
      TData,
      TError,
      TVariables,
      TOnMutateResult,
      CreateStatusBasedMutationResult<
        'pending',
        TData,
        TError,
        TVariables,
        TOnMutateResult
      >
    >
  >
  isIdle: SignalFunction<
    (
      this: CreateMutationResult<TData, TError, TVariables, TOnMutateResult>,
    ) => this is CreateMutationResult<
      TData,
      TError,
      TVariables,
      TOnMutateResult,
      CreateStatusBasedMutationResult<
        'idle',
        TData,
        TError,
        TVariables,
        TOnMutateResult
      >
    >
  >
}

export type CreateMutationResult<
  TData = unknown,
  TError = DefaultError,
  TVariables = unknown,
  TOnMutateResult = unknown,
  TState = CreateStatusBasedMutationResult<
    CreateBaseMutationResult['status'],
    TData,
    TError,
    TVariables,
    TOnMutateResult
  >,
> = BaseMutationNarrowing<TData, TError, TVariables, TOnMutateResult> &
  MapToSignals<OmitKeyof<TState, keyof BaseMutationNarrowing, 'safely'>><|MERGE_RESOLUTION|>--- conflicted
+++ resolved
@@ -63,18 +63,11 @@
 > = BaseQueryNarrowing<TData, TError, TState> &
   MapToSignals<OmitKeyof<TNarrowState, keyof BaseQueryNarrowing, 'safely'>>
 
-<<<<<<< HEAD
-/**
- * @public
- */
 export interface BaseQueryNarrowing<
   TData = unknown,
   TError = DefaultError,
   TState = QueryObserverResult<TData, TError>,
 > {
-=======
-export interface BaseQueryNarrowing<TData = unknown, TError = DefaultError> {
->>>>>>> 7d370b91
   isSuccess: (
     this: CreateBaseQueryResult<TData, TError>,
   ) => this is CreateNarrowQueryResult<
