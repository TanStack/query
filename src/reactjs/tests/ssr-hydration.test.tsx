--- conflicted
+++ resolved
@@ -62,12 +62,9 @@
     globalThis.IS_REACT_ACT_ENVIRONMENT = previousIsReactActEnvironment
   })
   it('should not mismatch on success', async () => {
-<<<<<<< HEAD
     if (!isReact18()) {
       return
     }
-=======
->>>>>>> 315f0cf4
     const fetchDataSuccess = jest.fn(fetchData)
 
     // -- Shared part --
@@ -126,31 +123,18 @@
     )
 
     // Check that we have no React hydration mismatches
-<<<<<<< HEAD
-    expect(consoleMock).not.toHaveBeenCalled()
+    expect(mockLogger.error).not.toHaveBeenCalled()
     expect(fetchDataSuccess).toHaveBeenCalledTimes(2)
     expect(el.innerHTML).toBe(expectedMarkup)
 
     unmount()
-    consoleMock.mockRestore()
-=======
-    expect(mockLogger.error).not.toHaveBeenCalled()
-    expect(fetchDataSuccess).toHaveBeenCalledTimes(1)
-    expect(el.innerHTML).toBe(expectedMarkup)
-
-    ReactDOM.unmountComponentAtNode(el)
->>>>>>> 315f0cf4
     queryClient.clear()
   })
 
   it('should not mismatch on error', async () => {
-<<<<<<< HEAD
     if (!isReact18()) {
       return
     }
-    const consoleMock = mockConsoleError()
-=======
->>>>>>> 315f0cf4
     const fetchDataError = jest.fn(() => {
       throw new Error('fetchDataError')
     })
@@ -208,13 +192,8 @@
     )
 
     // We expect exactly one console.error here, which is from the
-<<<<<<< HEAD
-    expect(consoleMock).toHaveBeenCalledTimes(1)
+    expect(mockLogger.error).toHaveBeenCalledTimes(1)
     expect(fetchDataError).toHaveBeenCalledTimes(2)
-=======
-    expect(mockLogger.error).toHaveBeenCalledTimes(1)
-    expect(fetchDataError).toHaveBeenCalledTimes(1)
->>>>>>> 315f0cf4
     expect(el.innerHTML).toBe(expectedMarkup)
     await sleep(50)
     expect(fetchDataError).toHaveBeenCalledTimes(2)
@@ -222,22 +201,14 @@
       '<!-- -->ErrorComponent - status:error fetching:false data:undefined'
     )
 
-<<<<<<< HEAD
     unmount()
-    consoleMock.mockRestore()
-=======
-    ReactDOM.unmountComponentAtNode(el)
->>>>>>> 315f0cf4
     queryClient.clear()
   })
 
   it('should not mismatch on queries that were not prefetched', async () => {
-<<<<<<< HEAD
     if (!isReact18()) {
       return
     }
-=======
->>>>>>> 315f0cf4
     const fetchDataSuccess = jest.fn(fetchData)
 
     // -- Shared part --
@@ -251,21 +222,9 @@
     // -- Server part --
     setIsServer(true)
 
-<<<<<<< HEAD
     const prefetchClient = new QueryClient()
     const dehydratedStateServer = dehydrate(prefetchClient)
-    const renderClient = new QueryClient()
-=======
-    const prefetchCache = new QueryCache()
-    const prefetchClient = createQueryClient({
-      queryCache: prefetchCache,
-    })
-    const dehydratedStateServer = dehydrate(prefetchClient)
-    const renderCache = new QueryCache()
-    const renderClient = createQueryClient({
-      queryCache: renderCache,
-    })
->>>>>>> 315f0cf4
+    const renderClient = createQueryClient()
     hydrate(renderClient, dehydratedStateServer)
     const markup = ReactDOMServer.renderToString(
       <QueryClientProvider client={renderClient}>
@@ -298,13 +257,8 @@
     )
 
     // Check that we have no React hydration mismatches
-<<<<<<< HEAD
-    expect(consoleMock).not.toHaveBeenCalled()
+    expect(mockLogger.error).not.toHaveBeenCalled()
     expect(fetchDataSuccess).toHaveBeenCalledTimes(1)
-=======
-    expect(mockLogger.error).not.toHaveBeenCalled()
-    expect(fetchDataSuccess).toHaveBeenCalledTimes(0)
->>>>>>> 315f0cf4
     expect(el.innerHTML).toBe(expectedMarkup)
     await sleep(50)
     expect(fetchDataSuccess).toHaveBeenCalledTimes(1)
@@ -312,12 +266,7 @@
       '<!-- -->SuccessComponent - status:success fetching:false data:success!'
     )
 
-<<<<<<< HEAD
     unmount()
-    consoleMock.mockRestore()
-=======
-    ReactDOM.unmountComponentAtNode(el)
->>>>>>> 315f0cf4
     queryClient.clear()
   })
 })