--- conflicted
+++ resolved
@@ -8,13 +8,8 @@
   "main": "dist/index.js",
   "module": "dist/index.es.js",
   "scripts": {
-<<<<<<< HEAD
-    "test": "cross-env CI=1 react-scripts test --env=jsdom",
-    "test:watch": "react-scripts test --env=jsdom",
-=======
     "test": "jest",
     "test:watch": "jest .",
->>>>>>> 12a3f315
     "build": "NODE_ENV=production rollup -c",
     "now-build": "yarn && cd www && yarn && yarn build",
     "start": "rollup -c -w",
