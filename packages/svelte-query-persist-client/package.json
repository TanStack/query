{
  "name": "@tanstack/svelte-query-persist-client",
  "version": "5.71.3",
  "description": "Svelte bindings to work with persisters in TanStack/svelte-query",
  "author": "Lachlan Collins",
  "license": "MIT",
  "repository": {
    "type": "git",
    "url": "https://github.com/TanStack/query.git",
    "directory": "packages/svelte-query-persist-client"
  },
  "homepage": "https://tanstack.com/query",
  "funding": {
    "type": "github",
    "url": "https://github.com/sponsors/tannerlinsley"
  },
  "scripts": {
    "clean": "premove ./dist ./coverage ./.svelte-kit ./dist-ts",
    "compile": "tsc --build",
    "test:types": "svelte-check --tsconfig ./tsconfig.json",
    "test:eslint": "eslint ./src",
    "test:lib": "vitest",
    "test:lib:dev": "pnpm run test:lib --watch",
    "test:build": "publint --strict && attw --pack",
    "build": "svelte-package --input ./src --output ./dist"
  },
  "type": "module",
  "types": "dist/index.d.ts",
  "module": "dist/index.js",
  "svelte": "./dist/index.js",
  "exports": {
    ".": {
      "types": "./dist/index.d.ts",
      "svelte": "./dist/index.js",
      "import": "./dist/index.js"
    },
    "./package.json": "./package.json"
  },
  "sideEffects": false,
  "files": [
    "dist",
    "src",
    "!src/__tests__"
  ],
  "dependencies": {
    "@tanstack/query-persist-client-core": "workspace:*"
  },
  "devDependencies": {
    "@sveltejs/package": "^2.3.7",
<<<<<<< HEAD
    "@sveltejs/vite-plugin-svelte": "^4.0.0",
    "@tanstack/svelte-query": "workspace:*",
    "@testing-library/svelte": "^5.2.6",
    "eslint-plugin-svelte": "^2.46.0",
    "svelte": "^5.20.1",
=======
    "@sveltejs/vite-plugin-svelte": "^5.0.3",
    "@tanstack/svelte-query": "workspace:*",
    "@testing-library/svelte": "^5.2.6",
    "eslint-plugin-svelte": "^2.46.0",
    "svelte": "^5.0.0",
>>>>>>> 8b1eff18
    "svelte-check": "^4.0.0"
  },
  "peerDependencies": {
    "@tanstack/svelte-query": "workspace:^",
    "svelte": "^5.0.0"
  }
}<|MERGE_RESOLUTION|>--- conflicted
+++ resolved
@@ -47,19 +47,11 @@
   },
   "devDependencies": {
     "@sveltejs/package": "^2.3.7",
-<<<<<<< HEAD
-    "@sveltejs/vite-plugin-svelte": "^4.0.0",
-    "@tanstack/svelte-query": "workspace:*",
-    "@testing-library/svelte": "^5.2.6",
-    "eslint-plugin-svelte": "^2.46.0",
-    "svelte": "^5.20.1",
-=======
     "@sveltejs/vite-plugin-svelte": "^5.0.3",
     "@tanstack/svelte-query": "workspace:*",
     "@testing-library/svelte": "^5.2.6",
     "eslint-plugin-svelte": "^2.46.0",
     "svelte": "^5.0.0",
->>>>>>> 8b1eff18
     "svelte-check": "^4.0.0"
   },
   "peerDependencies": {
