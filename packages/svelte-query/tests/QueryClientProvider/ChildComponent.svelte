--- conflicted
+++ resolved
@@ -1,10 +1,6 @@
 <script lang="ts">
   import { createQuery } from '../../src/index.js'
-<<<<<<< HEAD
-  import { sleep } from '../utils.svelte.js'
-=======
   import { sleep } from '@tanstack/query-test-utils'
->>>>>>> 81aa02bc
 
   const query = createQuery(() => ({
     queryKey: ['hello'],
