{
  "name": "@tanstack/query-example-svelte-star-wars",
  "private": true,
  "type": "module",
  "scripts": {
    "dev": "vite dev",
    "build": "vite build",
    "preview": "vite preview"
  },
  "dependencies": {
    "@tanstack/svelte-query": "^5.71.3",
    "@tanstack/svelte-query-devtools": "^5.71.3"
  },
  "devDependencies": {
    "@sveltejs/adapter-auto": "^3.3.1",
    "@sveltejs/kit": "^2.14.0",
<<<<<<< HEAD
    "@sveltejs/vite-plugin-svelte": "^4.0.0",
    "autoprefixer": "^10.4.20",
    "postcss": "^8.4.49",
    "svelte": "^5.20.1",
=======
    "@sveltejs/vite-plugin-svelte": "^5.0.3",
    "autoprefixer": "^10.4.20",
    "postcss": "^8.4.49",
    "svelte": "^5.0.0",
>>>>>>> 8b1eff18
    "svelte-check": "^4.0.0",
    "tailwindcss": "^3.4.7",
    "typescript": "5.8.2",
    "vite": "^6.2.4"
  }
}<|MERGE_RESOLUTION|>--- conflicted
+++ resolved
@@ -14,17 +14,10 @@
   "devDependencies": {
     "@sveltejs/adapter-auto": "^3.3.1",
     "@sveltejs/kit": "^2.14.0",
-<<<<<<< HEAD
-    "@sveltejs/vite-plugin-svelte": "^4.0.0",
-    "autoprefixer": "^10.4.20",
-    "postcss": "^8.4.49",
-    "svelte": "^5.20.1",
-=======
     "@sveltejs/vite-plugin-svelte": "^5.0.3",
     "autoprefixer": "^10.4.20",
     "postcss": "^8.4.49",
     "svelte": "^5.0.0",
->>>>>>> 8b1eff18
     "svelte-check": "^4.0.0",
     "tailwindcss": "^3.4.7",
     "typescript": "5.8.2",
