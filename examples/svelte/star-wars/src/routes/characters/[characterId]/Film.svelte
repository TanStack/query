<script lang="ts">
  import { getFilm } from '$lib/api'
  import { createQuery } from '@tanstack/svelte-query'

  let { filmId }: { filmId: string } = $props()

<<<<<<< HEAD
  const getFilm = async () => {
    const res = await fetch(`https://swapi.dev/api/films/${filmId}/`)
    return await res.json()
  }

  const query = createQuery(() => ({
    queryKey: ['film', filmId],
    queryFn: getFilm,
  }))
</script>

{#if query.status === 'success'}
  <article>
    <a href={`/films/${filmId}`}>
      <h6 class="text-lg">{query.data.episode_id}. {query.data.title}</h6>
    </a>
  </article>
=======
  const query = createQuery({
    queryKey: ['film', filmId],
    queryFn: () => getFilm(filmId),
  })
</script>

{#if $query.status === 'success'}
  <a class="text-blue-500 hover:underline" href={`/films/${filmId}`}>
    <h6 class="text-lg">{$query.data.episode_id}. {$query.data.title}</h6>
  </a>
>>>>>>> b01be850
{/if}<|MERGE_RESOLUTION|>--- conflicted
+++ resolved
@@ -4,34 +4,14 @@
 
   let { filmId }: { filmId: string } = $props()
 
-<<<<<<< HEAD
-  const getFilm = async () => {
-    const res = await fetch(`https://swapi.dev/api/films/${filmId}/`)
-    return await res.json()
-  }
-
   const query = createQuery(() => ({
     queryKey: ['film', filmId],
-    queryFn: getFilm,
+    queryFn: () => getFilm(filmId),
   }))
 </script>
 
 {#if query.status === 'success'}
-  <article>
-    <a href={`/films/${filmId}`}>
-      <h6 class="text-lg">{query.data.episode_id}. {query.data.title}</h6>
-    </a>
-  </article>
-=======
-  const query = createQuery({
-    queryKey: ['film', filmId],
-    queryFn: () => getFilm(filmId),
-  })
-</script>
-
-{#if $query.status === 'success'}
   <a class="text-blue-500 hover:underline" href={`/films/${filmId}`}>
-    <h6 class="text-lg">{$query.data.episode_id}. {$query.data.title}</h6>
+    <h6 class="text-lg">{query.data.episode_id}. {query.data.title}</h6>
   </a>
->>>>>>> b01be850
 {/if}