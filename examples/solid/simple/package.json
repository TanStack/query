{
  "name": "@tanstack/query-example-solid-simple",
  "private": true,
  "type": "module",
  "scripts": {
    "dev": "vite",
    "build": "vite build",
    "preview": "vite preview",
    "test:types": "tsc"
  },
  "dependencies": {
    "@tanstack/solid-query": "^5.60.6",
    "@tanstack/solid-query-devtools": "^5.61.3",
    "solid-js": "^1.9.3"
  },
  "devDependencies": {
<<<<<<< HEAD
    "@tanstack/eslint-plugin-query": "^5.61.2",
    "typescript": "5.7.2",
=======
    "@tanstack/eslint-plugin-query": "^5.61.3",
    "typescript": "5.3.3",
>>>>>>> c69f302f
    "vite": "^5.3.5",
    "vite-plugin-solid": "^2.10.2"
  }
}<|MERGE_RESOLUTION|>--- conflicted
+++ resolved
@@ -14,13 +14,8 @@
     "solid-js": "^1.9.3"
   },
   "devDependencies": {
-<<<<<<< HEAD
-    "@tanstack/eslint-plugin-query": "^5.61.2",
+    "@tanstack/eslint-plugin-query": "^5.61.3",
     "typescript": "5.7.2",
-=======
-    "@tanstack/eslint-plugin-query": "^5.61.3",
-    "typescript": "5.3.3",
->>>>>>> c69f302f
     "vite": "^5.3.5",
     "vite-plugin-solid": "^2.10.2"
   }
