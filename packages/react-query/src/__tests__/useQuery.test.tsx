--- conflicted
+++ resolved
@@ -802,51 +802,6 @@
     expect(states[1]).toMatchObject({ data: 'test' })
   })
 
-<<<<<<< HEAD
-  it('should not re-render when it should only re-render only data change and the selected data did not change', async () => {
-    const key = queryKey()
-    const states: UseQueryResult<string>[] = []
-
-    function Page() {
-      const state = useQuery({
-        queryKey: key,
-        queryFn: () => ({ name: 'test' }),
-        select: (data) => data.name,
-        notifyOnChangeProps: ['data'],
-      })
-
-      states.push(state)
-
-      return (
-        <div>
-          <div>{state.data}</div>
-          <button onClick={() => state.refetch()}>refetch</button>
-        </div>
-      )
-    }
-
-    const rendered = renderWithClient(queryClient, <Page />)
-
-    await waitFor(() => {
-      rendered.getByText('test')
-    })
-
-    fireEvent.click(rendered.getByRole('button', { name: 'refetch' }))
-
-    await waitFor(() => {
-      rendered.getByText('test')
-    })
-
-    expect(states[0]).toMatchObject({ data: undefined })
-    expect(states[1]).toMatchObject({ data: 'test' })
-
-    // make sure no additional renders happen
-    await sleep(50)
-    expect(states.length).toBe(2)
-  })
-
-=======
->>>>>>> 118801df
   it('should throw an error when a selector throws', async () => {
     const key = queryKey()
     const states: UseQueryResult<string>[] = []
@@ -2214,34 +2169,61 @@
   })
 
   describe('notifyOnChangeProps', () => {
+    it('should not re-render when it should only re-render only data change and the selected data did not change', async () => {
+      const key = queryKey()
+      const states: UseQueryResult<string>[] = []
+
+      function Page() {
+        const state = useQuery({
+          queryKey: key,
+          queryFn: () => ({ name: 'test' }),
+          select: (data) => data.name,
+          notifyOnChangeProps: ['data'],
+        })
+
+        states.push(state)
+
+        return (
+          <div>
+            <div>{state.data}</div>
+            <button onClick={() => state.refetch()}>refetch</button>
+          </div>
+        )
+      }
+
+      const rendered = renderWithClient(queryClient, <Page />)
+
+      await waitFor(() => {
+        rendered.getByText('test')
+      })
+
+      fireEvent.click(rendered.getByRole('button', { name: 'refetch' }))
+
+      await waitFor(() => {
+        rendered.getByText('test')
+      })
+
+      expect(states[0]).toMatchObject({ data: undefined })
+      expect(states[1]).toMatchObject({ data: 'test' })
+
+      // make sure no additional renders happen
+      await sleep(50)
+      expect(states.length).toBe(2)
+    })
     it('should not re-render when it should only re-render on data changes and the data did not change', async () => {
       const key = queryKey()
       const states: UseQueryResult<string>[] = []
 
-<<<<<<< HEAD
-    function Page() {
-      const state = useQuery({
-        queryKey: key,
-        queryFn: async () => {
-          await sleep(5)
-          return 'test'
-        },
-
-        notifyOnChangeProps: ['data'],
-      })
-=======
       function Page() {
-        const state = useQuery(
-          key,
-          async () => {
+        const state = useQuery({
+          queryKey: key,
+          queryFn: async () => {
             await sleep(5)
             return 'test'
           },
-          {
-            notifyOnChangeProps: ['data'],
-          },
-        )
->>>>>>> 118801df
+
+          notifyOnChangeProps: ['data'],
+        })
 
         states.push(state)
 
@@ -2274,7 +2256,7 @@
       expect(states.length).toBe(2)
       expect(states[0]).toMatchObject({
         data: undefined,
-        status: 'loading',
+        status: 'pending',
         isFetching: true,
       })
       expect(states[1]).toMatchObject({
@@ -2282,54 +2264,6 @@
         status: 'success',
         isFetching: false,
       })
-    })
-
-    it('should not re-render when it should only re-render only data change and the selected data did not change', async () => {
-      const key = queryKey()
-      const states: UseQueryResult<string>[] = []
-
-      function Page() {
-        const state = useQuery(key, () => ({ name: 'test' }), {
-          select: (data) => data.name,
-          notifyOnChangeProps: ['data'],
-        })
-
-<<<<<<< HEAD
-    expect(states.length).toBe(2)
-    expect(states[0]).toMatchObject({
-      data: undefined,
-      status: 'pending',
-      isFetching: true,
-=======
-        states.push(state)
-
-        return (
-          <div>
-            <div>{state.data}</div>
-            <button onClick={() => state.refetch()}>refetch</button>
-          </div>
-        )
-      }
-
-      const rendered = renderWithClient(queryClient, <Page />)
-
-      await waitFor(() => {
-        rendered.getByText('test')
-      })
-
-      fireEvent.click(rendered.getByRole('button', { name: 'refetch' }))
-
-      await waitFor(() => {
-        rendered.getByText('test')
-      })
-
-      expect(states[0]).toMatchObject({ data: undefined })
-      expect(states[1]).toMatchObject({ data: 'test' })
-
-      // make sure no additional renders happen
-      await sleep(50)
-      expect(states.length).toBe(2)
->>>>>>> 118801df
     })
 
     // See https://github.com/TanStack/query/discussions/5588
@@ -2339,16 +2273,14 @@
         const states: UseQueryResult<string>[] = []
 
         function Page() {
-          const state = useQuery(
-            key,
-            async () => {
+          const state = useQuery({
+            queryKey: key,
+            queryFn: async () => {
               await sleep(5)
               return 'test'
             },
-            {
-              notifyOnChangeProps: () => ['data'],
-            },
-          )
+            notifyOnChangeProps: () => ['data'],
+          })
 
           states.push(state)
 
@@ -2403,17 +2335,15 @@
             return trackChangesRef.current ? 'all' : []
           }, [])
 
-          const state = useQuery(
-            key,
-            async () => {
+          const state = useQuery({
+            queryKey: key,
+            queryFn: async () => {
               await sleep(5)
               fetchCounterRef.current++
               return `fetch counter: ${fetchCounterRef.current}`
             },
-            {
-              notifyOnChangeProps,
-            },
-          )
+            notifyOnChangeProps,
+          })
 
           states.push(state)
 
