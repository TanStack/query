--- conflicted
+++ resolved
@@ -439,15 +439,11 @@
         cursor = options.getFetchMore(lastPage, pages)
       }
 
-<<<<<<< HEAD
+      if (!cursor && typeof lastPage !== 'undefined') {
+        return Promise.resolve(pages)
+      }
+
       const queryFn = options.queryFn || defaultQueryFn
-=======
-      if (!Boolean(cursor) && typeof lastPage !== 'undefined') {
-        return pages
-      }
-
-      const page = await config.queryFn(...params, cursor)
->>>>>>> 67560502
 
       return Promise.resolve()
         .then(() => queryFn(...params, cursor))
