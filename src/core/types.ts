--- conflicted
+++ resolved
@@ -224,12 +224,7 @@
   TError = unknown,
   TData = TQueryFnData,
   TQueryKey extends QueryKey = QueryKey
-<<<<<<< HEAD
 > extends FetchQueryOptions<
-=======
->
-  extends FetchQueryOptions<
->>>>>>> adbd81f6
     TQueryFnData,
     TError,
     InfiniteData<TData>,
