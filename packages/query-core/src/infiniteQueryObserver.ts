--- conflicted
+++ resolved
@@ -12,16 +12,8 @@
   InfiniteQueryObserverResult,
   QueryKey,
 } from './types'
-<<<<<<< HEAD
 import type {QueryClient} from './queryClient'
 import type {NotifyOptions, ObserverFetchOptions} from './queryObserver'
-import {QueryObserver} from './queryObserver'
-import {hasNextPage, hasPreviousPage, infiniteQueryBehavior,} from './infiniteQueryBehavior'
-=======
-import type { QueryClient } from './queryClient'
-import type { NotifyOptions, ObserverFetchOptions } from './queryObserver'
-import type { Query } from './query'
->>>>>>> 2075610a
 
 type InfiniteQueryObserverListener<TData, TError> = (
   result: InfiniteQueryObserverResult<TData, TError>,
