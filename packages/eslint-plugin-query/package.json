{
  "name": "@tanstack/eslint-plugin-query",
  "version": "5.72.1",
  "description": "ESLint plugin for TanStack Query",
  "author": "Eliya Cohen",
  "license": "MIT",
  "repository": {
    "type": "git",
    "url": "git+https://github.com/TanStack/query.git",
    "directory": "packages/eslint-plugin-query"
  },
  "homepage": "https://tanstack.com/query",
  "funding": {
    "type": "github",
    "url": "https://github.com/sponsors/tannerlinsley"
  },
  "scripts": {
    "clean": "premove ./dist ./coverage ./dist-ts",
    "compile": "tsc --build",
    "test:eslint": "eslint ./src",
    "test:types": "npm-run-all --serial test:types:*",
    "test:types:ts50": "node ../../node_modules/typescript50/lib/tsc.js --build",
    "test:types:ts51": "node ../../node_modules/typescript51/lib/tsc.js --build",
    "test:types:ts52": "node ../../node_modules/typescript52/lib/tsc.js --build",
    "test:types:ts53": "node ../../node_modules/typescript53/lib/tsc.js --build",
    "test:types:ts54": "node ../../node_modules/typescript54/lib/tsc.js --build",
    "test:types:ts55": "node ../../node_modules/typescript55/lib/tsc.js --build",
    "test:types:ts56": "node ../../node_modules/typescript56/lib/tsc.js --build",
    "test:types:ts57": "node ../../node_modules/typescript57/lib/tsc.js --build",
    "test:types:tscurrent": "tsc --build",
    "test:lib": "vitest",
    "test:lib:dev": "pnpm run test:lib --watch",
    "test:build": "publint --strict && attw --pack",
    "build": "tsup --tsconfig tsconfig.prod.json"
  },
  "type": "module",
  "types": "build/legacy/index.d.ts",
  "main": "build/legacy/index.cjs",
  "module": "build/legacy/index.js",
  "react-native": "src/index.ts",
  "exports": {
    ".": {
      "import": {
<<<<<<< HEAD
        "types": "./dist/index.d.ts",
        "default": "./dist/index.js"
=======
        "@tanstack/custom-condition": "./src/index.ts",
        "types": "./build/modern/index.d.ts",
        "default": "./build/modern/index.js"
>>>>>>> 7d3a1a37
      },
      "require": {
        "types": "./build/modern/index.d.cts",
        "default": "./build/modern/index.cjs"
      }
    },
    "./package.json": "./package.json"
  },
  "sideEffects": false,
  "files": [
    "build",
    "src",
    "!src/__tests__"
  ],
  "dependencies": {
    "@typescript-eslint/utils": "^8.18.1"
  },
  "devDependencies": {
    "@typescript-eslint/parser": "^8.18.1",
    "@typescript-eslint/rule-tester": "^8.18.1",
    "combinate": "^1.1.11",
    "eslint": "^9.15.0",
    "npm-run-all2": "^5.0.0"
  },
  "peerDependencies": {
    "eslint": "^8.57.0 || ^9.0.0"
  }
}<|MERGE_RESOLUTION|>--- conflicted
+++ resolved
@@ -41,14 +41,8 @@
   "exports": {
     ".": {
       "import": {
-<<<<<<< HEAD
-        "types": "./dist/index.d.ts",
-        "default": "./dist/index.js"
-=======
-        "@tanstack/custom-condition": "./src/index.ts",
         "types": "./build/modern/index.d.ts",
         "default": "./build/modern/index.js"
->>>>>>> 7d3a1a37
       },
       "require": {
         "types": "./build/modern/index.d.cts",
