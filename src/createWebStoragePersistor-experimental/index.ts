import { noop } from '../core/utils'
import { PersistedClient, Persistor } from '../persistQueryClient-experimental'

interface CreateWebStoragePersistorOptions {
  /** The storage client used for setting an retrieving items from cache */
  storage: Storage
  /** The key to use when storing the cache */
  key?: string
  /** To avoid spamming,
   * pass a time in ms to throttle saving the cache to disk */
  throttleTime?: number
  /**
   * How to serialize the data to storage.
   * @default `JSON.stringify`
   */
  serialize?: (client: PersistedClient) => string
  /**
   * How to deserialize the data from storage.
   * @default `JSON.parse`
   */
  deserialize?: (cachedString: string) => PersistedClient
}

export function createWebStoragePersistor({
  storage,
  key = `REACT_QUERY_OFFLINE_CACHE`,
  throttleTime = 1000,
  serialize = JSON.stringify,
  deserialize = JSON.parse,
}: CreateWebStoragePersistorOptions): Persistor {
  //try to save data to storage
  function trySave(persistedClient: PersistedClient) {
    try {
      storage.setItem(key, JSON.stringify(persistedClient))
    } catch {
      return false
    }
    return true
  }

  if (typeof storage !== 'undefined') {
    return {
      persistClient: throttle(persistedClient => {
<<<<<<< HEAD
        if (trySave(persistedClient) !== true) {
          const mutations = [...persistedClient.clientState.mutations]
          const queries = [...persistedClient.clientState.queries]
          const client: PersistedClient = {
            ...persistedClient,
            clientState: { mutations, queries },
          }

          // sort queries by dataUpdatedAt (oldest first)
          const sortedQueries = [...queries].sort(
            (a, b) => a.state.dataUpdatedAt - b.state.dataUpdatedAt
          )
          // clean old queries and try to save
          while (sortedQueries.length > 0) {
            const oldestData = sortedQueries.shift()
            client.clientState.queries = queries.filter(q => q !== oldestData)
            if (trySave(client)) {
              return // save success
            }
          }

          // clean mutations and try to save
          while (mutations.shift()) {
            if (trySave(client)) {
              return // save success
            }
          }
        }
=======
        storage.setItem(key, serialize(persistedClient))
>>>>>>> 8013d4a7
      }, throttleTime),
      restoreClient: () => {
        const cacheString = storage.getItem(key)

        if (!cacheString) {
          return
        }

        return deserialize(cacheString) as PersistedClient
      },
      removeClient: () => {
        storage.removeItem(key)
      },
    }
  }

  return {
    persistClient: noop,
    restoreClient: noop,
    removeClient: noop,
  }
}

function throttle<TArgs extends any[]>(
  func: (...args: TArgs) => any,
  wait = 100
) {
  let timer: number | null = null
  let params: TArgs
  return function (...args: TArgs) {
    params = args
    if (timer === null) {
      timer = setTimeout(() => {
        func(...params)
        timer = null
      }, wait)
    }
  }
}<|MERGE_RESOLUTION|>--- conflicted
+++ resolved
@@ -31,7 +31,7 @@
   //try to save data to storage
   function trySave(persistedClient: PersistedClient) {
     try {
-      storage.setItem(key, JSON.stringify(persistedClient))
+      storage.setItem(key, serialize(persistedClient))
     } catch {
       return false
     }
@@ -41,7 +41,6 @@
   if (typeof storage !== 'undefined') {
     return {
       persistClient: throttle(persistedClient => {
-<<<<<<< HEAD
         if (trySave(persistedClient) !== true) {
           const mutations = [...persistedClient.clientState.mutations]
           const queries = [...persistedClient.clientState.queries]
@@ -70,9 +69,6 @@
             }
           }
         }
-=======
-        storage.setItem(key, serialize(persistedClient))
->>>>>>> 8013d4a7
       }, throttleTime),
       restoreClient: () => {
         const cacheString = storage.getItem(key)
