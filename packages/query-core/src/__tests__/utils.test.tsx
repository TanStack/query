--- conflicted
+++ resolved
@@ -2,11 +2,8 @@
 import {
   addToEnd,
   addToStart,
-<<<<<<< HEAD
   hashQueryKeyByOptions,
-=======
   hashKey,
->>>>>>> e85df7a6
   isPlainArray,
   isPlainObject,
   keepPreviousData,
