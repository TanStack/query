import * as React from 'react'

import type { QueryClient } from '@tanstack/query-core'
import type { ContextOptions } from './types'

export const defaultContext = React.createContext<QueryClient | undefined>(
  undefined,
)

function getQueryClientContext(
  context: React.Context<QueryClient | undefined> | undefined,
) {
  if (context) {
    return context
  }

  return defaultContext
}

export const useQueryClient = ({ context }: ContextOptions = {}) => {
  const queryClient = React.useContext(getQueryClientContext(context))

  if (!queryClient) {
    throw new Error('No QueryClient set, use QueryClientProvider to set one')
  }

  return queryClient
}

export type QueryClientProviderProps = {
  client: QueryClient
  children?: React.ReactNode
} & ContextOptions

export const QueryClientProvider = ({
  client,
  children,
  context,
}: QueryClientProviderProps): JSX.Element => {
  React.useEffect(() => {
    client.mount()
    return () => {
      client.unmount()
    }
  }, [client])

<<<<<<< HEAD
  if (process.env.NODE_ENV !== 'production' && contextSharing) {
    console.error(
      `The contextSharing option has been deprecated and will be removed in the next major version`,
    )
  }

  const Context = getQueryClientContext(context, contextSharing)
=======
  const QueryClientContext = getQueryClientContext(context)
>>>>>>> 6d94cbdd

  return (
    <QueryClientContext.Provider value={client}>
      {children}
    </QueryClientContext.Provider>
  )
}<|MERGE_RESOLUTION|>--- conflicted
+++ resolved
@@ -43,18 +43,7 @@
       client.unmount()
     }
   }, [client])
-
-<<<<<<< HEAD
-  if (process.env.NODE_ENV !== 'production' && contextSharing) {
-    console.error(
-      `The contextSharing option has been deprecated and will be removed in the next major version`,
-    )
-  }
-
-  const Context = getQueryClientContext(context, contextSharing)
-=======
   const QueryClientContext = getQueryClientContext(context)
->>>>>>> 6d94cbdd
 
   return (
     <QueryClientContext.Provider value={client}>
