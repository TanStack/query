import { describe, expectTypeOf, test } from 'vitest'
import { skipToken } from '@tanstack/query-core'
import { createQueries, queryOptions } from '../../src/index.js'
<<<<<<< HEAD
import type { QueryObserverResult } from '@tanstack/query-core'
=======
import type { Readable } from 'svelte/store'
import type { OmitKeyof, QueryObserverResult } from '@tanstack/query-core'
>>>>>>> 6c9d7a7c
import type { CreateQueryOptions } from '../../src/index.js'

describe('createQueries', () => {
  test('TData should be defined when passed through queryOptions', () => {
    const options = queryOptions({
      queryKey: ['key'],
      queryFn: () => {
        return {
          wow: true,
        }
      },
      initialData: {
        wow: true,
      },
    })
    const queryResults = createQueries({ queries: () => [options] })

    const data = queryResults[0].data

    expectTypeOf(data).toEqualTypeOf<{ wow: boolean }>()
  })

  test('Allow custom hooks using UseQueryOptions', () => {
    type Data = string

    const useCustomQueries = (options?: CreateQueryOptions<Data>) => {
      return createQueries({
        queries: () => [
          {
            ...options,
            queryKey: ['todos-key'],
            queryFn: () => Promise.resolve('data'),
          },
        ],
      })
    }

    const query = useCustomQueries()
    const data = query[0].data

    expectTypeOf(data).toEqualTypeOf<Data | undefined>()
  })

  test('TData should have correct type when conditional skipToken is passed', () => {
    const queryResults = createQueries({
      queries: () => [
        {
          queryKey: ['withSkipToken'],
          queryFn: Math.random() > 0.5 ? skipToken : () => Promise.resolve(5),
        },
      ],
    })

    const firstResult = queryResults[0]

    expectTypeOf(firstResult).toEqualTypeOf<
      QueryObserverResult<number, Error>
    >()
    expectTypeOf(firstResult.data).toEqualTypeOf<number | undefined>()
  })

  test('should return correct data for dynamic queries with mixed result types', () => {
    const Queries1 = {
      get: () =>
        queryOptions({
          queryKey: ['key1'],
          queryFn: () => Promise.resolve(1),
        }),
    }
    const Queries2 = {
      get: () =>
        queryOptions({
          queryKey: ['key2'],
          queryFn: () => Promise.resolve(true),
        }),
    }

    const queries1List = [1, 2, 3].map(() => ({ ...Queries1.get() }))
    const result = createQueries({
      queries: [...queries1List, { ...Queries2.get() }],
    })

    expectTypeOf(result).toEqualTypeOf<
      Readable<
        [
          ...Array<QueryObserverResult<number, Error>>,
          QueryObserverResult<boolean, Error>,
        ]
      >
    >()

    expectTypeOf(get(result)[0].data).toEqualTypeOf<
      number | boolean | undefined
    >()
  })
})<|MERGE_RESOLUTION|>--- conflicted
+++ resolved
@@ -1,12 +1,7 @@
 import { describe, expectTypeOf, test } from 'vitest'
 import { skipToken } from '@tanstack/query-core'
 import { createQueries, queryOptions } from '../../src/index.js'
-<<<<<<< HEAD
 import type { QueryObserverResult } from '@tanstack/query-core'
-=======
-import type { Readable } from 'svelte/store'
-import type { OmitKeyof, QueryObserverResult } from '@tanstack/query-core'
->>>>>>> 6c9d7a7c
 import type { CreateQueryOptions } from '../../src/index.js'
 
 describe('createQueries', () => {
