<script lang="ts">
  import { QueryClient } from '@tanstack/query-core'
<<<<<<< HEAD
  import { createQuery } from '../../src/'
  import { useIsFetching } from '../../src/useIsFetching.svelte'
  import { queryKey, sleep } from '../utils.svelte'

  const queryClient = new QueryClient()
  const key = queryKey()
  let ready = $state(false)

  const isFetching = useIsFetching(undefined, queryClient)

  const options = $derived({
    queryKey: [key],
    queryFn: async () => {
      await sleep(1000)
=======
  import { derived, writable } from 'svelte/store'
  import { createQuery } from '../../src/createQuery'
  import { useIsFetching } from '../../src/useIsFetching'
  import { sleep } from '../utils'

  const queryClient = new QueryClient()
  const ready = writable(false)

  const isFetching = useIsFetching(undefined, queryClient)

  const options = derived(ready, ($ready) => ({
    queryKey: ['test'],
    queryFn: async () => {
      await sleep(5)
>>>>>>> 01212de2
      return 'test'
    },
    enabled: ready,
  })

  const query = createQuery(options, queryClient)
</script>

<<<<<<< HEAD
<button onclick={() => (ready = true)}>setReady</button>
<div>isFetching: {isFetching()}</div>
{ready}
{#if query.isSuccess}
  {query.data}
{/if}
=======
<button on:click={() => ($ready = true)}>setReady</button>

<div>isFetching: {$isFetching}</div>
<div>Data: {$query.data ?? 'undefined'}</div>
>>>>>>> 01212de2
<|MERGE_RESOLUTION|>--- conflicted
+++ resolved
@@ -1,36 +1,18 @@
 <script lang="ts">
   import { QueryClient } from '@tanstack/query-core'
-<<<<<<< HEAD
-  import { createQuery } from '../../src/'
+  import { createQuery } from '../../src/createQuery'
   import { useIsFetching } from '../../src/useIsFetching.svelte'
-  import { queryKey, sleep } from '../utils.svelte'
+  import { sleep } from '../utils.svelte'
 
   const queryClient = new QueryClient()
-  const key = queryKey()
   let ready = $state(false)
 
   const isFetching = useIsFetching(undefined, queryClient)
 
   const options = $derived({
-    queryKey: [key],
-    queryFn: async () => {
-      await sleep(1000)
-=======
-  import { derived, writable } from 'svelte/store'
-  import { createQuery } from '../../src/createQuery'
-  import { useIsFetching } from '../../src/useIsFetching'
-  import { sleep } from '../utils'
-
-  const queryClient = new QueryClient()
-  const ready = writable(false)
-
-  const isFetching = useIsFetching(undefined, queryClient)
-
-  const options = derived(ready, ($ready) => ({
     queryKey: ['test'],
     queryFn: async () => {
       await sleep(5)
->>>>>>> 01212de2
       return 'test'
     },
     enabled: ready,
@@ -39,16 +21,7 @@
   const query = createQuery(options, queryClient)
 </script>
 
-<<<<<<< HEAD
 <button onclick={() => (ready = true)}>setReady</button>
+
 <div>isFetching: {isFetching()}</div>
-{ready}
-{#if query.isSuccess}
-  {query.data}
-{/if}
-=======
-<button on:click={() => ($ready = true)}>setReady</button>
-
-<div>isFetching: {$isFetching}</div>
-<div>Data: {$query.data ?? 'undefined'}</div>
->>>>>>> 01212de2
+<div>Data: {query.data ?? 'undefined'}</div>