import type { MutationOptions, MutationStatus, MutationMeta } from './types'
import type { MutationCache } from './mutationCache'
import type { MutationObserver } from './mutationObserver'
import { getLogger } from './logger'
import { notifyManager } from './notifyManager'
import { Removable } from './removable'
import { Retryer } from './retryer'
import { noop } from './utils'

// TYPES

interface MutationConfig<TData, TError, TVariables, TContext> {
  mutationId: number
  mutationCache: MutationCache
  options: MutationOptions<TData, TError, TVariables, TContext>
  defaultOptions?: MutationOptions<TData, TError, TVariables, TContext>
  state?: MutationState<TData, TError, TVariables, TContext>
  meta?: MutationMeta
}

export interface MutationState<
  TData = unknown,
  TError = unknown,
  TVariables = void,
  TContext = unknown
> {
  context: TContext | undefined
  data: TData | undefined
  error: TError | null
  failureCount: number
  isPaused: boolean
  status: MutationStatus
  variables: TVariables | undefined
}

interface FailedAction {
  type: 'failed'
}

interface LoadingAction<TVariables, TContext> {
  type: 'loading'
  variables?: TVariables
  context?: TContext
}

interface SuccessAction<TData> {
  type: 'success'
  data: TData
}

interface ErrorAction<TError> {
  type: 'error'
  error: TError
}

interface PauseAction {
  type: 'pause'
}

interface ContinueAction {
  type: 'continue'
}

interface SetStateAction<TData, TError, TVariables, TContext> {
  type: 'setState'
  state: MutationState<TData, TError, TVariables, TContext>
}

export type Action<TData, TError, TVariables, TContext> =
  | ContinueAction
  | ErrorAction<TError>
  | FailedAction
  | LoadingAction<TVariables, TContext>
  | PauseAction
  | SetStateAction<TData, TError, TVariables, TContext>
  | SuccessAction<TData>

// CLASS

export class Mutation<
  TData = unknown,
  TError = unknown,
  TVariables = void,
  TContext = unknown
> extends Removable {
  state: MutationState<TData, TError, TVariables, TContext>
  options: MutationOptions<TData, TError, TVariables, TContext>
  mutationId: number
  meta: MutationMeta | undefined

  private observers: MutationObserver<TData, TError, TVariables, TContext>[]
  private mutationCache: MutationCache
  private retryer?: Retryer<TData, TError>

  constructor(config: MutationConfig<TData, TError, TVariables, TContext>) {
    super()

    this.options = {
      ...config.defaultOptions,
      ...config.options,
    }
    this.mutationId = config.mutationId
    this.mutationCache = config.mutationCache
    this.observers = []
    this.state = config.state || getDefaultState()
<<<<<<< HEAD
    this.updateCacheTime(this.options.cacheTime)
    this.scheduleGc()
=======
    this.meta = config.meta
>>>>>>> b9a26f2e
  }

  setState(state: MutationState<TData, TError, TVariables, TContext>): void {
    this.dispatch({ type: 'setState', state })
  }

  addObserver(observer: MutationObserver<any, any, any, any>): void {
    if (this.observers.indexOf(observer) === -1) {
      this.observers.push(observer)

      // Stop the mutation from being garbage collected
      this.clearGcTimeout()

      this.mutationCache.notify({
        type: 'observerAdded',
        mutation: this,
        observer,
      })
    }
  }

  removeObserver(observer: MutationObserver<any, any, any, any>): void {
    this.observers = this.observers.filter(x => x !== observer)

    if (this.cacheTime) {
      this.scheduleGc()
    } else {
      this.mutationCache.remove(this)
    }

    this.mutationCache.notify({
      type: 'observerRemoved',
      mutation: this,
      observer,
    })
  }

  protected optionalRemove() {
    if (!this.observers.length && this.state.status !== 'loading') {
      this.mutationCache.remove(this)
    }
  }

  cancel(): Promise<void> {
    if (this.retryer) {
      this.retryer.cancel()
      return this.retryer.promise.then(noop).catch(noop)
    }
    return Promise.resolve()
  }

  continue(): Promise<TData> {
    if (this.retryer) {
      this.retryer.continue()
      return this.retryer.promise
    }
    return this.execute()
  }

  execute(): Promise<TData> {
    let data: TData

    const restored = this.state.status === 'loading'

    let promise = Promise.resolve()

    if (!restored) {
      this.dispatch({ type: 'loading', variables: this.options.variables! })
      promise = promise
        .then(() => this.options.onMutate?.(this.state.variables!))
        .then(context => {
          if (context !== this.state.context) {
            this.dispatch({
              type: 'loading',
              context,
              variables: this.state.variables,
            })
          }
        })
    }

    return promise
      .then(() => this.executeMutation())
      .then(result => {
        data = result
        // Notify cache callback
        this.mutationCache.config.onSuccess?.(
          data,
          this.state.variables,
          this.state.context,
          this as Mutation<unknown, unknown, unknown, unknown>
        )
      })
      .then(() =>
        this.options.onSuccess?.(
          data,
          this.state.variables!,
          this.state.context!
        )
      )
      .then(() =>
        this.options.onSettled?.(
          data,
          null,
          this.state.variables!,
          this.state.context
        )
      )
      .then(() => {
        this.dispatch({ type: 'success', data })
        return data
      })
      .catch(error => {
        // Notify cache callback
        this.mutationCache.config.onError?.(
          error,
          this.state.variables,
          this.state.context,
          this as Mutation<unknown, unknown, unknown, unknown>
        )

        // Log error
        getLogger().error(error)

        return Promise.resolve()
          .then(() =>
            this.options.onError?.(
              error,
              this.state.variables!,
              this.state.context
            )
          )
          .then(() =>
            this.options.onSettled?.(
              undefined,
              error,
              this.state.variables!,
              this.state.context
            )
          )
          .then(() => {
            this.dispatch({ type: 'error', error })
            throw error
          })
      })
  }

  private executeMutation(): Promise<TData> {
    this.retryer = new Retryer({
      fn: () => {
        if (!this.options.mutationFn) {
          return Promise.reject('No mutationFn found')
        }
        return this.options.mutationFn(this.state.variables!)
      },
      onFail: () => {
        this.dispatch({ type: 'failed' })
      },
      onPause: () => {
        this.dispatch({ type: 'pause' })
      },
      onContinue: () => {
        this.dispatch({ type: 'continue' })
      },
      retry: this.options.retry ?? 0,
      retryDelay: this.options.retryDelay,
    })

    return this.retryer.promise
  }

  private dispatch(action: Action<TData, TError, TVariables, TContext>): void {
    this.state = reducer(this.state, action)

    notifyManager.batch(() => {
      this.observers.forEach(observer => {
        observer.onMutationUpdate(action)
      })
      this.mutationCache.notify({
        mutation: this,
        type: 'updated',
        action,
      })
    })
  }
}

export function getDefaultState<
  TData,
  TError,
  TVariables,
  TContext
>(): MutationState<TData, TError, TVariables, TContext> {
  return {
    context: undefined,
    data: undefined,
    error: null,
    failureCount: 0,
    isPaused: false,
    status: 'idle',
    variables: undefined,
  }
}

function reducer<TData, TError, TVariables, TContext>(
  state: MutationState<TData, TError, TVariables, TContext>,
  action: Action<TData, TError, TVariables, TContext>
): MutationState<TData, TError, TVariables, TContext> {
  switch (action.type) {
    case 'failed':
      return {
        ...state,
        failureCount: state.failureCount + 1,
      }
    case 'pause':
      return {
        ...state,
        isPaused: true,
      }
    case 'continue':
      return {
        ...state,
        isPaused: false,
      }
    case 'loading':
      return {
        ...state,
        context: action.context,
        data: undefined,
        error: null,
        isPaused: false,
        status: 'loading',
        variables: action.variables,
      }
    case 'success':
      return {
        ...state,
        data: action.data,
        error: null,
        status: 'success',
        isPaused: false,
      }
    case 'error':
      return {
        ...state,
        data: undefined,
        error: action.error,
        failureCount: state.failureCount + 1,
        isPaused: false,
        status: 'error',
      }
    case 'setState':
      return {
        ...state,
        ...action.state,
      }
    default:
      return state
  }
}<|MERGE_RESOLUTION|>--- conflicted
+++ resolved
@@ -103,12 +103,10 @@
     this.mutationCache = config.mutationCache
     this.observers = []
     this.state = config.state || getDefaultState()
-<<<<<<< HEAD
+    this.meta = config.meta
+
     this.updateCacheTime(this.options.cacheTime)
     this.scheduleGc()
-=======
-    this.meta = config.meta
->>>>>>> b9a26f2e
   }
 
   setState(state: MutationState<TData, TError, TVariables, TContext>): void {
