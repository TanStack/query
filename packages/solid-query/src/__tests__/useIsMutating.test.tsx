import { fireEvent, screen, waitFor } from 'solid-testing-library'
import { createMutation, QueryClientProvider, useIsMutating } from '..'
import { createQueryClient, sleep } from './utils'

import { createEffect, createRenderEffect, createSignal, Show } from 'solid-js'
import { render } from 'solid-testing-library'
import * as MutationCacheModule from '../../../query-core/src/mutationCache'
import { setActTimeout } from './utils'
import { vi } from 'vitest'

describe('useIsMutating', () => {
  it('should return the number of fetching mutations', async () => {
    const isMutatings: number[] = []
    const queryClient = createQueryClient()

    function IsMutating() {
      const isMutating = useIsMutating()
      createRenderEffect(() => {
        isMutatings.push(isMutating())
      })
      return null
    }

    function Mutations() {
      const { mutate: mutate1 } = createMutation(() => ({
        mutationKey: ['mutation1'],
        mutationFn: async () => {
          await sleep(150)
          return 'data'
        },
      }))
      const { mutate: mutate2 } = createMutation(() => ({
        mutationKey: ['mutation2'],
        mutationFn: async () => {
          await sleep(50)
          return 'data'
        },
      }))

      createEffect(() => {
        mutate1()
        setActTimeout(() => {
          mutate2()
        }, 50)
      })

      return null
    }

    function Page() {
      return (
        <div>
          <IsMutating />
          <Mutations />
        </div>
      )
    }

    render(() => (
      <QueryClientProvider client={queryClient}>
        <Page />
      </QueryClientProvider>
    ))
    await waitFor(() => expect(isMutatings).toEqual([0, 1, 2, 1, 0]))
  })

  it('should filter correctly by mutationKey', async () => {
    const isMutatings: number[] = []
    const queryClient = createQueryClient()

    function IsMutating() {
      const isMutating = useIsMutating(() => ({ mutationKey: ['mutation1'] }))
      createRenderEffect(() => {
        isMutatings.push(isMutating())
      })
      return null
    }

    function Page() {
      const { mutate: mutate1 } = createMutation(() => ({
        mutationKey: ['mutation1'],
        mutationFn: async () => {
          await sleep(100)
          return 'data'
        },
      }))
      const { mutate: mutate2 } = createMutation(() => ({
        mutationKey: ['mutation2'],
        mutationFn: async () => {
          await sleep(100)
          return 'data'
        },
      }))

      createEffect(() => {
        mutate1()
        mutate2()
      })

      return <IsMutating />
    }

    render(() => (
      <QueryClientProvider client={queryClient}>
        <Page />
      </QueryClientProvider>
    ))
    // Unlike React, IsMutating Wont re-render twice with mutation2
    await waitFor(() => expect(isMutatings).toEqual([0, 1, 0]))
  })

  it('should filter correctly by predicate', async () => {
    const isMutatings: number[] = []
    const queryClient = createQueryClient()

    function IsMutating() {
      const isMutating = useIsMutating(() => ({
        predicate: (mutation) =>
          mutation.options.mutationKey?.[0] === 'mutation1',
      }))
      createRenderEffect(() => {
        isMutatings.push(isMutating())
      })
      return null
    }

    function Page() {
      const { mutate: mutate1 } = createMutation(() => ({
        mutationKey: ['mutation1'],
        mutationFn: async () => {
          await sleep(100)
          return 'data'
        },
      }))
      const { mutate: mutate2 } = createMutation(() => ({
        mutationKey: ['mutation2'],
        mutationFn: async () => {
          await sleep(100)
          return 'data'
        },
      }))

      createEffect(() => {
        mutate1()
        mutate2()
      })

      return <IsMutating />
    }

    render(() => (
      <QueryClientProvider client={queryClient}>
        <Page />
      </QueryClientProvider>
    ))

    // Again, No unnecessary re-renders like React
    await waitFor(() => expect(isMutatings).toEqual([0, 1, 0]))
  })

  it('should use provided custom queryClient', async () => {
    const queryClient = createQueryClient()

    function Page() {
      const isMutating = useIsMutating(() => ({ queryClient }))
      const { mutate } = createMutation(
        () => ({
          mutationKey: ['mutation1'],
          mutationFn: async () => {
            await sleep(10)
            return 'data'
          },
        }),
        () => queryClient,
      )

      createEffect(() => {
        mutate()
      })

      return (
        <div>
          <div>mutating: {isMutating}</div>
        </div>
      )
    }

    render(() => <Page></Page>)

    await waitFor(() => screen.findByText('mutating: 1'))
  })

  it('should not change state if unmounted', async () => {
    // We have to mock the MutationCache to not unsubscribe
    // the listener when the component is unmounted
    class MutationCacheMock extends MutationCacheModule.MutationCache {
      subscribe(listener: any) {
        super.subscribe(listener)
        return () => void 0
      }
    }

    const MutationCacheSpy = vi
      .spyOn(MutationCacheModule, 'MutationCache')
      .mockImplementation((fn) => {
        return new MutationCacheMock(fn)
      })

    const queryClient = createQueryClient()

    function IsMutating() {
      useIsMutating()
      return null
    }

    function Page() {
      const [mounted, setMounted] = createSignal(true)
      const { mutate: mutate1 } = createMutation(() => ({
        mutationKey: ['mutation1'],
        mutationFn: async () => {
          await sleep(10)
          return 'data'
        },
      }))

      createEffect(() => {
        mutate1()
      })

      return (
        <div>
          <button onClick={() => setMounted(false)}>unmount</button>
          <Show when={mounted()}>
            <IsMutating />
          </Show>
        </div>
      )
    }

    render(() => (
      <QueryClientProvider client={queryClient}>
        <Page />
      </QueryClientProvider>
    ))
    fireEvent.click(screen.getByText('unmount'))

    // Should not display the console error
    // "Warning: Can't perform a React state update on an unmounted component"

    await sleep(20)
    MutationCacheSpy.mockRestore()
  })
<<<<<<< HEAD
=======

  it('should use provided custom queryClient', async () => {
    const queryClient = createQueryClient()

    function Page() {
      const isMutating = useIsMutating(undefined, () => queryClient)
      const { mutate } = createMutation(
        () => ({
          mutationKey: ['mutation1'],
          mutationFn: async () => {
            await sleep(10)
            return 'data'
          },
        }),
        () => queryClient,
      )

      createEffect(() => {
        mutate()
      })

      return (
        <div>
          <div>mutating: {isMutating}</div>
        </div>
      )
    }

    render(() => <Page></Page>)

    await waitFor(() => screen.findByText('mutating: 1'))
  })
>>>>>>> 0948c812
})<|MERGE_RESOLUTION|>--- conflicted
+++ resolved
@@ -250,8 +250,6 @@
     await sleep(20)
     MutationCacheSpy.mockRestore()
   })
-<<<<<<< HEAD
-=======
 
   it('should use provided custom queryClient', async () => {
     const queryClient = createQueryClient()
@@ -284,5 +282,4 @@
 
     await waitFor(() => screen.findByText('mutating: 1'))
   })
->>>>>>> 0948c812
 })