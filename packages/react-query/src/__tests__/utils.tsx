--- conflicted
+++ resolved
@@ -1,10 +1,6 @@
 import * as React from 'react'
 import { act, render } from '@testing-library/react'
-<<<<<<< HEAD
-import type { ContextOptions, QueryClientConfig } from '..'
-=======
 import type { QueryClientConfig, MutationOptions } from '..'
->>>>>>> 8c373d24
 import { QueryClient, QueryClientProvider } from '..'
 import * as utils from '@tanstack/query-core'
 
