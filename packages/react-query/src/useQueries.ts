'use client'
import * as React from 'react'
import { useSyncExternalStore } from './useSyncExternalStore'

import type { QueryKey, QueryFunction } from '@tanstack/query-core'
import { notifyManager, QueriesObserver } from '@tanstack/query-core'
import { useQueryClient } from './QueryClientProvider'
import type { UseQueryOptions, UseQueryResult } from './types'
import { useIsRestoring } from './isRestoring'
import { useQueryErrorResetBoundary } from './QueryErrorResetBoundary'
import {
  ensurePreventErrorBoundaryRetry,
  getHasError,
  useClearResetErrorBoundary,
} from './errorBoundaryUtils'
import {
  ensureStaleTime,
  shouldSuspend,
  fetchOptimistic,
  willFetch,
} from './suspense'

// This defines the `UseQueryOptions` that are accepted in `QueriesOptions` & `GetOptions`.
// - `context` is omitted as it is passed as a root-level option to `useQueries` instead.
type UseQueryOptionsForUseQueries<
  TQueryFnData = unknown,
  TError = unknown,
  TData = TQueryFnData,
  TQueryKey extends QueryKey = QueryKey,
> = Omit<UseQueryOptions<TQueryFnData, TError, TData, TQueryKey>, 'context'>

// Avoid TS depth-limit error in case of large array literal
type MAXIMUM_DEPTH = 20

type GetOptions<T> =
  // Part 1: responsible for applying explicit type parameter to function arguments, if object { queryFnData: TQueryFnData, error: TError, data: TData }
  T extends {
    queryFnData: infer TQueryFnData
    error?: infer TError
    data: infer TData
  }
    ? UseQueryOptionsForUseQueries<TQueryFnData, TError, TData>
    : T extends { queryFnData: infer TQueryFnData; error?: infer TError }
    ? UseQueryOptionsForUseQueries<TQueryFnData, TError>
    : T extends { data: infer TData; error?: infer TError }
    ? UseQueryOptionsForUseQueries<unknown, TError, TData>
    : // Part 2: responsible for applying explicit type parameter to function arguments, if tuple [TQueryFnData, TError, TData]
    T extends [infer TQueryFnData, infer TError, infer TData]
    ? UseQueryOptionsForUseQueries<TQueryFnData, TError, TData>
    : T extends [infer TQueryFnData, infer TError]
    ? UseQueryOptionsForUseQueries<TQueryFnData, TError>
    : T extends [infer TQueryFnData]
    ? UseQueryOptionsForUseQueries<TQueryFnData>
    : // Part 3: responsible for inferring and enforcing type if no explicit parameter was provided
    T extends {
        queryFn?: QueryFunction<infer TQueryFnData, infer TQueryKey>
        select: (data: any) => infer TData
      }
    ? UseQueryOptionsForUseQueries<TQueryFnData, unknown, TData, TQueryKey>
    : T extends { queryFn?: QueryFunction<infer TQueryFnData, infer TQueryKey> }
    ? UseQueryOptionsForUseQueries<
        TQueryFnData,
        unknown,
        TQueryFnData,
        TQueryKey
      >
    : // Fallback
      UseQueryOptionsForUseQueries

type GetResults<T> =
  // Part 1: responsible for mapping explicit type parameter to function result, if object
  T extends { queryFnData: any; error?: infer TError; data: infer TData }
    ? UseQueryResult<TData, TError>
    : T extends { queryFnData: infer TQueryFnData; error?: infer TError }
    ? UseQueryResult<TQueryFnData, TError>
    : T extends { data: infer TData; error?: infer TError }
    ? UseQueryResult<TData, TError>
    : // Part 2: responsible for mapping explicit type parameter to function result, if tuple
    T extends [any, infer TError, infer TData]
    ? UseQueryResult<TData, TError>
    : T extends [infer TQueryFnData, infer TError]
    ? UseQueryResult<TQueryFnData, TError>
    : T extends [infer TQueryFnData]
    ? UseQueryResult<TQueryFnData>
    : // Part 3: responsible for mapping inferred type to results, if no explicit parameter was provided
    T extends {
        queryFn?: QueryFunction<unknown, any>
        select: (data: any) => infer TData
      }
    ? UseQueryResult<TData>
    : T extends { queryFn?: QueryFunction<infer TQueryFnData, any> }
    ? UseQueryResult<TQueryFnData>
    : // Fallback
      UseQueryResult

/**
 * QueriesOptions reducer recursively unwraps function arguments to infer/enforce type param
 */
export type QueriesOptions<
  T extends any[],
  Result extends any[] = [],
  Depth extends ReadonlyArray<number> = [],
> = Depth['length'] extends MAXIMUM_DEPTH
  ? UseQueryOptionsForUseQueries[]
  : T extends []
  ? []
  : T extends [infer Head]
  ? [...Result, GetOptions<Head>]
  : T extends [infer Head, ...infer Tail]
  ? QueriesOptions<[...Tail], [...Result, GetOptions<Head>], [...Depth, 1]>
  : unknown[] extends T
  ? T
  : // If T is *some* array but we couldn't assign unknown[] to it, then it must hold some known/homogenous type!
  // use this to infer the param types in the case of Array.map() argument
  T extends UseQueryOptionsForUseQueries<
      infer TQueryFnData,
      infer TError,
      infer TData,
      infer TQueryKey
    >[]
  ? UseQueryOptionsForUseQueries<TQueryFnData, TError, TData, TQueryKey>[]
  : // Fallback
    UseQueryOptionsForUseQueries[]

/**
 * QueriesResults reducer recursively maps type param to results
 */
export type QueriesResults<
  T extends any[],
  Result extends any[] = [],
  Depth extends ReadonlyArray<number> = [],
> = Depth['length'] extends MAXIMUM_DEPTH
  ? UseQueryResult[]
  : T extends []
  ? []
  : T extends [infer Head]
  ? [...Result, GetResults<Head>]
  : T extends [infer Head, ...infer Tail]
  ? QueriesResults<[...Tail], [...Result, GetResults<Head>], [...Depth, 1]>
  : T extends UseQueryOptionsForUseQueries<
      infer TQueryFnData,
      infer TError,
      infer TData,
      any
    >[]
  ? // Dynamic-size (homogenous) UseQueryOptions array: map directly to array of results
    UseQueryResult<unknown extends TData ? TQueryFnData : TData, TError>[]
  : // Fallback
    UseQueryResult[]

export function useQueries<T extends any[]>({
  queries,
  context,
}: {
  queries: readonly [...QueriesOptions<T>]
  context?: UseQueryOptions['context']
}): QueriesResults<T> {
  const queryClient = useQueryClient({ context })
  const isRestoring = useIsRestoring()
  const errorResetBoundary = useQueryErrorResetBoundary()

  const defaultedQueries = React.useMemo(
    () =>
      queries.map((options) => {
        const defaultedOptions = queryClient.defaultQueryOptions(options)

        // Make sure the results are already in fetching state before subscribing or updating options
        defaultedOptions._optimisticResults = isRestoring
          ? 'isRestoring'
          : 'optimistic'

        return defaultedOptions
      }),
    [queries, queryClient, isRestoring],
  )

<<<<<<< HEAD
  const atLeastOneOptimistic = React.useMemo(() => {
    return defaultedQueries.some((result) =>
      result.optimistic !== false
    )
  }, [defaultedQueries]);
=======
  defaultedQueries.forEach((query) => {
    ensureStaleTime(query)
    ensurePreventErrorBoundaryRetry(query, errorResetBoundary)
  })

  useClearResetErrorBoundary(errorResetBoundary)
>>>>>>> b18426da

  const [observer] = React.useState(
    () => new QueriesObserver(queryClient, defaultedQueries),
  )

  let results = useSyncExternalStore(
    React.useCallback(
      (onStoreChange) =>
        isRestoring
          ? () => undefined
          : observer.subscribe(notifyManager.batchCalls(onStoreChange)),
      [observer, isRestoring],
    ),
    () => observer.getCurrentResult(),
    () => observer.getCurrentResult(),
  )

  if (atLeastOneOptimistic) {
    results = observer.getOptimisticResult(defaultedQueries)
  }

  React.useEffect(() => {
    // Do not notify on updates because of changes in the options because
    // these changes should already be reflected in the optimistic result.
    observer.setQueries(defaultedQueries, { listeners: false })
  }, [defaultedQueries, observer])

<<<<<<< HEAD
  const errorResetBoundary = useQueryErrorResetBoundary()

  defaultedQueries.forEach((query) => {
    ensurePreventErrorBoundaryRetry(query, errorResetBoundary)
    ensureStaleTime(query)
  })

  useClearResetErrorBoundary(errorResetBoundary)

  const shouldAtLeastOneSuspend = results.some((result, index) =>
=======
  const shouldAtLeastOneSuspend = optimisticResult.some((result, index) =>
>>>>>>> b18426da
    shouldSuspend(defaultedQueries[index], result, isRestoring),
  )

  const suspensePromises = shouldAtLeastOneSuspend
    ? results.flatMap((result, index) => {
        const options = defaultedQueries[index]
        const queryObserver = observer.getObservers()[index]

        if (options && queryObserver) {
          if (shouldSuspend(options, result, isRestoring)) {
            return fetchOptimistic(options, queryObserver, errorResetBoundary)
          } else if (willFetch(result, isRestoring)) {
            void fetchOptimistic(options, queryObserver, errorResetBoundary)
          }
        }
        return []
      })
    : []

  if (suspensePromises.length > 0) {
    throw Promise.all(suspensePromises)
  }
<<<<<<< HEAD

  const firstSingleResultWhichShouldThrow = results.find(
=======
  const observerQueries = observer.getQueries()
  const firstSingleResultWhichShouldThrow = optimisticResult.find(
>>>>>>> b18426da
    (result, index) =>
      getHasError({
        result,
        errorResetBoundary,
        useErrorBoundary: defaultedQueries[index]?.useErrorBoundary ?? false,
        query: observerQueries[index]!,
      }),
  )

  if (firstSingleResultWhichShouldThrow?.error) {
    throw firstSingleResultWhichShouldThrow.error
  }

  return results as QueriesResults<T>
}<|MERGE_RESOLUTION|>--- conflicted
+++ resolved
@@ -174,26 +174,18 @@
     [queries, queryClient, isRestoring],
   )
 
-<<<<<<< HEAD
-  const atLeastOneOptimistic = React.useMemo(() => {
-    return defaultedQueries.some((result) =>
-      result.optimistic !== false
-    )
-  }, [defaultedQueries]);
-=======
   defaultedQueries.forEach((query) => {
     ensureStaleTime(query)
     ensurePreventErrorBoundaryRetry(query, errorResetBoundary)
   })
 
   useClearResetErrorBoundary(errorResetBoundary)
->>>>>>> b18426da
 
   const [observer] = React.useState(
     () => new QueriesObserver(queryClient, defaultedQueries),
   )
 
-  let results = useSyncExternalStore(
+  const results = useSyncExternalStore(
     React.useCallback(
       (onStoreChange) =>
         isRestoring
@@ -205,30 +197,13 @@
     () => observer.getCurrentResult(),
   )
 
-  if (atLeastOneOptimistic) {
-    results = observer.getOptimisticResult(defaultedQueries)
-  }
-
   React.useEffect(() => {
     // Do not notify on updates because of changes in the options because
     // these changes should already be reflected in the optimistic result.
     observer.setQueries(defaultedQueries, { listeners: false })
   }, [defaultedQueries, observer])
 
-<<<<<<< HEAD
-  const errorResetBoundary = useQueryErrorResetBoundary()
-
-  defaultedQueries.forEach((query) => {
-    ensurePreventErrorBoundaryRetry(query, errorResetBoundary)
-    ensureStaleTime(query)
-  })
-
-  useClearResetErrorBoundary(errorResetBoundary)
-
   const shouldAtLeastOneSuspend = results.some((result, index) =>
-=======
-  const shouldAtLeastOneSuspend = optimisticResult.some((result, index) =>
->>>>>>> b18426da
     shouldSuspend(defaultedQueries[index], result, isRestoring),
   )
 
@@ -251,13 +226,9 @@
   if (suspensePromises.length > 0) {
     throw Promise.all(suspensePromises)
   }
-<<<<<<< HEAD
-
+
+  const observerQueries = observer.getQueries()
   const firstSingleResultWhichShouldThrow = results.find(
-=======
-  const observerQueries = observer.getQueries()
-  const firstSingleResultWhichShouldThrow = optimisticResult.find(
->>>>>>> b18426da
     (result, index) =>
       getHasError({
         result,
