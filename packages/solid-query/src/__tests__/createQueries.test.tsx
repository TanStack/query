--- conflicted
+++ resolved
@@ -106,171 +106,7 @@
             },
           ],
         }),
-<<<<<<< HEAD
-      )
-=======
-      })
-
-      createRenderEffect(() => {
-        states.push([...result])
-      })
-
-      const isFetching = createMemo(() => result.some((r) => r.isFetching))
-
-      return (
-        <div>
-          <div>
-            data1: {String(result[0]?.data ?? 'null')}, data2:{' '}
-            {String(result[1]?.data ?? 'null')}
-          </div>
-          <div>isFetching: {String(isFetching())}</div>
-          <button onClick={() => setSeries2(3)}>setSeries2</button>
-          <button onClick={() => setSeries1(2)}>setSeries1</button>
-        </div>
-      )
-    }
-
-    render(() => (
-      <QueryClientProvider client={queryClient}>
-        <Page />
-      </QueryClientProvider>
-    ))
-
-    await waitFor(() => screen.getByText('data1: 5, data2: 10'))
-    fireEvent.click(screen.getByRole('button', { name: /setSeries2/i }))
-
-    await waitFor(() => screen.getByText('data1: 5, data2: 15'))
-    fireEvent.click(screen.getByRole('button', { name: /setSeries1/i }))
-
-    await waitFor(() => screen.getByText('data1: 10, data2: 15'))
-    await waitFor(() => screen.getByText('isFetching: false'))
-
-    expect(states[states.length - 1]).toMatchObject([
-      { status: 'success', data: 10, isPreviousData: false, isFetching: false },
-      { status: 'success', data: 15, isPreviousData: false, isFetching: false },
-    ])
-  })
-
-  it('should not go to infinite render loop with previous data when toggling queries', async () => {
-    const key = queryKey()
-    const states: CreateQueryResult[][] = []
-
-    function Page() {
-      const [enableId1, setEnableId1] = createSignal(true)
-      const ids = createMemo(() => (enableId1() ? [1, 2] : [2]))
-
-      const result = createQueries({
-        // TODO(lukemurray): same issue queries should be reactive
-        get queries() {
-          return ids().map((id) => {
-            return {
-              queryKey: () => [key(), id],
-              queryFn: async () => {
-                await sleep(5)
-                return id * 5
-              },
-              keepPreviousData: true,
-            }
-          })
-        },
-      })
-
-      createRenderEffect(() => {
-        states.push(result.map((r) => ({ ...r })))
-      })
-
-      const text = createMemo(() => {
-        return result
-          .map((r, idx) => `data${idx + 1}: ${r.data ?? 'null'}`)
-          .join(' ')
-      })
-
-      const isFetching = createMemo(() => result.some((r) => r.isFetching))
-
-      return (
-        <div>
-          <div>{text()}</div>
-          <div>isFetching: {String(isFetching())}</div>
-          <button onClick={() => setEnableId1(false)}>set1Disabled</button>
-          <button onClick={() => setEnableId1(true)}>set1Enabled</button>
-        </div>
-      )
-    }
-
-    render(() => (
-      <QueryClientProvider client={queryClient}>
-        <Page />
-      </QueryClientProvider>
-    ))
-
-    await waitFor(() => screen.getByText('data1: 5 data2: 10'))
-    fireEvent.click(screen.getByRole('button', { name: /set1Disabled/i }))
-
-    await waitFor(() => screen.getByText('data1: 10'))
-    await waitFor(() => screen.getByText('isFetching: false'))
-    fireEvent.click(screen.getByRole('button', { name: /set1Enabled/i }))
-
-    await waitFor(() => screen.getByText('data1: 5 data2: 10'))
-    await waitFor(() => screen.getByText('isFetching: false'))
-
-    await waitFor(() => expect(states.length).toBe(5))
-
-    expect(states[0]).toMatchObject([
-      {
-        status: 'loading',
-        data: undefined,
-        isPreviousData: false,
-        isFetching: true,
-      },
-      {
-        status: 'loading',
-        data: undefined,
-        isPreviousData: false,
-        isFetching: true,
-      },
-    ])
-    expect(states[1]).toMatchObject([
-      { status: 'success', data: 5, isPreviousData: false, isFetching: false },
-      { status: 'success', data: 10, isPreviousData: false, isFetching: false },
-    ])
-    expect(states[2]).toMatchObject([
-      { status: 'success', data: 10, isPreviousData: false, isFetching: false },
-    ])
-    expect(states[3]).toMatchObject([
-      { status: 'success', data: 5, isPreviousData: false, isFetching: true },
-      { status: 'success', data: 10, isPreviousData: false, isFetching: false },
-    ])
-    expect(states[4]).toMatchObject([
-      { status: 'success', data: 5, isPreviousData: false, isFetching: false },
-      { status: 'success', data: 10, isPreviousData: false, isFetching: false },
-    ])
-  })
-
-  it('handles type parameter - tuple of tuples', async () => {
-    const key1 = queryKey()
-    const key2 = queryKey()
-    const key3 = queryKey()
-
-    // @ts-expect-error (Page component is not rendered)
-    // eslint-disable-next-line
-    function Page() {
-      const result1 = createQueries<[[number], [string], [string[], boolean]]>({
-        queries: [
-          {
-            queryKey: key1,
-            queryFn: () => 1,
-          },
-          {
-            queryKey: key2,
-            queryFn: () => 'string',
-          },
-          {
-            queryKey: key3,
-            queryFn: () => ['string[]'],
-          },
-        ],
-      })
->>>>>>> 981c2ee7
+      )
       expectType<QueryObserverResult<number, unknown>>(result1[0])
       expectType<QueryObserverResult<string, unknown>>(result1[1])
       expectType<QueryObserverResult<string[], boolean>>(result1[2])
@@ -882,95 +718,4 @@
     await sleep(20)
     QueriesObserverSpy.mockRestore()
   })
-<<<<<<< HEAD
-=======
-
-  describe('with custom context', () => {
-    it('should return the correct states', async () => {
-      const context = createContext<QueryClient | undefined>(undefined)
-
-      const key1 = queryKey()
-      const key2 = queryKey()
-      const results: CreateQueryResult[][] = []
-
-      function Page() {
-        const result = createQueries({
-          context,
-          queries: [
-            {
-              queryKey: key1,
-              queryFn: async () => {
-                await sleep(5)
-                return 1
-              },
-            },
-            {
-              queryKey: key2,
-              queryFn: async () => {
-                await sleep(10)
-                return 2
-              },
-            },
-          ],
-        })
-        createRenderEffect(() => {
-          results.push(result.map((r) => ({ ...r })))
-        })
-        return null
-      }
-
-      render(() => (
-        <QueryClientProvider client={queryClient} context={context}>
-          <Page />
-        </QueryClientProvider>
-      ))
-
-      await sleep(30)
-
-      expect(results[0]).toMatchObject([
-        { data: undefined },
-        { data: undefined },
-      ])
-      expect(results[results.length - 1]).toMatchObject([
-        { data: 1 },
-        { data: 2 },
-      ])
-    })
-
-    it('should throw if the context is necessary and is not passed to useQueries', async () => {
-      const context = createContext<QueryClient | undefined>(undefined)
-
-      const key1 = queryKey()
-      const key2 = queryKey()
-      const results: CreateQueryResult[][] = []
-
-      function Page() {
-        const result = createQueries({
-          queries: [
-            {
-              queryKey: key1,
-              queryFn: async () => 1,
-            },
-            {
-              queryKey: key2,
-              queryFn: async () => 2,
-            },
-          ],
-        })
-        results.push(result)
-        return null
-      }
-
-      render(() => (
-        <QueryClientProvider client={queryClient} context={context}>
-          <ErrorBoundary fallback={() => <div>error boundary</div>}>
-            <Page />
-          </ErrorBoundary>
-        </QueryClientProvider>
-      ))
-
-      await waitFor(() => screen.getByText('error boundary'))
-    })
-  })
->>>>>>> 981c2ee7
 })