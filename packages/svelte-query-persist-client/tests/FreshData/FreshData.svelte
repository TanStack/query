<script lang="ts">
  import { untrack } from 'svelte'
  import { createQuery } from '@tanstack/svelte-query'
  import { sleep } from '../utils.svelte'
  import type { StatusResult } from '../utils.svelte'

<<<<<<< HEAD
  let {
    key,
    states,
  }: {
    key: Array<string>
    states: { value: Array<StatusResult<string>> }
    fetched: boolean
  } = $props()

  const query = createQuery({
    queryKey: key,
=======
  export let states: Writable<Array<StatusResult<string>>>
  export let fetched: Writable<boolean>

  const query = createQuery({
    queryKey: ['test'],
>>>>>>> 01212de2
    queryFn: async () => {
      states.value.push('fetched')
      await sleep(10)
      return 'fetched'
    },

    staleTime: Infinity,
  })
<<<<<<< HEAD
  $effect(() => {
    states.value = [...untrack(() => states.value), $state.snapshot(query)]
  })
</script>

<div>
  <h1>data: {query.data ?? 'null'}</h1>
  <h2>fetchStatus: {query.fetchStatus}</h2>
</div>
=======

  $: states.update((prev) => [...prev, $query])
</script>

<div>data: {$query.data ?? 'null'}</div>
<div>fetchStatus: {$query.fetchStatus}</div>
>>>>>>> 01212de2
<|MERGE_RESOLUTION|>--- conflicted
+++ resolved
@@ -4,7 +4,6 @@
   import { sleep } from '../utils.svelte'
   import type { StatusResult } from '../utils.svelte'
 
-<<<<<<< HEAD
   let {
     key,
     states,
@@ -15,14 +14,7 @@
   } = $props()
 
   const query = createQuery({
-    queryKey: key,
-=======
-  export let states: Writable<Array<StatusResult<string>>>
-  export let fetched: Writable<boolean>
-
-  const query = createQuery({
     queryKey: ['test'],
->>>>>>> 01212de2
     queryFn: async () => {
       states.value.push('fetched')
       await sleep(10)
@@ -31,21 +23,11 @@
 
     staleTime: Infinity,
   })
-<<<<<<< HEAD
+
   $effect(() => {
     states.value = [...untrack(() => states.value), $state.snapshot(query)]
   })
 </script>
 
-<div>
-  <h1>data: {query.data ?? 'null'}</h1>
-  <h2>fetchStatus: {query.fetchStatus}</h2>
-</div>
-=======
-
-  $: states.update((prev) => [...prev, $query])
-</script>
-
 <div>data: {$query.data ?? 'null'}</div>
-<div>fetchStatus: {$query.fetchStatus}</div>
->>>>>>> 01212de2
+<div>fetchStatus: {$query.fetchStatus}</div>