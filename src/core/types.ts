import type { MutationState } from './mutation'
<<<<<<< HEAD
import type { Query, QueryBehavior } from './query'
=======
import type { QueryBehavior, Query } from './query'
>>>>>>> eb4e863c
import type { RetryValue, RetryDelayValue } from './retryer'
import type { QueryFilters } from './utils'
import type { QueryCache } from './queryCache'
import type { MutationCache } from './mutationCache'

export type QueryKey = string | readonly unknown[]
export type EnsuredQueryKey<T extends QueryKey> = T extends string
  ? [T]
  : Exclude<T, string>

export type QueryFunction<
  T = unknown,
  TQueryKey extends QueryKey = QueryKey
> = (context: QueryFunctionContext<TQueryKey>) => T | Promise<T>

export interface QueryFunctionContext<
  TQueryKey extends QueryKey = QueryKey,
  TPageParam = any
> {
  queryKey: EnsuredQueryKey<TQueryKey>
  signal?: AbortSignal
  pageParam?: TPageParam
  meta: QueryMeta | undefined
}

export type InitialDataFunction<T> = () => T | undefined

export type PlaceholderDataFunction<TResult> = () => TResult | undefined

export type QueryKeyHashFunction<TQueryKey extends QueryKey> = (
  queryKey: TQueryKey
) => string

export type GetPreviousPageParamFunction<TQueryFnData = unknown> = (
  firstPage: TQueryFnData,
  allPages: TQueryFnData[]
) => unknown

export type GetNextPageParamFunction<TQueryFnData = unknown> = (
  lastPage: TQueryFnData,
  allPages: TQueryFnData[]
) => unknown

export interface InfiniteData<TData> {
  pages: TData[]
  pageParams: unknown[]
}

export type QueryMeta = Record<string, unknown>

export interface QueryOptions<
  TQueryFnData = unknown,
  TError = unknown,
  TData = TQueryFnData,
  TQueryKey extends QueryKey = QueryKey
> {
  /**
   * If `false`, failed queries will not retry by default.
   * If `true`, failed queries will retry infinitely., failureCount: num
   * If set to an integer number, e.g. 3, failed queries will retry until the failed query count meets that number.
   * If set to a function `(failureCount, error) => boolean` failed queries will retry until the function returns false.
   */
  retry?: RetryValue<TError>
  retryDelay?: RetryDelayValue<TError>
  cacheTime?: number
  isDataEqual?: (oldData: TData | undefined, newData: TData) => boolean
  queryFn?: QueryFunction<TQueryFnData, TQueryKey>
  queryHash?: string
  queryKey?: TQueryKey
  queryKeyHashFn?: QueryKeyHashFunction<TQueryKey>
  initialData?: TData | InitialDataFunction<TData>
  initialDataUpdatedAt?: number | (() => number | undefined)
  behavior?: QueryBehavior<TQueryFnData, TError, TData>
  /**
   * Set this to `false` to disable structural sharing between query results.
   * Defaults to `true`.
   */
  structuralSharing?: boolean
  /**
   * This function can be set to automatically get the previous cursor for infinite queries.
   * The result will also be used to determine the value of `hasPreviousPage`.
   */
  getPreviousPageParam?: GetPreviousPageParamFunction<TQueryFnData>
  /**
   * This function can be set to automatically get the next cursor for infinite queries.
   * The result will also be used to determine the value of `hasNextPage`.
   */
  getNextPageParam?: GetNextPageParamFunction<TQueryFnData>
  _defaulted?: boolean
  /**
   * Additional payload to be stored on each query.
   * Use this property to pass information that can be used in other places.
   */
  meta?: QueryMeta
}

export interface QueryObserverOptions<
  TQueryFnData = unknown,
  TError = unknown,
  TData = TQueryFnData,
  TQueryData = TQueryFnData,
  TQueryKey extends QueryKey = QueryKey
> extends QueryOptions<TQueryFnData, TError, TQueryData, TQueryKey> {
  /**
   * Set this to `false` to disable automatic refetching when the query mounts or changes query keys.
   * To refetch the query, use the `refetch` method returned from the `useQuery` instance.
   * Defaults to `true`.
   */
  enabled?: boolean
  /**
   * The time in milliseconds after data is considered stale.
   * If set to `Infinity`, the data will never be considered stale.
   */
  staleTime?: number
  /**
   * If set to a number, the query will continuously refetch at this frequency in milliseconds.
   * If set to a function, the function will be executed with the latest data and query to compute a frequency
   * Defaults to `false`.
   */
  refetchInterval?:
    | number
    | false
    | ((
        data: TData | undefined,
        query: Query<TQueryFnData, TError, TQueryData, TQueryKey>
      ) => number | false)
  /**
   * If set to `true`, the query will continue to refetch while their tab/window is in the background.
   * Defaults to `false`.
   */
  refetchIntervalInBackground?: boolean
  /**
   * If set to `true`, the query will refetch on window focus if the data is stale.
   * If set to `false`, the query will not refetch on window focus.
   * If set to `'always'`, the query will always refetch on window focus.
   * Defaults to `true`.
   */
  refetchOnWindowFocus?: boolean | 'always'
  /**
   * If set to `true`, the query will refetch on reconnect if the data is stale.
   * If set to `false`, the query will not refetch on reconnect.
   * If set to `'always'`, the query will always refetch on reconnect.
   * Defaults to `true`.
   */
  refetchOnReconnect?: boolean | 'always'
  /**
   * If set to `true`, the query will refetch on mount if the data is stale.
   * If set to `false`, will disable additional instances of a query to trigger background refetches.
   * If set to `'always'`, the query will always refetch on mount.
   * Defaults to `true`.
   */
  refetchOnMount?: boolean | 'always'
  /**
   * If set to `false`, the query will not be retried on mount if it contains an error.
   * Defaults to `true`.
   */
  retryOnMount?: boolean
  /**
   * If set, the component will only re-render if any of the listed properties change.
   * When set to `['data', 'error']`, the component will only re-render when the `data` or `error` properties change.
   * When set to `tracked`, access to properties will be tracked, and the component will only re-render when one of the tracked properties change.
   */
  notifyOnChangeProps?: Array<keyof InfiniteQueryObserverResult> | 'tracked'
  /**
   * If set, the component will not re-render if any of the listed properties change.
   */
  notifyOnChangePropsExclusions?: Array<keyof InfiniteQueryObserverResult>
  /**
   * This callback will fire any time the query successfully fetches new data or the cache is updated via `setQueryData`.
   */
  onSuccess?: (data: TData) => void
  /**
   * This callback will fire if the query encounters an error and will be passed the error.
   */
  onError?: (err: TError) => void
  /**
   * This callback will fire any time the query is either successfully fetched or errors and be passed either the data or error.
   */
  onSettled?: (data: TData | undefined, error: TError | null) => void
  /**
   * Whether errors should be thrown instead of setting the `error` property.
   * If set to `true` or `suspense` is `true`, all errors will be thrown to the error boundary.
   * If set to `false` and `suspense` is `false`, errors are returned as state.
   * If set to a function, it will be passed the error and the query, and it should return a boolean indicating whether to show the error in an error boundary (`true`) or return the error as state (`false`).
   * Defaults to `false`.
   */
  useErrorBoundary?:
    | boolean
    | ((
        error: TError,
        query: Query<TQueryFnData, TError, TQueryData, TQueryKey>
      ) => boolean)
  /**
   * This option can be used to transform or select a part of the data returned by the query function.
   */
  select?: (data: TQueryData) => TData
  /**
   * If set to `true`, the query will suspend when `status === 'loading'`
   * and throw errors when `status === 'error'`.
   * Defaults to `false`.
   */
  suspense?: boolean
  /**
   * Set this to `true` to keep the previous `data` when fetching based on a new query key.
   * Defaults to `false`.
   */
  keepPreviousData?: boolean
  /**
   * If set, this value will be used as the placeholder data for this particular query observer while the query is still in the `loading` data and no initialData has been provided.
   */
  placeholderData?: TQueryData | PlaceholderDataFunction<TQueryData>
  /**
   * If set, the observer will optimistically set the result in fetching state before the query has actually started fetching.
   * This is to make sure the results are not lagging behind.
   * Defaults to `true`.
   */
  optimisticResults?: boolean
}

export interface InfiniteQueryObserverOptions<
  TQueryFnData = unknown,
  TError = unknown,
  TData = TQueryFnData,
  TQueryData = TQueryFnData,
  TQueryKey extends QueryKey = QueryKey
> extends QueryObserverOptions<
    TQueryFnData,
    TError,
    InfiniteData<TData>,
    InfiniteData<TQueryData>,
    TQueryKey
  > {}

export interface FetchQueryOptions<
  TQueryFnData = unknown,
  TError = unknown,
  TData = TQueryFnData,
  TQueryKey extends QueryKey = QueryKey
> extends QueryOptions<TQueryFnData, TError, TData, TQueryKey> {
  /**
   * The time in milliseconds after data is considered stale.
   * If the data is fresh it will be returned from the cache.
   */
  staleTime?: number
}

export interface FetchInfiniteQueryOptions<
  TQueryFnData = unknown,
  TError = unknown,
  TData = TQueryFnData,
  TQueryKey extends QueryKey = QueryKey
> extends FetchQueryOptions<
    TQueryFnData,
    TError,
    InfiniteData<TData>,
    TQueryKey
  > {}

export interface ResultOptions {
  throwOnError?: boolean
}

export interface RefetchPageFilters<TPageData = unknown> {
  refetchPage?: (
    lastPage: TPageData,
    index: number,
    allPages: TPageData[]
  ) => boolean
}

export interface RefetchOptions extends ResultOptions {
  cancelRefetch?: boolean
}

export interface InvalidateQueryFilters<TPageData = unknown>
  extends QueryFilters,
    RefetchPageFilters<TPageData> {
  refetchActive?: boolean
  refetchInactive?: boolean
}

export interface RefetchQueryFilters<TPageData = unknown>
  extends QueryFilters,
    RefetchPageFilters<TPageData> {}

export interface ResetQueryFilters<TPageData = unknown>
  extends QueryFilters,
    RefetchPageFilters<TPageData> {}

export interface InvalidateOptions extends RefetchOptions {}
export interface ResetOptions extends RefetchOptions {}

export interface FetchNextPageOptions extends ResultOptions {
  cancelRefetch?: boolean
  pageParam?: unknown
}

export interface FetchPreviousPageOptions extends ResultOptions {
  cancelRefetch?: boolean
  pageParam?: unknown
}

export type QueryStatus = 'idle' | 'loading' | 'error' | 'success'

export interface QueryObserverBaseResult<TData = unknown, TError = unknown> {
  data: TData | undefined
  dataUpdatedAt: number
  error: TError | null
  errorUpdatedAt: number
  failureCount: number
  isError: boolean
  isFetched: boolean
  isFetchedAfterMount: boolean
  isFetching: boolean
  isIdle: boolean
  isLoading: boolean
  isLoadingError: boolean
  isPlaceholderData: boolean
  isPreviousData: boolean
  isRefetchError: boolean
  isRefetching: boolean
  isStale: boolean
  isSuccess: boolean
  refetch: <TPageData>(
    options?: RefetchOptions & RefetchQueryFilters<TPageData>
  ) => Promise<QueryObserverResult<TData, TError>>
  remove: () => void
  status: QueryStatus
}

export interface QueryObserverIdleResult<TData = unknown, TError = unknown>
  extends QueryObserverBaseResult<TData, TError> {
  data: undefined
  error: null
  isError: false
  isIdle: true
  isLoading: false
  isLoadingError: false
  isRefetchError: false
  isSuccess: false
  status: 'idle'
}

export interface QueryObserverLoadingResult<TData = unknown, TError = unknown>
  extends QueryObserverBaseResult<TData, TError> {
  data: undefined
  error: null
  isError: false
  isIdle: false
  isLoading: true
  isLoadingError: false
  isRefetchError: false
  isSuccess: false
  status: 'loading'
}

export interface QueryObserverLoadingErrorResult<
  TData = unknown,
  TError = unknown
> extends QueryObserverBaseResult<TData, TError> {
  data: undefined
  error: TError
  isError: true
  isIdle: false
  isLoading: false
  isLoadingError: true
  isRefetchError: false
  isSuccess: false
  status: 'error'
}

export interface QueryObserverRefetchErrorResult<
  TData = unknown,
  TError = unknown
> extends QueryObserverBaseResult<TData, TError> {
  data: TData
  error: TError
  isError: true
  isIdle: false
  isLoading: false
  isLoadingError: false
  isRefetchError: true
  isSuccess: false
  status: 'error'
}

export interface QueryObserverSuccessResult<TData = unknown, TError = unknown>
  extends QueryObserverBaseResult<TData, TError> {
  data: TData
  error: null
  isError: false
  isIdle: false
  isLoading: false
  isLoadingError: false
  isRefetchError: false
  isSuccess: true
  status: 'success'
}

export type QueryObserverResult<TData = unknown, TError = unknown> =
  | QueryObserverIdleResult<TData, TError>
  | QueryObserverLoadingErrorResult<TData, TError>
  | QueryObserverLoadingResult<TData, TError>
  | QueryObserverRefetchErrorResult<TData, TError>
  | QueryObserverSuccessResult<TData, TError>

export interface InfiniteQueryObserverBaseResult<
  TData = unknown,
  TError = unknown
> extends QueryObserverBaseResult<InfiniteData<TData>, TError> {
  fetchNextPage: (
    options?: FetchNextPageOptions
  ) => Promise<InfiniteQueryObserverResult<TData, TError>>
  fetchPreviousPage: (
    options?: FetchPreviousPageOptions
  ) => Promise<InfiniteQueryObserverResult<TData, TError>>
  hasNextPage?: boolean
  hasPreviousPage?: boolean
  isFetchingNextPage: boolean
  isFetchingPreviousPage: boolean
}

export interface InfiniteQueryObserverIdleResult<
  TData = unknown,
  TError = unknown
> extends InfiniteQueryObserverBaseResult<TData, TError> {
  data: undefined
  error: null
  isError: false
  isIdle: true
  isLoading: false
  isLoadingError: false
  isRefetchError: false
  isSuccess: false
  status: 'idle'
}

export interface InfiniteQueryObserverLoadingResult<
  TData = unknown,
  TError = unknown
> extends InfiniteQueryObserverBaseResult<TData, TError> {
  data: undefined
  error: null
  isError: false
  isIdle: false
  isLoading: true
  isLoadingError: false
  isRefetchError: false
  isSuccess: false
  status: 'loading'
}

export interface InfiniteQueryObserverLoadingErrorResult<
  TData = unknown,
  TError = unknown
> extends InfiniteQueryObserverBaseResult<TData, TError> {
  data: undefined
  error: TError
  isError: true
  isIdle: false
  isLoading: false
  isLoadingError: true
  isRefetchError: false
  isSuccess: false
  status: 'error'
}

export interface InfiniteQueryObserverRefetchErrorResult<
  TData = unknown,
  TError = unknown
> extends InfiniteQueryObserverBaseResult<TData, TError> {
  data: InfiniteData<TData>
  error: TError
  isError: true
  isIdle: false
  isLoading: false
  isLoadingError: false
  isRefetchError: true
  isSuccess: false
  status: 'error'
}

export interface InfiniteQueryObserverSuccessResult<
  TData = unknown,
  TError = unknown
> extends InfiniteQueryObserverBaseResult<TData, TError> {
  data: InfiniteData<TData>
  error: null
  isError: false
  isIdle: false
  isLoading: false
  isLoadingError: false
  isRefetchError: false
  isSuccess: true
  status: 'success'
}

export type InfiniteQueryObserverResult<TData = unknown, TError = unknown> =
  | InfiniteQueryObserverIdleResult<TData, TError>
  | InfiniteQueryObserverLoadingErrorResult<TData, TError>
  | InfiniteQueryObserverLoadingResult<TData, TError>
  | InfiniteQueryObserverRefetchErrorResult<TData, TError>
  | InfiniteQueryObserverSuccessResult<TData, TError>

export type MutationKey = string | readonly unknown[]

export type MutationStatus = 'idle' | 'loading' | 'success' | 'error'

export type MutationMeta = Record<string, unknown>

export type MutationFunction<TData = unknown, TVariables = unknown> = (
  variables: TVariables
) => Promise<TData>

export interface MutationOptions<
  TData = unknown,
  TError = unknown,
  TVariables = void,
  TContext = unknown
> {
  mutationFn?: MutationFunction<TData, TVariables>
  mutationKey?: MutationKey
  variables?: TVariables
  onMutate?: (
    variables: TVariables
  ) => Promise<TContext | undefined> | TContext | undefined
  onSuccess?: (
    data: TData,
    variables: TVariables,
    context: TContext
  ) => Promise<unknown> | void
  onError?: (
    error: TError,
    variables: TVariables,
    context: TContext | undefined
  ) => Promise<unknown> | void
  onSettled?: (
    data: TData | undefined,
    error: TError | null,
    variables: TVariables,
    context: TContext | undefined
  ) => Promise<unknown> | void
  retry?: RetryValue<TError>
  retryDelay?: RetryDelayValue<TError>
  _defaulted?: boolean
  meta?: MutationMeta
}

export interface MutationObserverOptions<
  TData = unknown,
  TError = unknown,
  TVariables = void,
  TContext = unknown
> extends MutationOptions<TData, TError, TVariables, TContext> {
  useErrorBoundary?: boolean | ((error: TError) => boolean)
}

export interface MutateOptions<
  TData = unknown,
  TError = unknown,
  TVariables = void,
  TContext = unknown
> {
  onSuccess?: (
    data: TData,
    variables: TVariables,
    context: TContext
  ) => Promise<unknown> | void
  onError?: (
    error: TError,
    variables: TVariables,
    context: TContext | undefined
  ) => Promise<unknown> | void
  onSettled?: (
    data: TData | undefined,
    error: TError | null,
    variables: TVariables,
    context: TContext | undefined
  ) => Promise<unknown> | void
}

export type MutateFunction<
  TData = unknown,
  TError = unknown,
  TVariables = void,
  TContext = unknown
> = (
  variables: TVariables,
  options?: MutateOptions<TData, TError, TVariables, TContext>
) => Promise<TData>

export interface MutationObserverBaseResult<
  TData = unknown,
  TError = unknown,
  TVariables = void,
  TContext = unknown
> extends MutationState<TData, TError, TVariables, TContext> {
  isError: boolean
  isIdle: boolean
  isLoading: boolean
  isSuccess: boolean
  mutate: MutateFunction<TData, TError, TVariables, TContext>
  reset: () => void
}

export interface MutationObserverIdleResult<
  TData = unknown,
  TError = unknown,
  TVariables = void,
  TContext = unknown
> extends MutationObserverBaseResult<TData, TError, TVariables, TContext> {
  data: undefined
  error: null
  isError: false
  isIdle: true
  isLoading: false
  isSuccess: false
  status: 'idle'
}

export interface MutationObserverLoadingResult<
  TData = unknown,
  TError = unknown,
  TVariables = void,
  TContext = unknown
> extends MutationObserverBaseResult<TData, TError, TVariables, TContext> {
  data: undefined
  error: null
  isError: false
  isIdle: false
  isLoading: true
  isSuccess: false
  status: 'loading'
}

export interface MutationObserverErrorResult<
  TData = unknown,
  TError = unknown,
  TVariables = void,
  TContext = unknown
> extends MutationObserverBaseResult<TData, TError, TVariables, TContext> {
  data: undefined
  error: TError
  isError: true
  isIdle: false
  isLoading: false
  isSuccess: false
  status: 'error'
}

export interface MutationObserverSuccessResult<
  TData = unknown,
  TError = unknown,
  TVariables = void,
  TContext = unknown
> extends MutationObserverBaseResult<TData, TError, TVariables, TContext> {
  data: TData
  error: null
  isError: false
  isIdle: false
  isLoading: false
  isSuccess: true
  status: 'success'
}

export type MutationObserverResult<
  TData = unknown,
  TError = unknown,
  TVariables = void,
  TContext = unknown
> =
  | MutationObserverIdleResult<TData, TError, TVariables, TContext>
  | MutationObserverLoadingResult<TData, TError, TVariables, TContext>
  | MutationObserverErrorResult<TData, TError, TVariables, TContext>
  | MutationObserverSuccessResult<TData, TError, TVariables, TContext>

export interface QueryClientConfig {
  queryCache?: QueryCache
  mutationCache?: MutationCache
  defaultOptions?: DefaultOptions
}

export interface DefaultOptions<TError = unknown> {
  queries?: QueryObserverOptions<unknown, TError>
  mutations?: MutationObserverOptions<unknown, TError, unknown, unknown>
}

export interface CancelOptions {
  revert?: boolean
  silent?: boolean
}

export interface SetDataOptions {
  updatedAt?: number
}<|MERGE_RESOLUTION|>--- conflicted
+++ resolved
@@ -1,9 +1,5 @@
 import type { MutationState } from './mutation'
-<<<<<<< HEAD
-import type { Query, QueryBehavior } from './query'
-=======
 import type { QueryBehavior, Query } from './query'
->>>>>>> eb4e863c
 import type { RetryValue, RetryDelayValue } from './retryer'
 import type { QueryFilters } from './utils'
 import type { QueryCache } from './queryCache'
