---
id: migrating-to-react-query-5
title: Migrating to TanStack Query v5
---

## Breaking Changes

v5 is a major version, so there are some breaking changes to be aware of:

### Supports a single signature, one object

useQuery and friends used to have many overloads in TypeScript - different ways how the function can be invoked. Not only this was tough to maintain, type wise, it also required a runtime check to see which type the first and the second parameter, to correctly create options. 

now we only support the object format.

```diff
- useQuery(key, fn, options)
+ useQuery({ queryKey, queryFn, ...options })

- useInfiniteQuery(key, fn, options)
+ useInfiniteQuery({ queryKey, queryFn, ...options })

- useMutation(fn, options)
+ useMutation({ mutationFn, ...options })

- useIsFetching(key, filters)
+ useIsFetching({ queryKey, ...filters })

- useIsMutating(key, filters)
+ useIsMutating({ mutationKey, ...filters })
```

```diff
- queryClient.isFetching(key, filters)
+ queryClient.isFetching({ queryKey, ...filters })

- queryClient.ensureQueryData(key, filters)
+ queryClient.ensureQueryData({ queryKey, ...filters })

- queryClient.getQueriesData(key, filters)
+ queryClient.getQueriesData({ queryKey, ...filters })

- queryClient.setQueriesData(key, updater, filters, options)
+ queryClient.setQueriesData({ queryKey, ...filters }, updater, options)

- queryClient.removeQueries(key, filters)
+ queryClient.removeQueries({ queryKey, ...filters })

- queryClient.resetQueries(key, filters, options)
+ queryClient.resetQueries({ queryKey, ...filters }, options)

- queryClient.cancelQueries(key, filters, options)
+ queryClient.cancelQueries({ queryKey, ...filters }, options)

- queryClient.invalidateQueries(key, filters, options)
+ queryClient.invalidateQueries({ queryKey, ...filters }, options)

- queryClient.refetchQueries(key, filters, options)
+ queryClient.refetchQueries({ queryKey, ...filters }, options)

- queryClient.fetchQuery(key, fn, options)
+ queryClient.fetchQuery({ queryKey, queryFn, ...options })

- queryClient.prefetchQuery(key, fn, options)
+ queryClient.prefetchQuery({ queryKey, queryFn, ...options })

- queryClient.fetchInfiniteQuery(key, fn, options)
+ queryClient.fetchInfiniteQuery({ queryKey, queryFn, ...options })

- queryClient.prefetchInfiniteQuery(key, fn, options)
+ queryClient.prefetchInfiniteQuery({ queryKey, queryFn, ...options })
```

```diff
- queryCache.find(key, filters)
+ queryCache.find({ queryKey, ...filters })

- queryCache.findAll(key, filters)
+ queryCache.findAll({ queryKey, ...filters })
```

### `queryClient.getQueryData` now accepts queryKey only as an Argument

`queryClient.getQueryData` argument is changed to accept only a `queryKey`

```diff
- queryClient.getQueryData(queryKey, filters)
+ queryClient.getQueryData(queryKey)
```

### `queryClient.getQueryState` now accepts queryKey only as an Argument

`queryClient.getQueryState` argument is changed to accept only a `queryKey`

```diff
- queryClient.getQueryState(queryKey, filters)
+ queryClient.getQueryState(queryKey)
```

### The `remove` method has been removed from useQuery

Previously, remove method used to remove the query from the queryCache without informing observers about it. It was best used to remove data imperatively that is no longer needed, e.g. when logging a user out.

But It doesn't make much sense to do this while a query is still active, because it will just trigger a hard loading state with the next re-render.

if you still need to remove a query, you can use `queryClient.removeQueries({queryKey: key})`

```diff
 const queryClient = useQueryClient();
 const query = useQuery({ queryKey, queryFn });

- query.remove()
+ queryClient.removeQueries({ queryKey })
```

### The minimum required TypeScript version is now 4.7

Mainly because an important fix was shipped around type inference. Please see this [TypeScript issue](https://github.com/microsoft/TypeScript/issues/43371) for more information.

<<<<<<< HEAD
### The `isDataEqual` options has been removed from useQuery

Previously, This function was used to indicate whether to use previous `data` (`true`) or new data (`false`) as a resolved data for the query.

You can achieve the same functionality by passing a function to `structuralSharing` instead:

```diff
 import { replaceEqualDeep } from '@tanstack/react-query'

- isDataEqual: (oldData, newData) => customCheck(oldData, newData)
+ structuralSharing: (oldData, newData) => customCheck(oldData, newData) ? oldData : replaceEqualDeep(oldData, newData)
```
=======
### The `useErrorBoundary` prop has been renamed to `throwErrors`

To make the `useErrorBoundary` prop more framework-agnostic and avoid confusion with the established React function prefix "`use`" for hooks and the "ErrorBoundary" component name, it has been renamed to `throwErrors` to more accurately reflect its functionality.
>>>>>>> eeec5f77
<|MERGE_RESOLUTION|>--- conflicted
+++ resolved
@@ -117,7 +117,7 @@
 
 Mainly because an important fix was shipped around type inference. Please see this [TypeScript issue](https://github.com/microsoft/TypeScript/issues/43371) for more information.
 
-<<<<<<< HEAD
+
 ### The `isDataEqual` options has been removed from useQuery
 
 Previously, This function was used to indicate whether to use previous `data` (`true`) or new data (`false`) as a resolved data for the query.
@@ -130,8 +130,7 @@
 - isDataEqual: (oldData, newData) => customCheck(oldData, newData)
 + structuralSharing: (oldData, newData) => customCheck(oldData, newData) ? oldData : replaceEqualDeep(oldData, newData)
 ```
-=======
+
 ### The `useErrorBoundary` prop has been renamed to `throwErrors`
 
 To make the `useErrorBoundary` prop more framework-agnostic and avoid confusion with the established React function prefix "`use`" for hooks and the "ErrorBoundary" component name, it has been renamed to `throwErrors` to more accurately reflect its functionality.
->>>>>>> eeec5f77
