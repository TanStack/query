--- conflicted
+++ resolved
@@ -12,15 +12,9 @@
 3. Via router integration
 4. During Server Rendering (another form of router integration)
 
-<<<<<<< HEAD
-In this guide, we'll take a look at the first three, while the fourth will be covered in depth in the [Server Rendering & Hydration guide](../guides/ssr) and the [Advanced Server Rendering guide](../guides/advanced-ssr).
-
-One specific use of prefetching is to avoid Request Waterfalls, for an in-depth background and explanation of those, see the [Performance & Request Waterfalls guide](../guides/request-waterfalls).
-=======
 In this guide, we'll take a look at the first three, while the fourth will be covered in depth in the [Server Rendering & Hydration guide](./ssr.md) and the [Advanced Server Rendering guide](./advanced-ssr.md).
 
 One specific use of prefetching is to avoid Request Waterfalls, for an in-depth background and explanation of those, see the [Performance & Request Waterfalls guide](./request-waterfalls.md).
->>>>>>> 57d159c4
 
 ## prefetchQuery & prefetchInfiniteQuery
 
@@ -202,11 +196,7 @@
 
 [//]: # 'Suspense'
 
-<<<<<<< HEAD
-If you want to prefetch together with Suspense, you will have to do things a bit differently. You can't use `useSuspenseQueries` to prefetch, since the prefetch would block the component from rendering. You also can not use `useQuery` for the prefetch, because that wouldn't start the prefetch until after suspenseful query had resolved. For this scenario, you can use the [`usePrefetchQuery`](../reference/usePrefetchQuery), [`usePrefetchQueries`](../reference/usePrefetchQueries) or the [`usePrefetchInfiniteQuery`](../reference/usePrefetchInfiniteQuery) hooks available in the library.
-=======
-If you want to prefetch together with Suspense, you will have to do things a bit differently. You can't use `useSuspenseQueries` to prefetch, since the prefetch would block the component from rendering. You also can not use `useQuery` for the prefetch, because that wouldn't start the prefetch until after suspenseful query had resolved. For this scenario, you can use the [`usePrefetchQuery`](../reference/usePrefetchQuery.md) or the [`usePrefetchInfiniteQuery`](../reference/usePrefetchInfiniteQuery.md) hooks available in the library.
->>>>>>> 57d159c4
+If you want to prefetch together with Suspense, you will have to do things a bit differently. You can't use `useSuspenseQueries` to prefetch, since the prefetch would block the component from rendering. You also can not use `useQuery` for the prefetch, because that wouldn't start the prefetch until after suspenseful query had resolved. For this scenario, you can use the [`usePrefetchQuery`](../reference/usePrefetchQuery.md), [`usePrefetchQueries`](../reference/usePrefetchQueries.md) or the [`usePrefetchInfiniteQuery`](../reference/usePrefetchInfiniteQuery.md) hooks available in the library.
 
 You can now use `useSuspenseQuery` in the component that actually needs the data. You _might_ want to wrap this later component in its own `<Suspense>` boundary so the "secondary" query we are prefetching does not block rendering of the "primary" data.
 
@@ -277,11 +267,7 @@
 
 ### Dependent Queries & Code Splitting
 
-<<<<<<< HEAD
-Sometimes we want to prefetch conditionally, based on the result of another fetch. Consider this example borrowed from the [Performance & Request Waterfalls guide](../guides/request-waterfalls):
-=======
 Sometimes we want to prefetch conditionally, based on the result of another fetch. Consider this example borrowed from the [Performance & Request Waterfalls guide](./request-waterfalls.md):
->>>>>>> 57d159c4
 
 [//]: # 'ExampleConditionally1'
 
@@ -381,11 +367,7 @@
 
 Because data fetching in the component tree itself can easily lead to request waterfalls and the different fixes for that can be cumbersome as they accumulate throughout the application, an attractive way to do prefetching is integrating it at the router level.
 
-<<<<<<< HEAD
-In this approach, you explicitly declare for each _route_ what data is going to be needed for that component tree, ahead of time. Because Server Rendering has traditionally needed all data to be loaded before rendering starts, this has been the dominating approach for SSR'd apps for a long time. This is still a common approach and you can read more about it in the [Server Rendering & Hydration guide](../guides/ssr).
-=======
 In this approach, you explicitly declare for each _route_ what data is going to be needed for that component tree, ahead of time. Because Server Rendering has traditionally needed all data to be loaded before rendering starts, this has been the dominating approach for SSR'd apps for a long time. This is still a common approach and you can read more about it in the [Server Rendering & Hydration guide](./ssr.md).
->>>>>>> 57d159c4
 
 For now, let's focus on the client side case and look at an example of how you can make this work with [Tanstack Router](https://tanstack.com/router). These examples leave out a lot of setup and boilerplate to stay concise, you can check out a [full React Query example](https://tanstack.com/router/.latest/docs/framework/react/examples/basic-react-query-file-based) over in the [Tanstack Router docs](https://tanstack.com/router/latest/docs).
 
@@ -430,21 +412,13 @@
 })
 ```
 
-<<<<<<< HEAD
-Integration with other routers is also possible, see the [React Router example](../examples/react-router) for another demonstration.
-=======
 Integration with other routers is also possible, see the [React Router example](../examples/react/react-router) for another demonstration.
->>>>>>> 57d159c4
 
 [//]: # 'Router'
 
 ## Manually Priming a Query
 
-<<<<<<< HEAD
-If you already have the data for your query synchronously available, you don't need to prefetch it. You can just use the [Query Client's `setQueryData` method](../../../reference/QueryClient/#queryclientsetquerydata) to directly add or update a query's cached result by key.
-=======
 If you already have the data for your query synchronously available, you don't need to prefetch it. You can just use the [Query Client's `setQueryData` method](../../../reference/QueryClient.md#queryclientsetquerydata) to directly add or update a query's cached result by key.
->>>>>>> 57d159c4
 
 [//]: # 'ExampleManualPriming'
 
@@ -459,10 +433,6 @@
 
 For a deep-dive on how to get data into your Query Cache before you fetch, have a look at [#17: Seeding the Query Cache](../community/tkdodos-blog.md#17-seeding-the-query-cache) from the Community Resources.
 
-<<<<<<< HEAD
-Integrating with Server Side routers and frameworks is very similar to what we just saw, with the addition that the data has to passed from the server to the client to be hydrated into the cache there. To learn how, continue on to the [Server Rendering & Hydration guide](../guides/ssr).
-=======
 Integrating with Server Side routers and frameworks is very similar to what we just saw, with the addition that the data has to passed from the server to the client to be hydrated into the cache there. To learn how, continue on to the [Server Rendering & Hydration guide](./ssr.md).
->>>>>>> 57d159c4
 
 [//]: # 'Materials'