--- conflicted
+++ resolved
@@ -8,15 +8,9 @@
     "start": "next start"
   },
   "dependencies": {
-<<<<<<< HEAD
-    "@tanstack/react-query": "^5.75.1",
-    "@tanstack/react-query-devtools": "^5.75.1",
-    "next": "^15.3.1",
-=======
     "@tanstack/react-query": "^5.75.2",
     "@tanstack/react-query-devtools": "^5.75.2",
-    "next": "^15.1.2",
->>>>>>> 0cad1da4
+    "next": "^15.3.1",
     "react": "^18.2.0",
     "react-dom": "^18.2.0"
   },
