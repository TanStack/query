<script lang="ts">
  import { QueryClient } from '@tanstack/query-core'
  import { createMutation, setQueryClientContext } from '../../src/index.js'
  import { sleep } from '@tanstack/query-test-utils'

  const queryClient = new QueryClient()
  setQueryClientContext(queryClient)

<<<<<<< HEAD
  const mutation = createMutation(() => ({
    mutationFn: () => {
      const err = new Error('Expected mock error')
      err.stack = ''
      return Promise.reject(err)
    },
  }))
=======
  const mutation = createMutation({
    mutationFn: () =>
      sleep(10).then(() => Promise.reject(new Error('Expected mock error'))),
  })
>>>>>>> e3b40d4d
</script>

<button onclick={() => mutation.reset()}>Reset</button>
<button onclick={() => mutation.mutate()}>Mutate</button>

<div>Error: {mutation.error?.message ?? 'undefined'}</div><|MERGE_RESOLUTION|>--- conflicted
+++ resolved
@@ -6,20 +6,10 @@
   const queryClient = new QueryClient()
   setQueryClientContext(queryClient)
 
-<<<<<<< HEAD
   const mutation = createMutation(() => ({
-    mutationFn: () => {
-      const err = new Error('Expected mock error')
-      err.stack = ''
-      return Promise.reject(err)
-    },
-  }))
-=======
-  const mutation = createMutation({
     mutationFn: () =>
       sleep(10).then(() => Promise.reject(new Error('Expected mock error'))),
-  })
->>>>>>> e3b40d4d
+  }))
 </script>
 
 <button onclick={() => mutation.reset()}>Reset</button>
