--- conflicted
+++ resolved
@@ -38,16 +38,8 @@
     "use-sync-external-store": "^1.2.0"
   },
   "peerDependencies": {
-<<<<<<< HEAD
     "react": "^16.8.0 || ^17.0.0 || ^18.0.0",
-    "react-dom": "^16.8.0 || ^17.0.0 || ^18.0.0"
-  },
-  "peerDependenciesMeta": {
-    "react-dom": {
-      "optional": true
-    }
-=======
+    "react-dom": "^16.8.0 || ^17.0.0 || ^18.0.0",
     "@tanstack/react-query": "^4.0.0"
->>>>>>> 18af50da
   }
 }