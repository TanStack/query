--- conflicted
+++ resolved
@@ -4,26 +4,13 @@
   // Keep track of the preference in state, start with the current match
   const [isMatch, setIsMatch] = React.useState(() => {
     if (typeof window !== 'undefined') {
-<<<<<<< HEAD
-      // eslint-disable-next-line @typescript-eslint/no-unnecessary-condition
-      return window.matchMedia && window.matchMedia(query).matches
-=======
       return window.matchMedia(query).matches
->>>>>>> 61fd5397
     }
   })
 
   // Watch for changes
   React.useEffect(() => {
     if (typeof window !== 'undefined') {
-<<<<<<< HEAD
-      // eslint-disable-next-line @typescript-eslint/no-unnecessary-condition
-      if (!window.matchMedia) {
-        return
-      }
-
-=======
->>>>>>> 61fd5397
       // Create a matcher
       const matcher = window.matchMedia(query)
 
