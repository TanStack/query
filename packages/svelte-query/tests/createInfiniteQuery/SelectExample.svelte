<script lang="ts">
  import { untrack } from 'svelte'
  import { QueryClient } from '@tanstack/query-core'
  import { createInfiniteQuery } from '../../src/index.js'
  import type { QueryObserverResult } from '@tanstack/query-core'
<<<<<<< HEAD
=======
  import type { Writable } from 'svelte/store'
  import { sleep } from '@tanstack/query-test-utils'
>>>>>>> e3b40d4d

  let { states }: { states: { value: Array<QueryObserverResult> } } = $props()

  const queryClient = new QueryClient()

  const query = createInfiniteQuery(
    () => ({
      queryKey: ['test'],
      queryFn: () => sleep(10).then(() => ({ count: 1 })),
      select: (data) => ({
        pages: data.pages.map((x) => `count: ${x.count}`),
        pageParams: data.pageParams,
      }),
      getNextPageParam: () => undefined,
      initialPageParam: 0,
    }),
    () => queryClient,
  )

  $effect(() => {
    // @ts-expect-error
    // svelte-ignore state_snapshot_uncloneable
    states.value = [...untrack(() => states.value), $state.snapshot(query)]
  })
</script>

<div>{query.data?.pages.join(',')}</div><|MERGE_RESOLUTION|>--- conflicted
+++ resolved
@@ -3,11 +3,7 @@
   import { QueryClient } from '@tanstack/query-core'
   import { createInfiniteQuery } from '../../src/index.js'
   import type { QueryObserverResult } from '@tanstack/query-core'
-<<<<<<< HEAD
-=======
-  import type { Writable } from 'svelte/store'
   import { sleep } from '@tanstack/query-test-utils'
->>>>>>> e3b40d4d
 
   let { states }: { states: { value: Array<QueryObserverResult> } } = $props()
 
