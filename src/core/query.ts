import {
  getAbortController,
  Updater,
  functionalUpdate,
  noop,
  replaceEqualDeep,
  timeUntilStale,
} from './utils'
import type {
  InitialDataFunction,
  QueryKey,
  QueryOptions,
  QueryStatus,
  QueryFunctionContext,
  QueryMeta,
  CancelOptions,
  SetDataOptions,
} from './types'
import type { QueryCache } from './queryCache'
import type { QueryObserver } from './queryObserver'
import { notifyManager } from './notifyManager'
import { getLogger } from './logger'
import { Retryer, isCancelledError } from './retryer'
import { Removable } from './removable'

// TYPES

interface QueryConfig<
  TQueryFnData,
  TError,
  TData,
  TQueryKey extends QueryKey = QueryKey
> {
  cache: QueryCache
  queryKey: TQueryKey
  queryHash: string
  options?: QueryOptions<TQueryFnData, TError, TData, TQueryKey>
  defaultOptions?: QueryOptions<TQueryFnData, TError, TData, TQueryKey>
  state?: QueryState<TData, TError>
  meta: QueryMeta | undefined
}

export interface QueryState<TData = unknown, TError = unknown> {
  data: TData | undefined
  dataUpdateCount: number
  dataUpdatedAt: number
  error: TError | null
  errorUpdateCount: number
  errorUpdatedAt: number
  fetchFailureCount: number
  fetchMeta: any
  isFetching: boolean
  isInvalidated: boolean
  isPaused: boolean
  status: QueryStatus
}

export interface FetchContext<
  TQueryFnData,
  TError,
  TData,
  TQueryKey extends QueryKey = QueryKey
> {
  fetchFn: () => unknown | Promise<unknown>
  fetchOptions?: FetchOptions
  signal?: AbortSignal
  options: QueryOptions<TQueryFnData, TError, TData, any>
  queryKey: TQueryKey
  state: QueryState<TData, TError>
  meta: QueryMeta | undefined
}

export interface QueryBehavior<
  TQueryFnData = unknown,
  TError = unknown,
  TData = TQueryFnData,
  TQueryKey extends QueryKey = QueryKey
> {
  onFetch: (
    context: FetchContext<TQueryFnData, TError, TData, TQueryKey>
  ) => void
}

export interface FetchOptions {
  cancelRefetch?: boolean
  meta?: any
}

interface FailedAction {
  type: 'failed'
}

interface FetchAction {
  type: 'fetch'
  meta?: any
}

interface SuccessAction<TData> {
  data: TData | undefined
  type: 'success'
  dataUpdatedAt?: number
  notifySuccess?: boolean
}

interface ErrorAction<TError> {
  type: 'error'
  error: TError
}

interface InvalidateAction {
  type: 'invalidate'
}

interface PauseAction {
  type: 'pause'
}

interface ContinueAction {
  type: 'continue'
}

interface SetStateAction<TData, TError> {
  type: 'setState'
  state: QueryState<TData, TError>
  setStateOptions?: SetStateOptions
}

export type Action<TData, TError> =
  | ContinueAction
  | ErrorAction<TError>
  | FailedAction
  | FetchAction
  | InvalidateAction
  | PauseAction
  | SetStateAction<TData, TError>
  | SuccessAction<TData>

export interface SetStateOptions {
  meta?: any
}

// CLASS

export class Query<
  TQueryFnData = unknown,
  TError = unknown,
  TData = TQueryFnData,
  TQueryKey extends QueryKey = QueryKey
> extends Removable {
  queryKey: TQueryKey
  queryHash: string
  options!: QueryOptions<TQueryFnData, TError, TData, TQueryKey>
  initialState: QueryState<TData, TError>
  revertState?: QueryState<TData, TError>
  state: QueryState<TData, TError>
  meta: QueryMeta | undefined

  private cache: QueryCache
  private promise?: Promise<TData>
  private retryer?: Retryer<TData, TError>
  private observers: QueryObserver<any, any, any, any, any>[]
  private defaultOptions?: QueryOptions<TQueryFnData, TError, TData, TQueryKey>
  private abortSignalConsumed: boolean

  constructor(config: QueryConfig<TQueryFnData, TError, TData, TQueryKey>) {
    super()

    this.abortSignalConsumed = false
    this.defaultOptions = config.defaultOptions
    this.setOptions(config.options)
    this.observers = []
    this.cache = config.cache
    this.queryKey = config.queryKey
    this.queryHash = config.queryHash
    this.initialState = config.state || this.getDefaultState(this.options)
    this.state = this.initialState
    this.meta = config.meta
  }

  private setOptions(
    options?: QueryOptions<TQueryFnData, TError, TData, TQueryKey>
  ): void {
    this.options = { ...this.defaultOptions, ...options }

    this.meta = options?.meta

    this.updateCacheTime(this.options.cacheTime)
  }

  setDefaultOptions(
    options: QueryOptions<TQueryFnData, TError, TData, TQueryKey>
  ): void {
    this.defaultOptions = options
  }

<<<<<<< HEAD
  protected optionalRemove() {
    if (!this.observers.length && !this.state.isFetching) {
      this.cache.remove(this)
=======
  private scheduleGc(): void {
    this.clearGcTimeout()

    if (isValidTimeout(this.cacheTime)) {
      this.gcTimeout = setTimeout(() => {
        this.optionalRemove()
      }, this.cacheTime)
    }
  }

  private clearGcTimeout() {
    clearTimeout(this.gcTimeout)
    this.gcTimeout = undefined
  }

  private optionalRemove() {
    if (!this.observers.length) {
      if (this.state.isFetching) {
        this.scheduleGc()
      } else {
        this.cache.remove(this)
      }
>>>>>>> 27e72de2
    }
  }

  setData(
    updater: Updater<TData | undefined, TData>,
    options?: SetDataOptions & { notifySuccess: boolean }
  ): TData {
    const prevData = this.state.data

    // Get the new data
    let data = functionalUpdate(updater, prevData)

    // Use prev data if an isDataEqual function is defined and returns `true`
    if (this.options.isDataEqual?.(prevData, data)) {
      data = prevData as TData
    } else if (this.options.structuralSharing !== false) {
      // Structurally share data between prev and new data if needed
      data = replaceEqualDeep(prevData, data)
    }

    // Set data and mark it as cached
    this.dispatch({
      data,
      type: 'success',
      dataUpdatedAt: options?.updatedAt,
      notifySuccess: options?.notifySuccess,
    })

    return data
  }

  setState(
    state: QueryState<TData, TError>,
    setStateOptions?: SetStateOptions
  ): void {
    this.dispatch({ type: 'setState', state, setStateOptions })
  }

  cancel(options?: CancelOptions): Promise<void> {
    const promise = this.promise
    this.retryer?.cancel(options)
    return promise ? promise.then(noop).catch(noop) : Promise.resolve()
  }

  destroy(): void {
    super.destroy()

    this.cancel({ silent: true })
  }

  reset(): void {
    this.destroy()
    this.setState(this.initialState)
  }

  isActive(): boolean {
    return this.observers.some(observer => observer.options.enabled !== false)
  }

  isFetching(): boolean {
    return this.state.isFetching
  }

  isStale(): boolean {
    return (
      this.state.isInvalidated ||
      !this.state.dataUpdatedAt ||
      this.observers.some(observer => observer.getCurrentResult().isStale)
    )
  }

  isStaleByTime(staleTime = 0): boolean {
    return (
      this.state.isInvalidated ||
      !this.state.dataUpdatedAt ||
      !timeUntilStale(this.state.dataUpdatedAt, staleTime)
    )
  }

  onFocus(): void {
    const observer = this.observers.find(x => x.shouldFetchOnWindowFocus())

    if (observer) {
      observer.refetch({ cancelRefetch: false })
    }

    // Continue fetch if currently paused
    this.retryer?.continue()
  }

  onOnline(): void {
    const observer = this.observers.find(x => x.shouldFetchOnReconnect())

    if (observer) {
      observer.refetch({ cancelRefetch: false })
    }

    // Continue fetch if currently paused
    this.retryer?.continue()
  }

  addObserver(observer: QueryObserver<any, any, any, any, any>): void {
    if (this.observers.indexOf(observer) === -1) {
      this.observers.push(observer)

      // Stop the query from being garbage collected
      this.clearGcTimeout()

      this.cache.notify({ type: 'observerAdded', query: this, observer })
    }
  }

  removeObserver(observer: QueryObserver<any, any, any, any, any>): void {
    if (this.observers.indexOf(observer) !== -1) {
      this.observers = this.observers.filter(x => x !== observer)

      if (!this.observers.length) {
        // If the transport layer does not support cancellation
        // we'll let the query continue so the result can be cached
        if (this.retryer) {
          if (this.abortSignalConsumed) {
            this.retryer.cancel({ revert: true })
          } else {
            this.retryer.cancelRetry()
          }
        }

        if (this.cacheTime) {
          this.scheduleGc()
        } else {
          this.cache.remove(this)
        }
      }

      this.cache.notify({ type: 'observerRemoved', query: this, observer })
    }
  }

  getObserversCount(): number {
    return this.observers.length
  }

  invalidate(): void {
    if (!this.state.isInvalidated) {
      this.dispatch({ type: 'invalidate' })
    }
  }

  fetch(
    options?: QueryOptions<TQueryFnData, TError, TData, TQueryKey>,
    fetchOptions?: FetchOptions
  ): Promise<TData> {
    if (this.state.isFetching) {
      if (this.state.dataUpdatedAt && fetchOptions?.cancelRefetch) {
        // Silently cancel current fetch if the user wants to cancel refetches
        this.cancel({ silent: true })
      } else if (this.promise) {
        // Return current promise if we are already fetching
        return this.promise
      }
    }

    // Update config if passed, otherwise the config from the last execution is used
    if (options) {
      this.setOptions(options)
    }

    // Use the options from the first observer with a query function if no function is found.
    // This can happen when the query is hydrated or created with setQueryData.
    if (!this.options.queryFn) {
      const observer = this.observers.find(x => x.options.queryFn)
      if (observer) {
        this.setOptions(observer.options)
      }
    }

    const abortController = getAbortController()

    // Create query function context
    const queryFnContext: QueryFunctionContext<TQueryKey> = {
      queryKey: this.queryKey,
      pageParam: undefined,
      meta: this.meta,
    }

    // Adds an enumerable signal property to the object that
    // which sets abortSignalConsumed to true when the signal
    // is read.
    const addSignalProperty = (object: unknown) => {
      Object.defineProperty(object, 'signal', {
        enumerable: true,
        get: () => {
          if (abortController) {
            this.abortSignalConsumed = true
            return abortController.signal
          }
          return undefined
        },
      })
    }

    addSignalProperty(queryFnContext)

    // Create fetch function
    const fetchFn = () => {
      if (!this.options.queryFn) {
        return Promise.reject('Missing queryFn')
      }
      this.abortSignalConsumed = false
      return this.options.queryFn(queryFnContext)
    }

    // Trigger behavior hook
    const context: FetchContext<TQueryFnData, TError, TData, TQueryKey> = {
      fetchOptions,
      options: this.options,
      queryKey: this.queryKey,
      state: this.state,
      fetchFn,
      meta: this.meta,
    }

    addSignalProperty(context)

    if (this.options.behavior?.onFetch) {
      this.options.behavior?.onFetch(context)
    }

    // Store state in case the current fetch needs to be reverted
    this.revertState = this.state

    // Set to fetching state if not already in it
    if (
      !this.state.isFetching ||
      this.state.fetchMeta !== context.fetchOptions?.meta
    ) {
      this.dispatch({ type: 'fetch', meta: context.fetchOptions?.meta })
    }

    // Try to fetch the data
    this.retryer = new Retryer({
      fn: context.fetchFn as () => TData,
      abort: abortController?.abort?.bind(abortController),
      onSuccess: data => {
        this.setData(data as TData)

        // Notify cache callback
        this.cache.config.onSuccess?.(data, this as Query<any, any, any, any>)

        // Remove query after fetching if cache time is 0
        if (this.cacheTime === 0) {
          this.optionalRemove()
        }
      },
      onError: (error: TError | { silent?: boolean }) => {
        // Optimistically update state if needed
        if (!(isCancelledError(error) && error.silent)) {
          this.dispatch({
            type: 'error',
            error: error as TError,
          })
        }

        if (!isCancelledError(error)) {
          // Notify cache callback
          this.cache.config.onError?.(error, this as Query<any, any, any, any>)

          // Log error
          getLogger().error(error)
        }

        // Remove query after fetching if cache time is 0
        if (this.cacheTime === 0) {
          this.optionalRemove()
        }
      },
      onFail: () => {
        this.dispatch({ type: 'failed' })
      },
      onPause: () => {
        this.dispatch({ type: 'pause' })
      },
      onContinue: () => {
        this.dispatch({ type: 'continue' })
      },
      retry: context.options.retry,
      retryDelay: context.options.retryDelay,
    })

    this.promise = this.retryer.promise

    return this.promise
  }

  private dispatch(action: Action<TData, TError>): void {
    this.state = this.reducer(this.state, action)

    notifyManager.batch(() => {
      this.observers.forEach(observer => {
        observer.onQueryUpdate(action)
      })

      this.cache.notify({ query: this, type: 'updated', action })
    })
  }

  protected getDefaultState(
    options: QueryOptions<TQueryFnData, TError, TData, TQueryKey>
  ): QueryState<TData, TError> {
    const data =
      typeof options.initialData === 'function'
        ? (options.initialData as InitialDataFunction<TData>)()
        : options.initialData

    const hasInitialData = typeof options.initialData !== 'undefined'

    const initialDataUpdatedAt = hasInitialData
      ? typeof options.initialDataUpdatedAt === 'function'
        ? (options.initialDataUpdatedAt as () => number | undefined)()
        : options.initialDataUpdatedAt
      : 0

    const hasData = typeof data !== 'undefined'

    return {
      data,
      dataUpdateCount: 0,
      dataUpdatedAt: hasData ? initialDataUpdatedAt ?? Date.now() : 0,
      error: null,
      errorUpdateCount: 0,
      errorUpdatedAt: 0,
      fetchFailureCount: 0,
      fetchMeta: null,
      isFetching: false,
      isInvalidated: false,
      isPaused: false,
      status: hasData ? 'success' : 'idle',
    }
  }

  protected reducer(
    state: QueryState<TData, TError>,
    action: Action<TData, TError>
  ): QueryState<TData, TError> {
    switch (action.type) {
      case 'failed':
        return {
          ...state,
          fetchFailureCount: state.fetchFailureCount + 1,
        }
      case 'pause':
        return {
          ...state,
          isPaused: true,
        }
      case 'continue':
        return {
          ...state,
          isPaused: false,
        }
      case 'fetch':
        return {
          ...state,
          fetchFailureCount: 0,
          fetchMeta: action.meta ?? null,
          isFetching: true,
          isPaused: false,
          status: !state.dataUpdatedAt ? 'loading' : state.status,
        }
      case 'success':
        return {
          ...state,
          data: action.data,
          dataUpdateCount: state.dataUpdateCount + 1,
          dataUpdatedAt: action.dataUpdatedAt ?? Date.now(),
          error: null,
          fetchFailureCount: 0,
          isFetching: false,
          isInvalidated: false,
          isPaused: false,
          status: 'success',
        }
      case 'error':
        const error = action.error as unknown

        if (isCancelledError(error) && error.revert && this.revertState) {
          return { ...this.revertState }
        }

        return {
          ...state,
          error: error as TError,
          errorUpdateCount: state.errorUpdateCount + 1,
          errorUpdatedAt: Date.now(),
          fetchFailureCount: state.fetchFailureCount + 1,
          isFetching: false,
          isPaused: false,
          status: 'error',
        }
      case 'invalidate':
        return {
          ...state,
          isInvalidated: true,
        }
      case 'setState':
        return {
          ...state,
          ...action.state,
        }
      default:
        return state
    }
  }
}<|MERGE_RESOLUTION|>--- conflicted
+++ resolved
@@ -193,34 +193,13 @@
     this.defaultOptions = options
   }
 
-<<<<<<< HEAD
   protected optionalRemove() {
-    if (!this.observers.length && !this.state.isFetching) {
-      this.cache.remove(this)
-=======
-  private scheduleGc(): void {
-    this.clearGcTimeout()
-
-    if (isValidTimeout(this.cacheTime)) {
-      this.gcTimeout = setTimeout(() => {
-        this.optionalRemove()
-      }, this.cacheTime)
-    }
-  }
-
-  private clearGcTimeout() {
-    clearTimeout(this.gcTimeout)
-    this.gcTimeout = undefined
-  }
-
-  private optionalRemove() {
     if (!this.observers.length) {
       if (this.state.isFetching) {
         this.scheduleGc()
       } else {
         this.cache.remove(this)
       }
->>>>>>> 27e72de2
     }
   }
 
