import { render, screen, waitFor } from 'solid-testing-library'
import { queryKey } from './utils'

import { QueryCache, QueryClient } from '@tanstack/query-core'
<<<<<<< HEAD
import { createContext } from 'solid-js'
=======
import type { Context } from 'solid-js'
import { createContext, useContext } from 'solid-js'
>>>>>>> 1c43f580
import { createQuery, QueryClientProvider, useQueryClient } from '..'
import { createQueryClient, sleep } from './utils'

describe('QueryClientProvider', () => {
  it('sets a specific cache for all queries to use', async () => {
    const key = queryKey()

    const queryCache = new QueryCache()
    const queryClient = createQueryClient({ queryCache })

    function Page() {
      const query = createQuery(() => ({
        queryKey: key,
        queryFn: async () => {
          await sleep(10)
          return 'test'
        },
      }))

      return (
        <div>
          <h1>{query.data}</h1>
        </div>
      )
    }

    render(() => (
      <QueryClientProvider client={queryClient}>
        <Page />
      </QueryClientProvider>
    ))

    await waitFor(() => {
      return screen.getByText('test')
    })

    expect(queryCache.find({ queryKey: key })).toBeDefined()
  })

  it('allows multiple caches to be partitioned', async () => {
    const key1 = queryKey()
    const key2 = queryKey()

    const queryCache1 = new QueryCache()
    const queryCache2 = new QueryCache()

    const queryClient1 = createQueryClient({ queryCache: queryCache1 })
    const queryClient2 = createQueryClient({ queryCache: queryCache2 })

    function Page1() {
      const query = createQuery(() => ({
        queryKey: key1,
        queryFn: async () => {
          await sleep(10)
          return 'test1'
        },
      }))

      return (
        <div>
          <h1>{query.data}</h1>
        </div>
      )
    }
    function Page2() {
      const query = createQuery(() => ({
        queryKey: key2,
        queryFn: async () => {
          await sleep(10)
          return 'test2'
        },
      }))

      return (
        <div>
          <h1>{query.data}</h1>
        </div>
      )
    }

    render(() => (
      <>
        <QueryClientProvider client={queryClient1}>
          <Page1 />
        </QueryClientProvider>
        <QueryClientProvider client={queryClient2}>
          <Page2 />
        </QueryClientProvider>
      </>
    ))

    await waitFor(() => screen.getByText('test1'))
    await waitFor(() => screen.getByText('test2'))

    expect(queryCache1.find({ queryKey: key1 })).toBeDefined()
    expect(queryCache1.find({ queryKey: key2 })).not.toBeDefined()
    expect(queryCache2.find({ queryKey: key1 })).not.toBeDefined()
    expect(queryCache2.find({ queryKey: key2 })).toBeDefined()
  })

  it("uses defaultOptions for queries when they don't provide their own config", async () => {
    const key = queryKey()

    const queryCache = new QueryCache()
    const queryClient = createQueryClient({
      queryCache,
      defaultOptions: {
        queries: {
          cacheTime: Infinity,
        },
      },
    })

    function Page() {
      const query = createQuery(() => ({
        queryKey: key,
        queryFn: async () => {
          await sleep(10)
          return 'test'
        },
      }))

      return (
        <div>
          <h1>{query.data}</h1>
        </div>
      )
    }

    render(() => (
      <QueryClientProvider client={queryClient}>
        <Page />
      </QueryClientProvider>
    ))

    await waitFor(() => screen.getByText('test'))

    expect(queryCache.find({ queryKey: key })).toBeDefined()
    expect(queryCache.find({ queryKey: key })?.options.cacheTime).toBe(Infinity)
  })

  describe('with custom context', () => {
    it('uses the correct context', async () => {
      const key = queryKey()

      const contextOuter = createContext<QueryClient | undefined>(undefined)
      const contextInner = createContext<QueryClient | undefined>(undefined)

      const queryCacheOuter = new QueryCache()
      const queryClientOuter = new QueryClient({ queryCache: queryCacheOuter })

      const queryCacheInner = new QueryCache()
      const queryClientInner = new QueryClient({ queryCache: queryCacheInner })

      const queryCacheInnerInner = new QueryCache()
      const queryClientInnerInner = new QueryClient({
        queryCache: queryCacheInnerInner,
      })

      function Page() {
        const queryOuter = createQuery(() => ({
          queryKey: key,
          queryFn: async () => 'testOuter',
          context: contextOuter,
        }))
        const queryInner = createQuery(() => ({
          queryKey: key,
          queryFn: async () => 'testInner',
          context: contextInner,
        }))
        const queryInnerInner = createQuery(() => ({
          queryKey: key,
          queryFn: async () => 'testInnerInner',
        }))

        return (
          <div>
            <h1>
              {queryOuter.data} {queryInner.data} {queryInnerInner.data}
            </h1>
          </div>
        )
      }

      render(() => (
        <QueryClientProvider client={queryClientOuter} context={contextOuter}>
          <QueryClientProvider client={queryClientInner} context={contextInner}>
            <QueryClientProvider client={queryClientInnerInner}>
              <Page />
            </QueryClientProvider>
          </QueryClientProvider>
        </QueryClientProvider>
      ))

      await waitFor(() =>
        screen.getByText('testOuter testInner testInnerInner'),
      )
    })
  })

  describe('useQueryClient', () => {
    it('should throw an error if no query client has been set', () => {
      const consoleMock = jest
        .spyOn(console, 'error')
        .mockImplementation(() => undefined)

      function Page() {
        useQueryClient()
        return null
      }

      expect(() => render(() => <Page />)).toThrow(
        'No QueryClient set, use QueryClientProvider to set one',
      )

      consoleMock.mockRestore()
    })
<<<<<<< HEAD
=======

    it('should use window to get the context when contextSharing is true', () => {
      const queryCache = new QueryCache()
      const queryClient = createQueryClient({ queryCache })

      let queryClientFromHook: QueryClient | undefined
      let queryClientFromWindow: QueryClient | undefined

      function Page() {
        queryClientFromHook = useQueryClient()
        queryClientFromWindow = useContext(
          window.SolidQueryClientContext as Context<QueryClient | undefined>,
        )
        return null
      }

      render(() => (
        <QueryClientProvider client={queryClient} contextSharing={true}>
          <Page />
        </QueryClientProvider>
      ))

      expect(queryClientFromHook).toEqual(queryClient)
      expect(queryClientFromWindow).toEqual(queryClient)
    })
>>>>>>> 1c43f580
  })
})<|MERGE_RESOLUTION|>--- conflicted
+++ resolved
@@ -2,12 +2,8 @@
 import { queryKey } from './utils'
 
 import { QueryCache, QueryClient } from '@tanstack/query-core'
-<<<<<<< HEAD
-import { createContext } from 'solid-js'
-=======
 import type { Context } from 'solid-js'
 import { createContext, useContext } from 'solid-js'
->>>>>>> 1c43f580
 import { createQuery, QueryClientProvider, useQueryClient } from '..'
 import { createQueryClient, sleep } from './utils'
 
@@ -225,33 +221,5 @@
 
       consoleMock.mockRestore()
     })
-<<<<<<< HEAD
-=======
-
-    it('should use window to get the context when contextSharing is true', () => {
-      const queryCache = new QueryCache()
-      const queryClient = createQueryClient({ queryCache })
-
-      let queryClientFromHook: QueryClient | undefined
-      let queryClientFromWindow: QueryClient | undefined
-
-      function Page() {
-        queryClientFromHook = useQueryClient()
-        queryClientFromWindow = useContext(
-          window.SolidQueryClientContext as Context<QueryClient | undefined>,
-        )
-        return null
-      }
-
-      render(() => (
-        <QueryClientProvider client={queryClient} contextSharing={true}>
-          <Page />
-        </QueryClientProvider>
-      ))
-
-      expect(queryClientFromHook).toEqual(queryClient)
-      expect(queryClientFromWindow).toEqual(queryClient)
-    })
->>>>>>> 1c43f580
   })
 })