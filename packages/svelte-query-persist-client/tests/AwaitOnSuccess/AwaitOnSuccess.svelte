<script lang="ts">
  import { createQuery } from '@tanstack/svelte-query'
  import { sleep } from '@tanstack/query-test-utils'
<<<<<<< HEAD
  import { sleep, StatelessRef } from '../utils.svelte.js'
=======
  import { StatelessRef } from '../utils.svelte.js'
>>>>>>> cc5a571e

  let { states }: { states: StatelessRef<Array<string>> } = $props()

  const query = createQuery(() => ({
    queryKey: ['test'],
    queryFn: async () => {
      states.current.push('fetching')
      await sleep(5)
      states.current.push('fetched')
      return 'fetched'
    },
  }))
</script>

<div>{query.data}</div>
<div>fetchStatus: {query.fetchStatus}</div><|MERGE_RESOLUTION|>--- conflicted
+++ resolved
@@ -1,11 +1,7 @@
 <script lang="ts">
   import { createQuery } from '@tanstack/svelte-query'
   import { sleep } from '@tanstack/query-test-utils'
-<<<<<<< HEAD
-  import { sleep, StatelessRef } from '../utils.svelte.js'
-=======
   import { StatelessRef } from '../utils.svelte.js'
->>>>>>> cc5a571e
 
   let { states }: { states: StatelessRef<Array<string>> } = $props()
 
