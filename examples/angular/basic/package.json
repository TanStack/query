{
  "name": "@tanstack/query-example-angular-basic",
  "type": "module",
  "scripts": {
    "ng": "ng",
    "start": "ng serve",
    "build": "ng build",
    "watch": "ng build --watch --configuration development"
  },
  "private": true,
  "dependencies": {
    "@angular/common": "^19.1.0-next.0",
    "@angular/compiler": "^19.1.0-next.0",
    "@angular/core": "^19.1.0-next.0",
    "@angular/platform-browser": "^19.1.0-next.0",
    "@angular/platform-browser-dynamic": "^19.1.0-next.0",
<<<<<<< HEAD
    "@tanstack/angular-query": "^5.67.2",
=======
    "@tanstack/angular-query-experimental": "^5.70.0",
>>>>>>> 747eea80
    "rxjs": "^7.8.1",
    "tslib": "^2.6.3",
    "zone.js": "^0.15.0"
  },
  "devDependencies": {
    "@angular/build": "^19.0.2",
    "@angular/cli": "^19.0.2",
    "@angular/compiler-cli": "^19.1.0-next.0",
    "typescript": "5.7.2"
  }
}<|MERGE_RESOLUTION|>--- conflicted
+++ resolved
@@ -14,11 +14,7 @@
     "@angular/core": "^19.1.0-next.0",
     "@angular/platform-browser": "^19.1.0-next.0",
     "@angular/platform-browser-dynamic": "^19.1.0-next.0",
-<<<<<<< HEAD
-    "@tanstack/angular-query": "^5.67.2",
-=======
-    "@tanstack/angular-query-experimental": "^5.70.0",
->>>>>>> 747eea80
+    "@tanstack/angular-query": "^5.70.0",
     "rxjs": "^7.8.1",
     "tslib": "^2.6.3",
     "zone.js": "^0.15.0"
