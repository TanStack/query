--- conflicted
+++ resolved
@@ -4810,12 +4810,7 @@
     expect(count).toBe(2)
 
     expect(states[0]).toMatchObject({
-<<<<<<< HEAD
-      isLoading: true,
-=======
-      data: undefined,
       isPending: true,
->>>>>>> 4076eff4
       isFetching: true,
       isSuccess: false,
       isStale: true,
@@ -4828,12 +4823,7 @@
       isStale: false,
     })
     expect(states[2]).toMatchObject({
-<<<<<<< HEAD
-      isLoading: true,
-=======
-      data: undefined,
       isPending: true,
->>>>>>> 4076eff4
       isFetching: true,
       isSuccess: false,
       isStale: true,
@@ -4900,23 +4890,13 @@
     expect(count).toBe(1)
 
     expect(states[0]).toMatchObject({
-<<<<<<< HEAD
-      isLoading: true,
-=======
-      data: undefined,
       isPending: true,
->>>>>>> 4076eff4
       isFetching: false,
       isSuccess: false,
       isStale: true,
     })
     expect(states[1]).toMatchObject({
-<<<<<<< HEAD
-      isLoading: true,
-=======
-      data: undefined,
       isPending: true,
->>>>>>> 4076eff4
       isFetching: true,
       isSuccess: false,
       isStale: true,
@@ -4929,12 +4909,7 @@
       isStale: false,
     })
     expect(states[3]).toMatchObject({
-<<<<<<< HEAD
-      isLoading: true,
-=======
-      data: undefined,
       isPending: true,
->>>>>>> 4076eff4
       isFetching: false,
       isSuccess: false,
       isStale: true,
