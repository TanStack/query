--- conflicted
+++ resolved
@@ -1,7 +1,6 @@
 import { waitFor } from '@testing-library/react'
 import '@testing-library/jest-dom'
 
-import { vi } from 'vitest'
 import {
   MutationObserver,
   QueryObserver,
@@ -11,13 +10,9 @@
 import { noop } from '../utils'
 import {
   createQueryClient,
-<<<<<<< HEAD
   mockOnlineManagerIsOnline,
-=======
-  mockNavigatorOnLine,
   queryKey,
   sleep,
->>>>>>> 3c9dc0f3
 } from './utils'
 import type {
   QueryCache,
