--- conflicted
+++ resolved
@@ -38,11 +38,7 @@
   "namespace": "@tanstack",
   "devDependencies": {
     "@solidjs/testing-library": "^0.8.5",
-<<<<<<< HEAD
-    "@tanstack/config": "^0.1.3",
-=======
     "@tanstack/config": "^0.1.6",
->>>>>>> 422cbed7
     "@testing-library/jest-dom": "^6.1.5",
     "@testing-library/react": "^14.1.2",
     "@types/eslint": "^8.56.0",
