import { Show, createEffect, createSignal, onCleanup } from 'solid-js'
import { vi } from 'vitest'
import { QueryClient } from '../QueryClient'
import type { QueryClientConfig } from '@tanstack/query-core'
import type { ParentProps } from 'solid-js'
<<<<<<< HEAD
import { createEffect, createSignal, onCleanup, Show } from 'solid-js'
import { vi } from 'vitest'
import { onlineManager } from '@tanstack/query-core'
=======
import type { SpyInstance } from 'vitest'
>>>>>>> 3c9dc0f3

let queryKeyCount = 0
export function queryKey(): Array<string> {
  queryKeyCount++
  return [`query_${queryKeyCount}`]
}

export const Blink = (
  props: {
    duration: number
  } & ParentProps,
) => {
  const [shouldShow, setShouldShow] = createSignal<boolean>(true)

  createEffect(() => {
    setShouldShow(true)
    const timeout = setActTimeout(() => setShouldShow(false), props.duration)
    onCleanup(() => clearTimeout(timeout))
  })

  return (
    <Show when={shouldShow()} fallback={<>off</>}>
      <>{props.children}</>
    </Show>
  )
}

export function createQueryClient(config?: QueryClientConfig): QueryClient {
  return new QueryClient(config)
}

export function mockVisibilityState(
  value: DocumentVisibilityState,
): SpyInstance<[], DocumentVisibilityState> {
  return vi.spyOn(document, 'visibilityState', 'get').mockReturnValue(value)
}

<<<<<<< HEAD
export function mockOnlineManagerIsOnline(value: boolean) {
  return vi.spyOn(onlineManager, 'isOnline').mockReturnValue(value)
=======
export function mockNavigatorOnLine(value: boolean): SpyInstance<[], boolean> {
  return vi.spyOn(navigator, 'onLine', 'get').mockReturnValue(value)
>>>>>>> 3c9dc0f3
}

export function sleep(timeout: number): Promise<void> {
  return new Promise((resolve, _reject) => {
    setTimeout(resolve, timeout)
  })
}

export function setActTimeout(fn: () => void, ms?: number) {
  return setTimeout(() => {
    fn()
  }, ms)
}

/**
 * Assert the parameter is of a specific type.
 */
export function expectType<T>(_: T): void {
  return undefined
}

/**
 * Assert the parameter is not typed as `any`
 */
export function expectTypeNotAny<T>(_: 0 extends 1 & T ? never : T): void {
  return undefined
}<|MERGE_RESOLUTION|>--- conflicted
+++ resolved
@@ -1,15 +1,10 @@
 import { Show, createEffect, createSignal, onCleanup } from 'solid-js'
 import { vi } from 'vitest'
+import { onlineManager } from '@tanstack/query-core'
 import { QueryClient } from '../QueryClient'
 import type { QueryClientConfig } from '@tanstack/query-core'
 import type { ParentProps } from 'solid-js'
-<<<<<<< HEAD
-import { createEffect, createSignal, onCleanup, Show } from 'solid-js'
-import { vi } from 'vitest'
-import { onlineManager } from '@tanstack/query-core'
-=======
 import type { SpyInstance } from 'vitest'
->>>>>>> 3c9dc0f3
 
 let queryKeyCount = 0
 export function queryKey(): Array<string> {
@@ -47,13 +42,10 @@
   return vi.spyOn(document, 'visibilityState', 'get').mockReturnValue(value)
 }
 
-<<<<<<< HEAD
-export function mockOnlineManagerIsOnline(value: boolean) {
+export function mockOnlineManagerIsOnline(
+  value: boolean,
+): SpyInstance<[], boolean> {
   return vi.spyOn(onlineManager, 'isOnline').mockReturnValue(value)
-=======
-export function mockNavigatorOnLine(value: boolean): SpyInstance<[], boolean> {
-  return vi.spyOn(navigator, 'onLine', 'get').mockReturnValue(value)
->>>>>>> 3c9dc0f3
 }
 
 export function sleep(timeout: number): Promise<void> {
