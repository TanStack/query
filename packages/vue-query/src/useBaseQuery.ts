import {
  computed,
  getCurrentScope,
  onScopeDispose,
  reactive,
  readonly,
  toRefs,
  unref,
  watch,
} from 'vue-demi'
import { useQueryClient } from './useQueryClient'
import {
  cloneDeepUnref,
  isQueryKey,
  shouldThrowError,
  updateState,
} from './utils'
import type { ToRefs } from 'vue-demi'
import type {
  QueryFunction,
  QueryKey,
  QueryObserver,
  QueryObserverOptions,
  QueryObserverResult,
} from '@tanstack/query-core'
import type { DeepUnwrapRef, MaybeRef, WithQueryClientKey } from './types'
import type { UseQueryOptions } from './useQuery'
import type { UseInfiniteQueryOptions } from './useInfiniteQuery'

export type UseQueryReturnType<
  TData,
  TError,
  Result = QueryObserverResult<TData, TError>,
> = ToRefs<Readonly<Result>> & {
  suspense: () => Promise<Result>
}

type UseQueryOptionsGeneric<
  TQueryFnData,
  TError,
  TData,
  TQueryKey extends QueryKey = QueryKey,
> =
  | UseQueryOptions<TQueryFnData, TError, TData, TQueryKey>
  | UseInfiniteQueryOptions<TQueryFnData, TError, TData, TQueryKey>

export function useBaseQuery<
  TQueryFnData,
  TError,
  TData,
  TQueryKey extends QueryKey,
>(
  Observer: typeof QueryObserver,
  arg1:
    | MaybeRef<TQueryKey>
    | MaybeRef<UseQueryOptionsGeneric<TQueryFnData, TError, TData, TQueryKey>>,
  arg2:
<<<<<<< HEAD
    | MaybeRef<QueryFunction<TQueryFnData, UnwrapRef<TQueryKey>>>
    | MaybeRef<
        UseQueryOptionsGeneric<TQueryFnData, TError, TData, TQueryKey>
      > = {},
  arg3: MaybeRef<
    UseQueryOptionsGeneric<TQueryFnData, TError, TData, TQueryKey>
  > = {},
=======
    | QueryFunction<TQueryFnData, DeepUnwrapRef<TQueryKey>>
    | UseQueryOptionsGeneric<TQueryFnData, TError, TData, TQueryKey> = {},
  arg3: UseQueryOptionsGeneric<TQueryFnData, TError, TData, TQueryKey> = {},
>>>>>>> ea48ce85
): UseQueryReturnType<TData, TError> {
  if (process.env.NODE_ENV === 'development') {
    if (!getCurrentScope()) {
      console.warn(
        'vue-query composables like "uesQuery()" should only be used inside a "setup()" function or a running effect scope. They might otherwise lead to memory leaks.',
      )
    }
  }

  const options = computed(() => parseQueryArgs(arg1, arg2, arg3))

  const queryClient =
    options.value.queryClient ?? useQueryClient(options.value.queryClientKey)

  const defaultedOptions = computed(() => {
    const defaulted = queryClient.defaultQueryOptions(options.value)
    defaulted._optimisticResults = queryClient.isRestoring.value
      ? 'isRestoring'
      : 'optimistic'

    return defaulted
  })

  const observer = new Observer(queryClient, defaultedOptions.value)
  const state = reactive(observer.getCurrentResult())

  let unsubscribe = () => {
    // noop
  }

  watch(
    queryClient.isRestoring,
    (isRestoring) => {
      // eslint-disable-next-line @typescript-eslint/no-unnecessary-condition
      if (!isRestoring) {
        unsubscribe()
        unsubscribe = observer.subscribe((result) => {
          updateState(state, result)
        })
      }
    },
    { immediate: true },
  )

  watch(
    defaultedOptions,
    () => {
      observer.setOptions(defaultedOptions.value)
      updateState(state, observer.getCurrentResult())
    },
    { flush: 'sync' },
  )

  onScopeDispose(() => {
    unsubscribe()
  })

  const suspense = () => {
    return new Promise<QueryObserverResult<TData, TError>>(
      (resolve, reject) => {
        let stopWatch = () => {
          //noop
        }
        const run = () => {
          if (defaultedOptions.value.enabled !== false) {
            const optimisticResult = observer.getOptimisticResult(
              defaultedOptions.value,
            )
            if (optimisticResult.isStale) {
              stopWatch()
              observer
                .fetchOptimistic(defaultedOptions.value)
                .then(resolve, reject)
            } else {
              stopWatch()
              resolve(optimisticResult)
            }
          }
        }

        run()

        stopWatch = watch(defaultedOptions, run, { deep: true })
      },
    )
  }

  // Handle error boundary
  watch(
    () => state.error,
    (error) => {
      if (
        state.isError &&
        !state.isFetching &&
        shouldThrowError(defaultedOptions.value.useErrorBoundary, [
          error as TError,
          observer.getCurrentQuery(),
        ])
      ) {
        throw error
      }
    },
  )

  return {
    ...(toRefs(readonly(state)) as UseQueryReturnType<TData, TError>),
    suspense,
  }
}

export function parseQueryArgs<
  TQueryFnData = unknown,
  TError = unknown,
  TData = TQueryFnData,
  TQueryData = TQueryFnData,
  TQueryKey extends QueryKey = QueryKey,
>(
  arg1:
    | MaybeRef<TQueryKey>
    | MaybeRef<UseQueryOptionsGeneric<TQueryFnData, TError, TData, TQueryKey>>,
  arg2:
    | MaybeRef<QueryFunction<TQueryFnData, DeepUnwrapRef<TQueryKey>>>
    | MaybeRef<
        UseQueryOptionsGeneric<TQueryFnData, TError, TData, TQueryKey>
      > = {},
  arg3: MaybeRef<
    UseQueryOptionsGeneric<TQueryFnData, TError, TData, TQueryKey>
  > = {},
): WithQueryClientKey<
  QueryObserverOptions<TQueryFnData, TError, TData, TQueryData, TQueryKey>
> {
  const plainArg1 = unref(arg1)
  const plainArg2 = unref(arg2)
  const plainArg3 = unref(arg3)

  let options = plainArg1

  if (!isQueryKey(plainArg1)) {
    options = plainArg1
  } else if (typeof plainArg2 === 'function') {
    options = { ...plainArg3, queryKey: plainArg1, queryFn: plainArg2 }
  } else {
    options = { ...plainArg2, queryKey: plainArg1 }
  }

  return cloneDeepUnref(options) as WithQueryClientKey<
    QueryObserverOptions<TQueryFnData, TError, TData, TQueryData, TQueryKey>
  >
}<|MERGE_RESOLUTION|>--- conflicted
+++ resolved
@@ -55,19 +55,13 @@
     | MaybeRef<TQueryKey>
     | MaybeRef<UseQueryOptionsGeneric<TQueryFnData, TError, TData, TQueryKey>>,
   arg2:
-<<<<<<< HEAD
-    | MaybeRef<QueryFunction<TQueryFnData, UnwrapRef<TQueryKey>>>
+    | MaybeRef<QueryFunction<TQueryFnData, DeepUnwrapRef<TQueryKey>>>
     | MaybeRef<
         UseQueryOptionsGeneric<TQueryFnData, TError, TData, TQueryKey>
       > = {},
   arg3: MaybeRef<
     UseQueryOptionsGeneric<TQueryFnData, TError, TData, TQueryKey>
   > = {},
-=======
-    | QueryFunction<TQueryFnData, DeepUnwrapRef<TQueryKey>>
-    | UseQueryOptionsGeneric<TQueryFnData, TError, TData, TQueryKey> = {},
-  arg3: UseQueryOptionsGeneric<TQueryFnData, TError, TData, TQueryKey> = {},
->>>>>>> ea48ce85
 ): UseQueryReturnType<TData, TError> {
   if (process.env.NODE_ENV === 'development') {
     if (!getCurrentScope()) {
