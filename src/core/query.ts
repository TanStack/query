import {
  getAbortController,
  Updater,
  functionalUpdate,
  noop,
  replaceEqualDeep,
  timeUntilStale,
} from './utils'
import type {
  InitialDataFunction,
  QueryKey,
  QueryOptions,
  QueryStatus,
  QueryFunctionContext,
  QueryMeta,
  CancelOptions,
  SetDataOptions,
  FetchStatus,
} from './types'
import type { QueryCache } from './queryCache'
import type { QueryObserver } from './queryObserver'
import { notifyManager } from './notifyManager'
import { getLogger } from './logger'
import { Retryer, isCancelledError, canFetch } from './retryer'
import { Removable } from './removable'

// TYPES

interface QueryConfig<
  TQueryFnData,
  TError,
  TData,
  TQueryKey extends QueryKey = QueryKey
> {
  cache: QueryCache
  queryKey: TQueryKey
  queryHash: string
  options?: QueryOptions<TQueryFnData, TError, TData, TQueryKey>
  defaultOptions?: QueryOptions<TQueryFnData, TError, TData, TQueryKey>
  state?: QueryState<TData, TError>
  meta: QueryMeta | undefined
}

export interface QueryState<TData = unknown, TError = unknown> {
  data: TData | undefined
  dataUpdateCount: number
  dataUpdatedAt: number
  error: TError | null
  errorUpdateCount: number
  errorUpdatedAt: number
  fetchFailureCount: number
  fetchMeta: any
  isInvalidated: boolean
  status: QueryStatus
  fetchStatus: FetchStatus
}

export interface FetchContext<
  TQueryFnData,
  TError,
  TData,
  TQueryKey extends QueryKey = QueryKey
> {
  fetchFn: () => unknown | Promise<unknown>
  fetchOptions?: FetchOptions
  signal?: AbortSignal
  options: QueryOptions<TQueryFnData, TError, TData, any>
  queryKey: TQueryKey
  state: QueryState<TData, TError>
  meta: QueryMeta | undefined
}

export interface QueryBehavior<
  TQueryFnData = unknown,
  TError = unknown,
  TData = TQueryFnData,
  TQueryKey extends QueryKey = QueryKey
> {
  onFetch: (
    context: FetchContext<TQueryFnData, TError, TData, TQueryKey>
  ) => void
}

export interface FetchOptions {
  cancelRefetch?: boolean
  meta?: any
}

interface FailedAction {
  type: 'failed'
}

interface FetchAction {
  type: 'fetch'
  meta?: any
}

interface SuccessAction<TData> {
  data: TData | undefined
  type: 'success'
  dataUpdatedAt?: number
  notifySuccess?: boolean
}

interface ErrorAction<TError> {
  type: 'error'
  error: TError
}

interface InvalidateAction {
  type: 'invalidate'
}

interface PauseAction {
  type: 'pause'
}

interface ContinueAction {
  type: 'continue'
}

interface SetStateAction<TData, TError> {
  type: 'setState'
  state: QueryState<TData, TError>
  setStateOptions?: SetStateOptions
}

export type Action<TData, TError> =
  | ContinueAction
  | ErrorAction<TError>
  | FailedAction
  | FetchAction
  | InvalidateAction
  | PauseAction
  | SetStateAction<TData, TError>
  | SuccessAction<TData>

export interface SetStateOptions {
  meta?: any
}

// CLASS

export class Query<
  TQueryFnData = unknown,
  TError = unknown,
  TData = TQueryFnData,
  TQueryKey extends QueryKey = QueryKey
> extends Removable {
  queryKey: TQueryKey
  queryHash: string
  options!: QueryOptions<TQueryFnData, TError, TData, TQueryKey>
  initialState: QueryState<TData, TError>
  revertState?: QueryState<TData, TError>
  state: QueryState<TData, TError>
  meta: QueryMeta | undefined

  private cache: QueryCache
  private promise?: Promise<TData>
  private retryer?: Retryer<TData, TError>
  private observers: QueryObserver<any, any, any, any, any>[]
  private defaultOptions?: QueryOptions<TQueryFnData, TError, TData, TQueryKey>
  private abortSignalConsumed: boolean

  constructor(config: QueryConfig<TQueryFnData, TError, TData, TQueryKey>) {
    super()

    this.abortSignalConsumed = false
    this.defaultOptions = config.defaultOptions
    this.setOptions(config.options)
    this.observers = []
    this.cache = config.cache
    this.queryKey = config.queryKey
    this.queryHash = config.queryHash
    this.initialState = config.state || this.getDefaultState(this.options)
    this.state = this.initialState
    this.meta = config.meta
  }

  private setOptions(
    options?: QueryOptions<TQueryFnData, TError, TData, TQueryKey>
  ): void {
    this.options = { ...this.defaultOptions, ...options }

    this.meta = options?.meta

    this.updateCacheTime(this.options.cacheTime)
  }

  setDefaultOptions(
    options: QueryOptions<TQueryFnData, TError, TData, TQueryKey>
  ): void {
    this.defaultOptions = options
  }

  protected optionalRemove() {
<<<<<<< HEAD
    if (!this.observers.length && this.state.fetchStatus === 'idle') {
      this.cache.remove(this)
=======
    if (!this.observers.length) {
      if (this.state.isFetching) {
        this.scheduleGc()
      } else {
        this.cache.remove(this)
      }
>>>>>>> 1226d8c1
    }
  }

  setData(
    updater: Updater<TData | undefined, TData>,
    options?: SetDataOptions & { notifySuccess: boolean }
  ): TData {
    const prevData = this.state.data

    // Get the new data
    let data = functionalUpdate(updater, prevData)

    // Use prev data if an isDataEqual function is defined and returns `true`
    if (this.options.isDataEqual?.(prevData, data)) {
      data = prevData as TData
    } else if (this.options.structuralSharing !== false) {
      // Structurally share data between prev and new data if needed
      data = replaceEqualDeep(prevData, data)
    }

    // Set data and mark it as cached
    this.dispatch({
      data,
      type: 'success',
      dataUpdatedAt: options?.updatedAt,
      notifySuccess: options?.notifySuccess,
    })

    return data
  }

  setState(
    state: QueryState<TData, TError>,
    setStateOptions?: SetStateOptions
  ): void {
    this.dispatch({ type: 'setState', state, setStateOptions })
  }

  cancel(options?: CancelOptions): Promise<void> {
    const promise = this.promise
    this.retryer?.cancel(options)
    return promise ? promise.then(noop).catch(noop) : Promise.resolve()
  }

  destroy(): void {
    super.destroy()

    this.cancel({ silent: true })
  }

  reset(): void {
    this.destroy()
    this.setState(this.initialState)
  }

  isActive(): boolean {
    return this.observers.some(observer => observer.options.enabled !== false)
  }

  isFetching(): boolean {
    return this.state.fetchStatus === 'fetching'
  }

  isStale(): boolean {
    return (
      this.state.isInvalidated ||
      !this.state.dataUpdatedAt ||
      this.observers.some(observer => observer.getCurrentResult().isStale)
    )
  }

  isStaleByTime(staleTime = 0): boolean {
    return (
      this.state.isInvalidated ||
      !this.state.dataUpdatedAt ||
      !timeUntilStale(this.state.dataUpdatedAt, staleTime)
    )
  }

  onFocus(): void {
    const observer = this.observers.find(x => x.shouldFetchOnWindowFocus())

    if (observer) {
      observer.refetch({ cancelRefetch: false })
    }

    // Continue fetch if currently paused
    this.retryer?.continue()
  }

  onOnline(): void {
    const observer = this.observers.find(x => x.shouldFetchOnReconnect())

    if (observer) {
      observer.refetch({ cancelRefetch: false })
    }

    // Continue fetch if currently paused
    this.retryer?.continue()
  }

  addObserver(observer: QueryObserver<any, any, any, any, any>): void {
    if (this.observers.indexOf(observer) === -1) {
      this.observers.push(observer)

      // Stop the query from being garbage collected
      this.clearGcTimeout()

      this.cache.notify({ type: 'observerAdded', query: this, observer })
    }
  }

  removeObserver(observer: QueryObserver<any, any, any, any, any>): void {
    if (this.observers.indexOf(observer) !== -1) {
      this.observers = this.observers.filter(x => x !== observer)

      if (!this.observers.length) {
        // If the transport layer does not support cancellation
        // we'll let the query continue so the result can be cached
        if (this.retryer) {
          if (this.abortSignalConsumed) {
            this.retryer.cancel({ revert: true })
          } else {
            this.retryer.cancelRetry()
          }
        }

        if (this.cacheTime) {
          this.scheduleGc()
        } else {
          this.cache.remove(this)
        }
      }

      this.cache.notify({ type: 'observerRemoved', query: this, observer })
    }
  }

  getObserversCount(): number {
    return this.observers.length
  }

  invalidate(): void {
    if (!this.state.isInvalidated) {
      this.dispatch({ type: 'invalidate' })
    }
  }

  fetch(
    options?: QueryOptions<TQueryFnData, TError, TData, TQueryKey>,
    fetchOptions?: FetchOptions
  ): Promise<TData> {
    if (this.state.fetchStatus !== 'idle') {
      if (this.state.dataUpdatedAt && fetchOptions?.cancelRefetch) {
        // Silently cancel current fetch if the user wants to cancel refetches
        this.cancel({ silent: true })
      } else if (this.promise) {
        // Return current promise if we are already fetching
        return this.promise
      }
    }

    // Update config if passed, otherwise the config from the last execution is used
    if (options) {
      this.setOptions(options)
    }

    // Use the options from the first observer with a query function if no function is found.
    // This can happen when the query is hydrated or created with setQueryData.
    if (!this.options.queryFn) {
      const observer = this.observers.find(x => x.options.queryFn)
      if (observer) {
        this.setOptions(observer.options)
      }
    }

    const abortController = getAbortController()

    // Create query function context
    const queryFnContext: QueryFunctionContext<TQueryKey> = {
      queryKey: this.queryKey,
      pageParam: undefined,
      meta: this.meta,
    }

    // Adds an enumerable signal property to the object that
    // which sets abortSignalConsumed to true when the signal
    // is read.
    const addSignalProperty = (object: unknown) => {
      Object.defineProperty(object, 'signal', {
        enumerable: true,
        get: () => {
          if (abortController) {
            this.abortSignalConsumed = true
            return abortController.signal
          }
          return undefined
        },
      })
    }

    addSignalProperty(queryFnContext)

    // Create fetch function
    const fetchFn = () => {
      if (!this.options.queryFn) {
        return Promise.reject('Missing queryFn')
      }
      this.abortSignalConsumed = false
      return this.options.queryFn(queryFnContext)
    }

    // Trigger behavior hook
    const context: FetchContext<TQueryFnData, TError, TData, TQueryKey> = {
      fetchOptions,
      options: this.options,
      queryKey: this.queryKey,
      state: this.state,
      fetchFn,
      meta: this.meta,
    }

    addSignalProperty(context)

    if (this.options.behavior?.onFetch) {
      this.options.behavior?.onFetch(context)
    }

    // Store state in case the current fetch needs to be reverted
    this.revertState = this.state

    // Set to fetching state if not already in it
    if (
      this.state.fetchStatus === 'idle' ||
      this.state.fetchMeta !== context.fetchOptions?.meta
    ) {
      this.dispatch({ type: 'fetch', meta: context.fetchOptions?.meta })
    }

    // Try to fetch the data
    this.retryer = new Retryer({
      fn: context.fetchFn as () => TData,
      abort: abortController?.abort?.bind(abortController),
      onSuccess: data => {
        this.setData(data as TData)

        // Notify cache callback
        this.cache.config.onSuccess?.(data, this as Query<any, any, any, any>)

        // Remove query after fetching if cache time is 0
        if (this.cacheTime === 0) {
          this.optionalRemove()
        }
      },
      onError: (error: TError | { silent?: boolean }) => {
        // Optimistically update state if needed
        if (!(isCancelledError(error) && error.silent)) {
          this.dispatch({
            type: 'error',
            error: error as TError,
          })
        }

        if (!isCancelledError(error)) {
          // Notify cache callback
          this.cache.config.onError?.(error, this as Query<any, any, any, any>)

          // Log error
          getLogger().error(error)
        }

        // Remove query after fetching if cache time is 0
        if (this.cacheTime === 0) {
          this.optionalRemove()
        }
      },
      onFail: () => {
        this.dispatch({ type: 'failed' })
      },
      onPause: () => {
        this.dispatch({ type: 'pause' })
      },
      onContinue: () => {
        this.dispatch({ type: 'continue' })
      },
      retry: context.options.retry,
      retryDelay: context.options.retryDelay,
      networkMode: context.options.networkMode,
    })

    this.promise = this.retryer.promise

    return this.promise
  }

  private dispatch(action: Action<TData, TError>): void {
    this.state = this.reducer(this.state, action)

    notifyManager.batch(() => {
      this.observers.forEach(observer => {
        observer.onQueryUpdate(action)
      })

      this.cache.notify({ query: this, type: 'updated', action })
    })
  }

  protected getDefaultState(
    options: QueryOptions<TQueryFnData, TError, TData, TQueryKey>
  ): QueryState<TData, TError> {
    const data =
      typeof options.initialData === 'function'
        ? (options.initialData as InitialDataFunction<TData>)()
        : options.initialData

    const hasInitialData = typeof options.initialData !== 'undefined'

    const initialDataUpdatedAt = hasInitialData
      ? typeof options.initialDataUpdatedAt === 'function'
        ? (options.initialDataUpdatedAt as () => number | undefined)()
        : options.initialDataUpdatedAt
      : 0

    const hasData = typeof data !== 'undefined'

    return {
      data,
      dataUpdateCount: 0,
      dataUpdatedAt: hasData ? initialDataUpdatedAt ?? Date.now() : 0,
      error: null,
      errorUpdateCount: 0,
      errorUpdatedAt: 0,
      fetchFailureCount: 0,
      fetchMeta: null,
      isInvalidated: false,
      status: hasData ? 'success' : 'idle',
      fetchStatus: 'idle',
    }
  }

  protected reducer(
    state: QueryState<TData, TError>,
    action: Action<TData, TError>
  ): QueryState<TData, TError> {
    switch (action.type) {
      case 'failed':
        return {
          ...state,
          fetchFailureCount: state.fetchFailureCount + 1,
        }
      case 'pause':
        return {
          ...state,
          fetchStatus: 'paused',
        }
      case 'continue':
        return {
          ...state,
          fetchStatus: 'fetching',
        }
      case 'fetch':
        return {
          ...state,
          fetchFailureCount: 0,
          fetchMeta: action.meta ?? null,
          fetchStatus: canFetch(this.options.networkMode)
            ? 'fetching'
            : 'paused',
          status: !state.dataUpdatedAt ? 'loading' : state.status,
        }
      case 'success':
        return {
          ...state,
          data: action.data,
          dataUpdateCount: state.dataUpdateCount + 1,
          dataUpdatedAt: action.dataUpdatedAt ?? Date.now(),
          error: null,
          fetchFailureCount: 0,
          isInvalidated: false,
          fetchStatus: 'idle',
          status: 'success',
        }
      case 'error':
        const error = action.error as unknown

        if (isCancelledError(error) && error.revert && this.revertState) {
          return { ...this.revertState }
        }

        return {
          ...state,
          error: error as TError,
          errorUpdateCount: state.errorUpdateCount + 1,
          errorUpdatedAt: Date.now(),
          fetchFailureCount: state.fetchFailureCount + 1,
          fetchStatus: 'idle',
          status: 'error',
        }
      case 'invalidate':
        return {
          ...state,
          isInvalidated: true,
        }
      case 'setState':
        return {
          ...state,
          ...action.state,
        }
      default:
        return state
    }
  }
}<|MERGE_RESOLUTION|>--- conflicted
+++ resolved
@@ -194,17 +194,12 @@
   }
 
   protected optionalRemove() {
-<<<<<<< HEAD
-    if (!this.observers.length && this.state.fetchStatus === 'idle') {
-      this.cache.remove(this)
-=======
     if (!this.observers.length) {
-      if (this.state.isFetching) {
+      if this.state.fetchStatus !== 'idle') {
         this.scheduleGc()
       } else {
         this.cache.remove(this)
       }
->>>>>>> 1226d8c1
     }
   }
 
