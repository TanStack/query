--- conflicted
+++ resolved
@@ -418,15 +418,9 @@
       meta: this.meta,
     }
 
-<<<<<<< HEAD
+    addSignalProperty(context)
+
     this.options.behavior?.onFetch(context)
-=======
-    addSignalProperty(context)
-
-    if (this.options.behavior?.onFetch) {
-      this.options.behavior?.onFetch(context)
-    }
->>>>>>> 61fd5397
 
     // Store state in case the current fetch needs to be reverted
     this.revertState = this.state
