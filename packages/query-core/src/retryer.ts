--- conflicted
+++ resolved
@@ -1,12 +1,8 @@
 import { focusManager } from './focusManager'
 import { onlineManager } from './onlineManager'
 import { pendingThenable } from './thenable'
-<<<<<<< HEAD
 import { isServer, resolveOption, sleep } from './utils'
-=======
-import { isServer, sleep } from './utils'
 import type { Thenable } from './thenable'
->>>>>>> 7c464e3d
 import type { CancelOptions, DefaultError, NetworkMode } from './types'
 
 // TYPES
