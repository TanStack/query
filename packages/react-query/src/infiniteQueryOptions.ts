--- conflicted
+++ resolved
@@ -2,11 +2,8 @@
   DataTag,
   DefaultError,
   InfiniteData,
-<<<<<<< HEAD
+  InitialDataFunction,
   OmitKeyof,
-=======
-  InitialDataFunction,
->>>>>>> 44b70f12
   QueryKey,
   SkipToken,
 } from '@tanstack/query-core'
