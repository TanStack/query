<<<<<<< HEAD
import { waitFor } from '@testing-library/react'
=======
import { fireEvent, waitFor } from '@testing-library/react'
>>>>>>> 4d753c01
import '@testing-library/jest-dom'
import React from 'react'

import {
  sleep,
  queryKey,
  renderWithClient,
  mockLogger,
  createQueryClient,
} from '../../reactjs/tests/utils'
import {
  useQuery,
  InfiniteQueryObserver,
  QueryCache,
  QueryClient,
  QueryFunction,
  QueryObserver,
} from '../..'
import { focusManager, onlineManager } from '..'

describe('queryClient', () => {
  let queryClient: QueryClient
  let queryCache: QueryCache

  beforeEach(() => {
    queryClient = createQueryClient()
    queryCache = queryClient.getQueryCache()
    queryClient.mount()
  })

  afterEach(() => {
    queryClient.clear()
  })

  describe('defaultOptions', () => {
    test('should merge defaultOptions', async () => {
      const key = queryKey()

      const queryFn = () => 'data'
      const testClient = createQueryClient({
        defaultOptions: { queries: { queryFn } },
      })

      expect(() => testClient.prefetchQuery(key)).not.toThrow()
    })

    test('should merge defaultOptions when query is added to cache', async () => {
      const key = queryKey()

      const testClient = createQueryClient({
        defaultOptions: {
          queries: { cacheTime: Infinity },
        },
      })

      const fetchData = () => Promise.resolve('data')
      await testClient.prefetchQuery(key, fetchData)
      const newQuery = testClient.getQueryCache().find(key)
      expect(newQuery?.options.cacheTime).toBe(Infinity)
    })

    test('should get defaultOptions', async () => {
      const queryFn = () => 'data'
      const defaultOptions = { queries: { queryFn } }
      const testClient = createQueryClient({
        defaultOptions,
      })
      expect(testClient.getDefaultOptions()).toMatchObject(defaultOptions)
    })
  })

  describe('setQueryDefaults', () => {
    test('should not trigger a fetch', async () => {
      const key = queryKey()
      queryClient.setQueryDefaults(key, { queryFn: () => 'data' })
      await sleep(1)
      const data = queryClient.getQueryData(key)
      expect(data).toBeUndefined()
    })

    test('should be able to override defaults', async () => {
      const key = queryKey()
      queryClient.setQueryDefaults(key, { queryFn: () => 'data' })
      const observer = new QueryObserver(queryClient, { queryKey: key })
      const { data } = await observer.refetch()
      expect(data).toBe('data')
    })

    test('should match the query key partially', async () => {
      const key = queryKey()
      queryClient.setQueryDefaults([key], { queryFn: () => 'data' })
      const observer = new QueryObserver(queryClient, {
        queryKey: [key, 'a'],
      })
      const { data } = await observer.refetch()
      expect(data).toBe('data')
    })

    test('should not match if the query key is a subset', async () => {
      const key = queryKey()
      queryClient.setQueryDefaults([key, 'a'], { queryFn: () => 'data' })
      const observer = new QueryObserver(queryClient, {
        queryKey: [key],
        retry: false,
        enabled: false,
      })
      const { status } = await observer.refetch()
      expect(status).toBe('error')
    })

    test('should also set defaults for observers', async () => {
      const key = queryKey()
      queryClient.setQueryDefaults(key, {
        queryFn: () => 'data',
        enabled: false,
      })
      const observer = new QueryObserver(queryClient, {
        queryKey: [key],
      })
      expect(observer.getCurrentResult().status).toBe('loading')
      expect(observer.getCurrentResult().fetchStatus).toBe('idle')
    })

    test('should update existing query defaults', async () => {
      const key = queryKey()
      const queryOptions1 = { queryFn: () => 'data' }
      const queryOptions2 = { retry: false }
      queryClient.setQueryDefaults(key, queryOptions1)
      queryClient.setQueryDefaults(key, queryOptions2)
      expect(queryClient.getQueryDefaults(key)).toMatchObject(queryOptions2)
    })

    test('should warn in dev if several query defaults match a given key', () => {
      // Check discussion here: https://github.com/tannerlinsley/react-query/discussions/3199
      const keyABCD = [
        {
          a: 'a',
          b: 'b',
          c: 'c',
          d: 'd',
        },
      ]

      // The key below "contains" keyABCD => it is more generic
      const keyABC = [
        {
          a: 'a',
          b: 'b',
          c: 'c',
        },
      ]

      // The defaults for query matching key "ABCD" (least generic)
      const defaultsOfABCD = {
        queryFn: function ABCDQueryFn() {
          return 'ABCD'
        },
      }

      // The defaults for query matching key "ABC" (most generic)
      const defaultsOfABC = {
        queryFn: function ABCQueryFn() {
          return 'ABC'
        },
      }

      // No defaults, no warning
      const noDefaults = queryClient.getQueryDefaults(keyABCD)
      expect(noDefaults).toBeUndefined()
      expect(mockLogger.error).not.toHaveBeenCalled()

      // If defaults for key ABCD are registered **before** the ones of key ABC (more generic)…
      queryClient.setQueryDefaults(keyABCD, defaultsOfABCD)
      queryClient.setQueryDefaults(keyABC, defaultsOfABC)
      // … then the "good" defaults are retrieved: we get the ones for key "ABCD"
      const goodDefaults = queryClient.getQueryDefaults(keyABCD)
      expect(goodDefaults).toBe(defaultsOfABCD)
      // The warning is still raised since several defaults are matching
      expect(mockLogger.error).toHaveBeenCalledTimes(1)

      // Let's create another queryClient and change the order of registration
      const newQueryClient = createQueryClient()
      // The defaults for key ABC (more generic) are registered **before** the ones of key ABCD…
      newQueryClient.setQueryDefaults(keyABC, defaultsOfABC)
      newQueryClient.setQueryDefaults(keyABCD, defaultsOfABCD)
      // … then the "wrong" defaults are retrieved: we get the ones for key "ABC"
      const badDefaults = newQueryClient.getQueryDefaults(keyABCD)
      expect(badDefaults).not.toBe(defaultsOfABCD)
      expect(badDefaults).toBe(defaultsOfABC)
      expect(mockLogger.error).toHaveBeenCalledTimes(2)
    })

    test('should warn in dev if several mutation defaults match a given key', () => {
      // Check discussion here: https://github.com/tannerlinsley/react-query/discussions/3199
      const keyABCD = [
        {
          a: 'a',
          b: 'b',
          c: 'c',
          d: 'd',
        },
      ]

      // The key below "contains" keyABCD => it is more generic
      const keyABC = [
        {
          a: 'a',
          b: 'b',
          c: 'c',
        },
      ]

      // The defaults for mutation matching key "ABCD" (least generic)
      const defaultsOfABCD = {
        mutationFn: Promise.resolve,
      }

      // The defaults for mutation matching key "ABC" (most generic)
      const defaultsOfABC = {
        mutationFn: Promise.resolve,
      }

      // No defaults, no warning
      const noDefaults = queryClient.getMutationDefaults(keyABCD)
      expect(noDefaults).toBeUndefined()
      expect(mockLogger.error).not.toHaveBeenCalled()

      // If defaults for key ABCD are registered **before** the ones of key ABC (more generic)…
      queryClient.setMutationDefaults(keyABCD, defaultsOfABCD)
      queryClient.setMutationDefaults(keyABC, defaultsOfABC)
      // … then the "good" defaults are retrieved: we get the ones for key "ABCD"
      const goodDefaults = queryClient.getMutationDefaults(keyABCD)
      expect(goodDefaults).toBe(defaultsOfABCD)
      // The warning is still raised since several defaults are matching
      expect(mockLogger.error).toHaveBeenCalledTimes(1)

      // Let's create another queryClient and change the order of registration
      const newQueryClient = createQueryClient()
      // The defaults for key ABC (more generic) are registered **before** the ones of key ABCD…
      newQueryClient.setMutationDefaults(keyABC, defaultsOfABC)
      newQueryClient.setMutationDefaults(keyABCD, defaultsOfABCD)
      // … then the "wrong" defaults are retrieved: we get the ones for key "ABC"
      const badDefaults = newQueryClient.getMutationDefaults(keyABCD)
      expect(badDefaults).not.toBe(defaultsOfABCD)
      expect(badDefaults).toBe(defaultsOfABC)
      expect(mockLogger.error).toHaveBeenCalledTimes(2)
    })
  })

  describe('setQueryData', () => {
    test('should not crash if query could not be found', () => {
      const key = queryKey()
      const user = { userId: 1 }
      expect(() => {
        queryClient.setQueryData([key, user], (prevUser?: typeof user) => ({
          ...prevUser!,
          name: 'Edvin',
        }))
      }).not.toThrow()
    })

    test('should not crash when variable is null', () => {
      const key = queryKey()
      queryClient.setQueryData([key, { userId: null }], 'Old Data')
      expect(() => {
        queryClient.setQueryData([key, { userId: null }], 'New Data')
      }).not.toThrow()
    })

    test('should use default options', () => {
      const key = queryKey()
      const testClient = createQueryClient({
        defaultOptions: { queries: { queryKeyHashFn: () => 'someKey' } },
      })
      const testCache = testClient.getQueryCache()
      testClient.setQueryData(key, 'data')
      expect(testClient.getQueryData(key)).toBe('data')
      expect(testCache.find(key)).toBe(testCache.get('someKey'))
    })

    test('should create a new query if query was not found', () => {
      const key = queryKey()
      queryClient.setQueryData(key, 'bar')
      expect(queryClient.getQueryData(key)).toBe('bar')
    })

    test('should create a new query if query was not found', () => {
      const key = queryKey()
      queryClient.setQueryData(key, 'qux')
      expect(queryClient.getQueryData(key)).toBe('qux')
    })

    test('should not create a new query if query was not found and data is undefined', () => {
      const key = queryKey()
      expect(queryClient.getQueryCache().find(key)).toBe(undefined)
      queryClient.setQueryData(key, undefined)
      expect(queryClient.getQueryCache().find(key)).toBe(undefined)
    })

    test('should not create a new query if query was not found and updater returns undefined', () => {
      const key = queryKey()
      expect(queryClient.getQueryCache().find(key)).toBe(undefined)
      queryClient.setQueryData(key, () => undefined)
      expect(queryClient.getQueryCache().find(key)).toBe(undefined)
    })

    test('should not update query data if data is undefined', () => {
      const key = queryKey()
      queryClient.setQueryData(key, 'qux')
      queryClient.setQueryData(key, undefined)
      expect(queryClient.getQueryData(key)).toBe('qux')
    })

    test('should not update query data if updater returns undefined', () => {
      const key = queryKey()
      queryClient.setQueryData(key, 'qux')
      queryClient.setQueryData(key, () => undefined)
      expect(queryClient.getQueryData(key)).toBe('qux')
    })

    test('should accept an update function', () => {
      const key = queryKey()

      const updater = jest.fn(oldData => `new data + ${oldData}`)

      queryClient.setQueryData(key, 'test data')
      queryClient.setQueryData(key, updater)

      expect(updater).toHaveBeenCalled()
      expect(queryCache.find(key)!.state.data).toEqual('new data + test data')
    })

    test('should use prev data if an isDataEqual function is defined and returns "true"', () => {
      const key = queryKey()

      queryClient.setDefaultOptions({
        queries: { isDataEqual: (_prev, data) => data === 'data' },
      })
      queryClient.setQueryData(key, 'prev data')
      queryClient.setQueryData(key, 'data')

      expect(queryCache.find(key)!.state.data).toEqual('prev data')
    })

    test('should set the new data without comparison if structuralSharing is set to false', () => {
      const key = queryKey()

      queryClient.setDefaultOptions({
        queries: {
          structuralSharing: false,
        },
      })

      const oldData = { value: true }
      const newData = { value: true }
      queryClient.setQueryData(key, oldData)
      queryClient.setQueryData(key, newData)

      expect(queryCache.find(key)!.state.data).toBe(newData)
    })

    test('should not call onSuccess callback of active observers', async () => {
      const key = queryKey()
      const onSuccess = jest.fn()

      function Page() {
        const state = useQuery(key, () => 'data', { onSuccess })
        return (
          <div>
            <div>data: {state.data}</div>
            <button onClick={() => queryClient.setQueryData(key, 'newData')}>
              setQueryData
            </button>
          </div>
        )
      }

      const rendered = renderWithClient(queryClient, <Page />)

      await waitFor(() => rendered.getByText('data: data'))
<<<<<<< HEAD
      rendered.getByRole('button', { name: /setQueryData/i }).click()
=======
      fireEvent.click(rendered.getByRole('button', { name: /setQueryData/i }))
>>>>>>> 4d753c01
      await waitFor(() => rendered.getByText('data: newData'))

      expect(onSuccess).toHaveBeenCalledTimes(1)
      expect(onSuccess).toHaveBeenCalledWith('data')
    })

    test('should respect updatedAt', async () => {
      const key = queryKey()

      function Page() {
        const state = useQuery(key, () => 'data')
        return (
          <div>
            <div>data: {state.data}</div>
            <div>dataUpdatedAt: {state.dataUpdatedAt}</div>
            <button
              onClick={() =>
                queryClient.setQueryData(key, 'newData', { updatedAt: 100 })
              }
            >
              setQueryData
            </button>
          </div>
        )
      }

      const rendered = renderWithClient(queryClient, <Page />)

      await waitFor(() => rendered.getByText('data: data'))
<<<<<<< HEAD
      rendered.getByRole('button', { name: /setQueryData/i }).click()
=======
      fireEvent.click(rendered.getByRole('button', { name: /setQueryData/i }))
>>>>>>> 4d753c01
      await waitFor(() => rendered.getByText('data: newData'))
      await waitFor(() => {
        expect(rendered.getByText('dataUpdatedAt: 100')).toBeInTheDocument()
      })
    })
  })

  describe('setQueriesData', () => {
    test('should update all existing, matching queries', () => {
      queryClient.setQueryData(['key', 1], 1)
      queryClient.setQueryData(['key', 2], 2)

      const result = queryClient.setQueriesData<number>(
        ['key'],
        old => old! + 5
      )

      expect(result).toEqual([
        [['key', 1], 6],
        [['key', 2], 7],
      ])
      expect(queryClient.getQueryData(['key', 1])).toBe(6)
      expect(queryClient.getQueryData(['key', 2])).toBe(7)
    })

    test('should accept queryFilters', () => {
      queryClient.setQueryData(['key', 1], 1)
      queryClient.setQueryData(['key', 2], 2)
      const query1 = queryCache.find(['key', 1])!

      const result = queryClient.setQueriesData<number>(
        { predicate: query => query === query1 },
        old => old! + 5
      )

      expect(result).toEqual([[['key', 1], 6]])
      expect(queryClient.getQueryData(['key', 1])).toBe(6)
      expect(queryClient.getQueryData(['key', 2])).toBe(2)
    })

    test('should not update non existing queries', () => {
      const result = queryClient.setQueriesData<string>(['key'], 'data')

      expect(result).toEqual([])
      expect(queryClient.getQueryData(['key'])).toBe(undefined)
    })
  })

  describe('getQueryData', () => {
    test('should return the query data if the query is found', () => {
      const key = queryKey()
      queryClient.setQueryData([key, 'id'], 'bar')
      expect(queryClient.getQueryData([key, 'id'])).toBe('bar')
    })

    test('should return undefined if the query is not found', () => {
      const key = queryKey()
      expect(queryClient.getQueryData(key)).toBeUndefined()
    })

    test('should match exact by default', () => {
      const key = queryKey()
      queryClient.setQueryData([key, 'id'], 'bar')
      expect(queryClient.getQueryData([key])).toBeUndefined()
    })
  })

  describe('getQueriesData', () => {
    test('should return the query data for all matched queries', () => {
      const key1 = queryKey()
      const key2 = queryKey()
      queryClient.setQueryData([key1, 1], 1)
      queryClient.setQueryData([key1, 2], 2)
      queryClient.setQueryData([key2, 2], 2)
      expect(queryClient.getQueriesData([key1])).toEqual([
        [[key1, 1], 1],
        [[key1, 2], 2],
      ])
    })

    test('should return empty array if queries are not found', () => {
      const key = queryKey()
      expect(queryClient.getQueriesData(key)).toEqual([])
    })

    test('should accept query filters', () => {
      queryClient.setQueryData(['key', 1], 1)
      queryClient.setQueryData(['key', 2], 2)
      const query1 = queryCache.find(['key', 1])!

      const result = queryClient.getQueriesData({
        predicate: query => query === query1,
      })

      expect(result).toEqual([[['key', 1], 1]])
    })
  })

  describe('fetchQuery', () => {
    test('should not type-error with strict query key', async () => {
      type StrictData = 'data'
      type StrictQueryKey = ['strict', ...ReturnType<typeof queryKey>]
      const key: StrictQueryKey = ['strict', ...queryKey()]

      const fetchFn: QueryFunction<StrictData, StrictQueryKey> = () =>
        Promise.resolve('data')

      await expect(
        queryClient.fetchQuery<StrictData, any, StrictData, StrictQueryKey>(
          key,
          fetchFn
        )
      ).resolves.toEqual('data')
    })

    // https://github.com/tannerlinsley/react-query/issues/652
    test('should not retry by default', async () => {
      const key = queryKey()

      await expect(
        queryClient.fetchQuery(key, async () => {
          throw new Error('error')
        })
      ).rejects.toEqual(new Error('error'))
    })

    test('should return the cached data on cache hit', async () => {
      const key = queryKey()

      const fetchFn = () => Promise.resolve('data')
      const first = await queryClient.fetchQuery(key, fetchFn)
      const second = await queryClient.fetchQuery(key, fetchFn)

      expect(second).toBe(first)
    })

    test('should be able to fetch when cache time is set to 0 and then be removed', async () => {
      const key1 = queryKey()
      const result = await queryClient.fetchQuery(
        key1,
        async () => {
          await sleep(10)
          return 1
        },
        { cacheTime: 0 }
      )
      expect(result).toEqual(1)
      await waitFor(() =>
        expect(queryClient.getQueryData(key1)).toEqual(undefined)
      )
    })

    test('should keep a query in cache if cache time is Infinity', async () => {
      const key1 = queryKey()
      const result = await queryClient.fetchQuery(
        key1,
        async () => {
          await sleep(10)
          return 1
        },
        { cacheTime: Infinity }
      )
      const result2 = queryClient.getQueryData(key1)
      expect(result).toEqual(1)
      expect(result2).toEqual(1)
    })

    test('should not force fetch', async () => {
      const key = queryKey()

      queryClient.setQueryData(key, 'og')
      const fetchFn = () => Promise.resolve('new')
      const first = await queryClient.fetchQuery(key, fetchFn, {
        initialData: 'initial',
        staleTime: 100,
      })
      expect(first).toBe('og')
    })

    test('should only fetch if the data is older then the given stale time', async () => {
      const key = queryKey()

      let count = 0
      const fetchFn = () => ++count

      queryClient.setQueryData(key, count)
      const first = await queryClient.fetchQuery(key, fetchFn, {
        staleTime: 100,
      })
      await sleep(11)
      const second = await queryClient.fetchQuery(key, fetchFn, {
        staleTime: 10,
      })
      const third = await queryClient.fetchQuery(key, fetchFn, {
        staleTime: 10,
      })
      await sleep(11)
      const fourth = await queryClient.fetchQuery(key, fetchFn, {
        staleTime: 10,
      })
      expect(first).toBe(0)
      expect(second).toBe(1)
      expect(third).toBe(1)
      expect(fourth).toBe(2)
    })
  })

  describe('fetchInfiniteQuery', () => {
    test('should not type-error with strict query key', async () => {
      type StrictData = string
      type StrictQueryKey = ['strict', ...ReturnType<typeof queryKey>]
      const key: StrictQueryKey = ['strict', ...queryKey()]

      const data = {
        pages: ['data'],
        pageParams: [undefined],
      } as const

      const fetchFn: QueryFunction<StrictData, StrictQueryKey> = () =>
        Promise.resolve(data.pages[0])

      await expect(
        queryClient.fetchInfiniteQuery<
          StrictData,
          any,
          StrictData,
          StrictQueryKey
        >(key, fetchFn)
      ).resolves.toEqual(data)
    })

    test('should return infinite query data', async () => {
      const key = queryKey()
      const result = await queryClient.fetchInfiniteQuery(
        key,
        ({ pageParam = 10 }) => Number(pageParam)
      )
      const result2 = queryClient.getQueryData(key)

      const expected = {
        pages: [10],
        pageParams: [undefined],
      }

      expect(result).toEqual(expected)
      expect(result2).toEqual(expected)
    })
  })

  describe('prefetchInfiniteQuery', () => {
    test('should not type-error with strict query key', async () => {
      type StrictData = 'data'
      type StrictQueryKey = ['strict', ...ReturnType<typeof queryKey>]
      const key: StrictQueryKey = ['strict', ...queryKey()]

      const fetchFn: QueryFunction<StrictData, StrictQueryKey> = () =>
        Promise.resolve('data')

      await queryClient.prefetchInfiniteQuery<
        StrictData,
        any,
        StrictData,
        StrictQueryKey
      >(key, fetchFn)

      const result = queryClient.getQueryData(key)

      expect(result).toEqual({
        pages: ['data'],
        pageParams: [undefined],
      })
    })

    test('should return infinite query data', async () => {
      const key = queryKey()

      await queryClient.prefetchInfiniteQuery(key, ({ pageParam = 10 }) =>
        Number(pageParam)
      )

      const result = queryClient.getQueryData(key)

      expect(result).toEqual({
        pages: [10],
        pageParams: [undefined],
      })
    })
  })

  describe('prefetchQuery', () => {
    test('should not type-error with strict query key', async () => {
      type StrictData = 'data'
      type StrictQueryKey = ['strict', ...ReturnType<typeof queryKey>]
      const key: StrictQueryKey = ['strict', ...queryKey()]

      const fetchFn: QueryFunction<StrictData, StrictQueryKey> = () =>
        Promise.resolve('data')

      await queryClient.prefetchQuery<
        StrictData,
        any,
        StrictData,
        StrictQueryKey
      >(key, fetchFn)

      const result = queryClient.getQueryData(key)

      expect(result).toEqual('data')
    })

    test('should return undefined when an error is thrown', async () => {
      const key = queryKey()

      const result = await queryClient.prefetchQuery(
        key,
        async () => {
          throw new Error('error')
        },
        {
          retry: false,
        }
      )

      expect(result).toBeUndefined()
      expect(mockLogger.error).toHaveBeenCalled()
    })

    test('should be garbage collected after cacheTime if unused', async () => {
      const key = queryKey()

      await queryClient.prefetchQuery(
        key,
        async () => {
          return 'data'
        },
        { cacheTime: 10 }
      )
      expect(queryCache.find(key)).toBeDefined()
      await sleep(15)
      expect(queryCache.find(key)).not.toBeDefined()
    })
  })

  describe('removeQueries', () => {
    test('should not crash when exact is provided', async () => {
      const key = queryKey()

      const fetchFn = () => Promise.resolve('data')

      // check the query was added to the cache
      await queryClient.prefetchQuery(key, fetchFn)
      expect(queryCache.find(key)).toBeTruthy()

      // check the error doesn't occur
      expect(() =>
        queryClient.removeQueries({ queryKey: key, exact: true })
      ).not.toThrow()

      // check query was successful removed
      expect(queryCache.find(key)).toBeFalsy()
    })
  })

  describe('cancelQueries', () => {
    test('should revert queries to their previous state', async () => {
      const key1 = queryKey()
      const key2 = queryKey()
      const key3 = queryKey()
      await queryClient.fetchQuery(key1, async () => {
        return 'data'
      })
      try {
        await queryClient.fetchQuery(key2, async () => {
          return Promise.reject('err')
        })
      } catch {}
      queryClient.fetchQuery(key1, async () => {
        await sleep(1000)
        return 'data2'
      })
      try {
        queryClient.fetchQuery(key2, async () => {
          await sleep(1000)
          return Promise.reject('err2')
        })
      } catch {}
      queryClient.fetchQuery(key3, async () => {
        await sleep(1000)
        return 'data3'
      })
      await sleep(10)
      await queryClient.cancelQueries()
      const state1 = queryClient.getQueryState(key1)
      const state2 = queryClient.getQueryState(key2)
      const state3 = queryClient.getQueryState(key3)
      expect(state1).toMatchObject({
        data: 'data',
        status: 'success',
      })
      expect(state2).toMatchObject({
        data: undefined,
        error: 'err',
        status: 'error',
      })
      expect(state3).toMatchObject({
        data: undefined,
        status: 'loading',
        fetchStatus: 'idle',
      })
    })

    test('should not revert if revert option is set to false', async () => {
      const key1 = queryKey()
      await queryClient.fetchQuery(key1, async () => {
        return 'data'
      })
      queryClient.fetchQuery(key1, async () => {
        await sleep(1000)
        return 'data2'
      })
      await sleep(10)
      await queryClient.cancelQueries(key1, {}, { revert: false })
      const state1 = queryClient.getQueryState(key1)
      expect(state1).toMatchObject({
        status: 'error',
      })
    })
  })

  describe('refetchQueries', () => {
    test('should not refetch if all observers are disabled', async () => {
      const key = queryKey()
      const queryFn = jest.fn().mockReturnValue('data')
      await queryClient.fetchQuery(key, queryFn)
      const observer1 = new QueryObserver(queryClient, {
        queryKey: key,
        queryFn,
        enabled: false,
      })
      observer1.subscribe(() => undefined)
      await queryClient.refetchQueries()
      observer1.destroy()
      expect(queryFn).toHaveBeenCalledTimes(1)
    })
    test('should refetch if at least one observer is enabled', async () => {
      const key = queryKey()
      const queryFn = jest.fn().mockReturnValue('data')
      await queryClient.fetchQuery(key, queryFn)
      const observer1 = new QueryObserver(queryClient, {
        queryKey: key,
        queryFn,
        enabled: false,
      })
      const observer2 = new QueryObserver(queryClient, {
        queryKey: key,
        queryFn,
        refetchOnMount: false,
      })
      observer1.subscribe(() => undefined)
      observer2.subscribe(() => undefined)
      await queryClient.refetchQueries()
      observer1.destroy()
      observer2.destroy()
      expect(queryFn).toHaveBeenCalledTimes(2)
    })
    test('should refetch all queries when no arguments are given', async () => {
      const key1 = queryKey()
      const key2 = queryKey()
      const queryFn1 = jest.fn().mockReturnValue('data1')
      const queryFn2 = jest.fn().mockReturnValue('data2')
      await queryClient.fetchQuery(key1, queryFn1)
      await queryClient.fetchQuery(key2, queryFn2)
      const observer1 = new QueryObserver(queryClient, {
        queryKey: key1,
        staleTime: Infinity,
        initialData: 'initial',
      })
      const observer2 = new QueryObserver(queryClient, {
        queryKey: key1,
        staleTime: Infinity,
        initialData: 'initial',
      })
      observer1.subscribe(() => undefined)
      observer2.subscribe(() => undefined)
      await queryClient.refetchQueries()
      observer1.destroy()
      observer2.destroy()
      expect(queryFn1).toHaveBeenCalledTimes(2)
      expect(queryFn2).toHaveBeenCalledTimes(2)
    })

    test('should be able to refetch all fresh queries', async () => {
      const key1 = queryKey()
      const key2 = queryKey()
      const queryFn1 = jest.fn().mockReturnValue('data1')
      const queryFn2 = jest.fn().mockReturnValue('data2')
      await queryClient.fetchQuery(key1, queryFn1)
      await queryClient.fetchQuery(key2, queryFn2)
      const observer = new QueryObserver(queryClient, {
        queryKey: key1,
        queryFn: queryFn1,
        staleTime: Infinity,
      })
      const unsubscribe = observer.subscribe(() => undefined)
      await queryClient.refetchQueries({ type: 'active', stale: false })
      unsubscribe()
      expect(queryFn1).toHaveBeenCalledTimes(2)
      expect(queryFn2).toHaveBeenCalledTimes(1)
    })

    test('should be able to refetch all stale queries', async () => {
      const key1 = queryKey()
      const key2 = queryKey()
      const queryFn1 = jest.fn().mockReturnValue('data1')
      const queryFn2 = jest.fn().mockReturnValue('data2')
      await queryClient.fetchQuery(key1, queryFn1)
      await queryClient.fetchQuery(key2, queryFn2)
      const observer = new QueryObserver(queryClient, {
        queryKey: key1,
        queryFn: queryFn1,
      })
      const unsubscribe = observer.subscribe(() => undefined)
      queryClient.invalidateQueries(key1)
      await queryClient.refetchQueries({ stale: true })
      unsubscribe()
      // fetchQuery, observer mount, invalidation (cancels observer mount) and refetch
      expect(queryFn1).toHaveBeenCalledTimes(4)
      expect(queryFn2).toHaveBeenCalledTimes(1)
    })

    test('should be able to refetch all stale and active queries', async () => {
      const key1 = queryKey()
      const key2 = queryKey()
      const queryFn1 = jest.fn().mockReturnValue('data1')
      const queryFn2 = jest.fn().mockReturnValue('data2')
      await queryClient.fetchQuery(key1, queryFn1)
      await queryClient.fetchQuery(key2, queryFn2)
      queryClient.invalidateQueries(key1)
      const observer = new QueryObserver(queryClient, {
        queryKey: key1,
        queryFn: queryFn1,
      })
      const unsubscribe = observer.subscribe(() => undefined)
      await queryClient.refetchQueries(
        { type: 'active', stale: true },
        { cancelRefetch: false }
      )
      unsubscribe()
      expect(queryFn1).toHaveBeenCalledTimes(2)
      expect(queryFn2).toHaveBeenCalledTimes(1)
    })

    test('should be able to refetch all active and inactive queries', async () => {
      const key1 = queryKey()
      const key2 = queryKey()
      const queryFn1 = jest.fn().mockReturnValue('data1')
      const queryFn2 = jest.fn().mockReturnValue('data2')
      await queryClient.fetchQuery(key1, queryFn1)
      await queryClient.fetchQuery(key2, queryFn2)
      const observer = new QueryObserver(queryClient, {
        queryKey: key1,
        queryFn: queryFn1,
        staleTime: Infinity,
      })
      const unsubscribe = observer.subscribe(() => undefined)
      await queryClient.refetchQueries()
      unsubscribe()
      expect(queryFn1).toHaveBeenCalledTimes(2)
      expect(queryFn2).toHaveBeenCalledTimes(2)
    })

    test('should be able to refetch all active and inactive queries', async () => {
      const key1 = queryKey()
      const key2 = queryKey()
      const queryFn1 = jest.fn().mockReturnValue('data1')
      const queryFn2 = jest.fn().mockReturnValue('data2')
      await queryClient.fetchQuery(key1, queryFn1)
      await queryClient.fetchQuery(key2, queryFn2)
      const observer = new QueryObserver(queryClient, {
        queryKey: key1,
        queryFn: queryFn1,
        staleTime: Infinity,
      })
      const unsubscribe = observer.subscribe(() => undefined)
      await queryClient.refetchQueries({ type: 'all' })
      unsubscribe()
      expect(queryFn1).toHaveBeenCalledTimes(2)
      expect(queryFn2).toHaveBeenCalledTimes(2)
    })

    test('should be able to refetch only active queries', async () => {
      const key1 = queryKey()
      const key2 = queryKey()
      const queryFn1 = jest.fn().mockReturnValue('data1')
      const queryFn2 = jest.fn().mockReturnValue('data2')
      await queryClient.fetchQuery(key1, queryFn1)
      await queryClient.fetchQuery(key2, queryFn2)
      const observer = new QueryObserver(queryClient, {
        queryKey: key1,
        queryFn: queryFn1,
        staleTime: Infinity,
      })
      const unsubscribe = observer.subscribe(() => undefined)
      await queryClient.refetchQueries({ type: 'active' })
      unsubscribe()
      expect(queryFn1).toHaveBeenCalledTimes(2)
      expect(queryFn2).toHaveBeenCalledTimes(1)
    })

    test('should be able to refetch only inactive queries', async () => {
      const key1 = queryKey()
      const key2 = queryKey()
      const queryFn1 = jest.fn().mockReturnValue('data1')
      const queryFn2 = jest.fn().mockReturnValue('data2')
      await queryClient.fetchQuery(key1, queryFn1)
      await queryClient.fetchQuery(key2, queryFn2)
      const observer = new QueryObserver(queryClient, {
        queryKey: key1,
        queryFn: queryFn1,
        staleTime: Infinity,
      })
      const unsubscribe = observer.subscribe(() => undefined)
      await queryClient.refetchQueries({ type: 'inactive' })
      unsubscribe()
      expect(queryFn1).toHaveBeenCalledTimes(1)
      expect(queryFn2).toHaveBeenCalledTimes(2)
    })

    test('should throw an error if throwOnError option is set to true', async () => {
      const key1 = queryKey()
      const queryFnError = () => Promise.reject('error')
      try {
        await queryClient.fetchQuery({
          queryKey: key1,
          queryFn: queryFnError,
          retry: false,
        })
      } catch {}
      let error: any
      try {
        await queryClient.refetchQueries(
          { queryKey: key1 },
          { throwOnError: true }
        )
      } catch (err) {
        error = err
      }
      expect(error).toEqual('error')
    })
  })

  describe('invalidateQueries', () => {
    test('should refetch active queries by default', async () => {
      const key1 = queryKey()
      const key2 = queryKey()
      const queryFn1 = jest.fn().mockReturnValue('data1')
      const queryFn2 = jest.fn().mockReturnValue('data2')
      await queryClient.fetchQuery(key1, queryFn1)
      await queryClient.fetchQuery(key2, queryFn2)
      const observer = new QueryObserver(queryClient, {
        queryKey: key1,
        queryFn: queryFn1,
        staleTime: Infinity,
      })
      const unsubscribe = observer.subscribe(() => undefined)
      queryClient.invalidateQueries(key1)
      unsubscribe()
      expect(queryFn1).toHaveBeenCalledTimes(2)
      expect(queryFn2).toHaveBeenCalledTimes(1)
    })

    test('should not refetch inactive queries by default', async () => {
      const key1 = queryKey()
      const key2 = queryKey()
      const queryFn1 = jest.fn().mockReturnValue('data1')
      const queryFn2 = jest.fn().mockReturnValue('data2')
      await queryClient.fetchQuery(key1, queryFn1)
      await queryClient.fetchQuery(key2, queryFn2)
      const observer = new QueryObserver(queryClient, {
        queryKey: key1,
        enabled: false,
        staleTime: Infinity,
      })
      const unsubscribe = observer.subscribe(() => undefined)
      queryClient.invalidateQueries(key1)
      unsubscribe()
      expect(queryFn1).toHaveBeenCalledTimes(1)
      expect(queryFn2).toHaveBeenCalledTimes(1)
    })

    test('should not refetch active queries when "refetch" is "none"', async () => {
      const key1 = queryKey()
      const key2 = queryKey()
      const queryFn1 = jest.fn().mockReturnValue('data1')
      const queryFn2 = jest.fn().mockReturnValue('data2')
      await queryClient.fetchQuery(key1, queryFn1)
      await queryClient.fetchQuery(key2, queryFn2)
      const observer = new QueryObserver(queryClient, {
        queryKey: key1,
        queryFn: queryFn1,
        staleTime: Infinity,
      })
      const unsubscribe = observer.subscribe(() => undefined)
      queryClient.invalidateQueries(key1, {
        refetchType: 'none',
      })
      unsubscribe()
      expect(queryFn1).toHaveBeenCalledTimes(1)
      expect(queryFn2).toHaveBeenCalledTimes(1)
    })

    test('should refetch inactive queries when "refetch" is "inactive"', async () => {
      const key1 = queryKey()
      const key2 = queryKey()
      const queryFn1 = jest.fn().mockReturnValue('data1')
      const queryFn2 = jest.fn().mockReturnValue('data2')
      await queryClient.fetchQuery(key1, queryFn1)
      await queryClient.fetchQuery(key2, queryFn2)
      const observer = new QueryObserver(queryClient, {
        queryKey: key1,
        queryFn: queryFn1,
        staleTime: Infinity,
        refetchOnMount: false,
      })
      const unsubscribe = observer.subscribe(() => undefined)
      unsubscribe()

      await queryClient.invalidateQueries(key1, {
        refetchType: 'inactive',
      })
      expect(queryFn1).toHaveBeenCalledTimes(2)
      expect(queryFn2).toHaveBeenCalledTimes(1)
    })

    test('should refetch active and inactive queries when "refetch" is "all"', async () => {
      const key1 = queryKey()
      const key2 = queryKey()
      const queryFn1 = jest.fn().mockReturnValue('data1')
      const queryFn2 = jest.fn().mockReturnValue('data2')
      await queryClient.fetchQuery(key1, queryFn1)
      await queryClient.fetchQuery(key2, queryFn2)
      const observer = new QueryObserver(queryClient, {
        queryKey: key1,
        queryFn: queryFn1,
        staleTime: Infinity,
      })
      const unsubscribe = observer.subscribe(() => undefined)
      queryClient.invalidateQueries({
        refetchType: 'all',
      })
      unsubscribe()
      expect(queryFn1).toHaveBeenCalledTimes(2)
      expect(queryFn2).toHaveBeenCalledTimes(2)
    })

    test('should cancel ongoing fetches if cancelRefetch option is set (default value)', async () => {
      const key = queryKey()
      const abortFn = jest.fn()
      let fetchCount = 0
      const observer = new QueryObserver(queryClient, {
        queryKey: key,
        queryFn: ({ signal }) => {
          return new Promise(resolve => {
            fetchCount++
            setTimeout(() => resolve(5), 10)
            if (signal) {
              signal.addEventListener('abort', abortFn)
            }
          })
        },
        initialData: 1,
      })
      observer.subscribe(() => undefined)

      await queryClient.refetchQueries()
      observer.destroy()
      if (typeof AbortSignal === 'function') {
        expect(abortFn).toHaveBeenCalledTimes(1)
      }
      expect(fetchCount).toBe(2)
    })

    test('should not cancel ongoing fetches if cancelRefetch option is set to false', async () => {
      const key = queryKey()
      const abortFn = jest.fn()
      let fetchCount = 0
      const observer = new QueryObserver(queryClient, {
        queryKey: key,
        queryFn: ({ signal }) => {
          return new Promise(resolve => {
            fetchCount++
            setTimeout(() => resolve(5), 10)
            if (signal) {
              signal.addEventListener('abort', abortFn)
            }
          })
        },
        initialData: 1,
      })
      observer.subscribe(() => undefined)

      await queryClient.refetchQueries(undefined, { cancelRefetch: false })
      observer.destroy()
      if (typeof AbortSignal === 'function') {
        expect(abortFn).toHaveBeenCalledTimes(0)
      }
      expect(fetchCount).toBe(1)
    })
  })

  describe('resetQueries', () => {
    test('should notify listeners when a query is reset', async () => {
      const key = queryKey()

      const callback = jest.fn()

      await queryClient.prefetchQuery(key, () => 'data')

      queryCache.subscribe(callback)

      queryClient.resetQueries(key)

      expect(callback).toHaveBeenCalled()
    })

    test('should reset query', async () => {
      const key = queryKey()

      await queryClient.prefetchQuery(key, () => 'data')

      let state = queryClient.getQueryState(key)
      expect(state?.data).toEqual('data')
      expect(state?.status).toEqual('success')

      queryClient.resetQueries(key)

      state = queryClient.getQueryState(key)

      expect(state).toBeTruthy()
      expect(state?.data).toBeUndefined()
      expect(state?.status).toEqual('loading')
      expect(state?.fetchStatus).toEqual('idle')
    })

    test('should reset query data to initial data if set', async () => {
      const key = queryKey()

      await queryClient.prefetchQuery(key, () => 'data', {
        initialData: 'initial',
      })

      let state = queryClient.getQueryState(key)
      expect(state?.data).toEqual('data')

      queryClient.resetQueries(key)

      state = queryClient.getQueryState(key)

      expect(state).toBeTruthy()
      expect(state?.data).toEqual('initial')
    })

    test('should refetch all active queries', async () => {
      const key1 = queryKey()
      const key2 = queryKey()
      const queryFn1 = jest.fn().mockReturnValue('data1')
      const queryFn2 = jest.fn().mockReturnValue('data2')
      const observer1 = new QueryObserver(queryClient, {
        queryKey: key1,
        queryFn: queryFn1,
        enabled: true,
      })
      const observer2 = new QueryObserver(queryClient, {
        queryKey: key2,
        queryFn: queryFn2,
        enabled: false,
      })
      observer1.subscribe(() => undefined)
      observer2.subscribe(() => undefined)
      await queryClient.resetQueries()
      observer2.destroy()
      observer1.destroy()
      expect(queryFn1).toHaveBeenCalledTimes(2)
      expect(queryFn2).toHaveBeenCalledTimes(0)
    })
  })

  describe('refetch only certain pages of an infinite query', () => {
    test('refetchQueries', async () => {
      const key = queryKey()
      let multiplier = 1
      const observer = new InfiniteQueryObserver<number>(queryClient, {
        queryKey: key,
        queryFn: ({ pageParam = 10 }) => Number(pageParam) * multiplier,
        getNextPageParam: lastPage => lastPage + 1,
      })

      await observer.fetchNextPage()
      await observer.fetchNextPage()

      expect(queryClient.getQueryData(key)).toMatchObject({
        pages: [10, 11],
      })

      multiplier = 2

      await queryClient.refetchQueries({
        queryKey: key,
        refetchPage: (_, index) => index === 0,
      })

      expect(queryClient.getQueryData(key)).toMatchObject({
        pages: [20, 11],
      })
    })
    test('invalidateQueries', async () => {
      const key = queryKey()
      let multiplier = 1
      const observer = new InfiniteQueryObserver<number>(queryClient, {
        queryKey: key,
        queryFn: ({ pageParam = 10 }) => Number(pageParam) * multiplier,
        getNextPageParam: lastPage => lastPage + 1,
      })

      await observer.fetchNextPage()
      await observer.fetchNextPage()

      expect(queryClient.getQueryData(key)).toMatchObject({
        pages: [10, 11],
      })

      multiplier = 2

      await queryClient.invalidateQueries({
        queryKey: key,
        refetchType: 'all',
        refetchPage: (page, _, allPages) => {
          return page === allPages[0]
        },
      })

      expect(queryClient.getQueryData(key)).toMatchObject({
        pages: [20, 11],
      })
    })

    test('resetQueries', async () => {
      const key = queryKey()
      let multiplier = 1
      new InfiniteQueryObserver<number>(queryClient, {
        queryKey: key,
        queryFn: ({ pageParam = 10 }) => Number(pageParam) * multiplier,
        getNextPageParam: lastPage => lastPage + 1,
        initialData: () => ({
          pages: [10, 11],
          pageParams: [10, 11],
        }),
      })

      expect(queryClient.getQueryData(key)).toMatchObject({
        pages: [10, 11],
      })

      multiplier = 2

      await queryClient.resetQueries({
        queryKey: key,
        type: 'inactive',
        refetchPage: (page, _, allPages) => {
          return page === allPages[0]
        },
      })

      expect(queryClient.getQueryData(key)).toMatchObject({
        pages: [20, 11],
      })
    })
  })

  describe('focusManager and onlineManager', () => {
    test('should notify queryCache and mutationCache if focused', async () => {
      const testClient = createQueryClient()
      testClient.mount()

      const queryCacheOnFocusSpy = jest.spyOn(
        testClient.getQueryCache(),
        'onFocus'
      )
      const queryCacheOnOnlineSpy = jest.spyOn(
        testClient.getQueryCache(),
        'onOnline'
      )
      const mutationCacheResumePausedMutationsSpy = jest.spyOn(
        testClient.getMutationCache(),
        'resumePausedMutations'
      )

      focusManager.setFocused(false)
      expect(queryCacheOnFocusSpy).not.toHaveBeenCalled()
      expect(mutationCacheResumePausedMutationsSpy).not.toHaveBeenCalled()

      focusManager.setFocused(true)
      expect(queryCacheOnFocusSpy).toHaveBeenCalledTimes(1)
      expect(mutationCacheResumePausedMutationsSpy).toHaveBeenCalledTimes(1)

      expect(queryCacheOnOnlineSpy).not.toHaveBeenCalled()

      queryCacheOnFocusSpy.mockRestore()
      mutationCacheResumePausedMutationsSpy.mockRestore()
      queryCacheOnOnlineSpy.mockRestore()
      focusManager.setFocused(undefined)
    })

    test('should notify queryCache and mutationCache if online', async () => {
      const testClient = createQueryClient()
      testClient.mount()

      const queryCacheOnFocusSpy = jest.spyOn(
        testClient.getQueryCache(),
        'onFocus'
      )
      const queryCacheOnOnlineSpy = jest.spyOn(
        testClient.getQueryCache(),
        'onOnline'
      )
      const mutationCacheResumePausedMutationsSpy = jest.spyOn(
        testClient.getMutationCache(),
        'resumePausedMutations'
      )

      onlineManager.setOnline(false)
      expect(queryCacheOnOnlineSpy).not.toHaveBeenCalled()
      expect(mutationCacheResumePausedMutationsSpy).not.toHaveBeenCalled()

      onlineManager.setOnline(true)
      expect(queryCacheOnOnlineSpy).toHaveBeenCalledTimes(1)
      expect(mutationCacheResumePausedMutationsSpy).toHaveBeenCalledTimes(1)

      expect(queryCacheOnFocusSpy).not.toHaveBeenCalled()

      queryCacheOnFocusSpy.mockRestore()
      queryCacheOnOnlineSpy.mockRestore()
      mutationCacheResumePausedMutationsSpy.mockRestore()
      onlineManager.setOnline(undefined)
    })
  })

  describe('setMutationDefaults', () => {
    test('should update existing mutation defaults', () => {
      const key = queryKey()
      const mutationOptions1 = { mutationFn: async () => 'data' }
      const mutationOptions2 = { retry: false }
      queryClient.setMutationDefaults(key, mutationOptions1)
      queryClient.setMutationDefaults(key, mutationOptions2)
      expect(queryClient.getMutationDefaults(key)).toMatchObject(
        mutationOptions2
      )
    })
  })
})<|MERGE_RESOLUTION|>--- conflicted
+++ resolved
@@ -1,8 +1,4 @@
-<<<<<<< HEAD
-import { waitFor } from '@testing-library/react'
-=======
 import { fireEvent, waitFor } from '@testing-library/react'
->>>>>>> 4d753c01
 import '@testing-library/jest-dom'
 import React from 'react'
 
@@ -383,11 +379,7 @@
       const rendered = renderWithClient(queryClient, <Page />)
 
       await waitFor(() => rendered.getByText('data: data'))
-<<<<<<< HEAD
-      rendered.getByRole('button', { name: /setQueryData/i }).click()
-=======
       fireEvent.click(rendered.getByRole('button', { name: /setQueryData/i }))
->>>>>>> 4d753c01
       await waitFor(() => rendered.getByText('data: newData'))
 
       expect(onSuccess).toHaveBeenCalledTimes(1)
@@ -417,11 +409,7 @@
       const rendered = renderWithClient(queryClient, <Page />)
 
       await waitFor(() => rendered.getByText('data: data'))
-<<<<<<< HEAD
-      rendered.getByRole('button', { name: /setQueryData/i }).click()
-=======
       fireEvent.click(rendered.getByRole('button', { name: /setQueryData/i }))
->>>>>>> 4d753c01
       await waitFor(() => rendered.getByText('data: newData'))
       await waitFor(() => {
         expect(rendered.getByText('dataUpdatedAt: 100')).toBeInTheDocument()
