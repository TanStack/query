<<<<<<< HEAD
import { getCurrentScope, onScopeDispose, ref, watchSyncEffect } from 'vue-demi'
=======
import {
  computed,
  getCurrentScope,
  onScopeDispose,
  ref,
  unref,
  watchEffect,
} from 'vue-demi'
>>>>>>> 85b76b87
import { useQueryClient } from './useQueryClient'
import type { Ref } from 'vue-demi'
import type { QueryFilters as QF } from '@tanstack/query-core'
import type { MaybeRefDeep } from './types'
import type { QueryClient } from './queryClient'

export type QueryFilters = MaybeRefDeep<QF>

export function useIsFetching(
  fetchingFilters: MaybeRefDeep<QF> = {},
  queryClient?: QueryClient,
): Ref<number> {
  if (process.env.NODE_ENV === 'development') {
    if (!getCurrentScope()) {
      console.warn(
        'vue-query composables like "useQuery()" should only be used inside a "setup()" function or a running effect scope. They might otherwise lead to memory leaks.',
      )
    }
  }

  const client = queryClient || useQueryClient()

  const isFetching = ref()

  const listener = () => {
    isFetching.value = client.isFetching(fetchingFilters)
  }

  const unsubscribe = client.getQueryCache().subscribe(listener)

  watchEffect(listener)

  onScopeDispose(() => {
    unsubscribe()
  })

  return isFetching
}<|MERGE_RESOLUTION|>--- conflicted
+++ resolved
@@ -1,15 +1,4 @@
-<<<<<<< HEAD
-import { getCurrentScope, onScopeDispose, ref, watchSyncEffect } from 'vue-demi'
-=======
-import {
-  computed,
-  getCurrentScope,
-  onScopeDispose,
-  ref,
-  unref,
-  watchEffect,
-} from 'vue-demi'
->>>>>>> 85b76b87
+import { getCurrentScope, onScopeDispose, ref, watchEffect } from 'vue-demi'
 import { useQueryClient } from './useQueryClient'
 import type { Ref } from 'vue-demi'
 import type { QueryFilters as QF } from '@tanstack/query-core'
