--- conflicted
+++ resolved
@@ -1,10 +1,6 @@
 {
   "name": "@tanstack/react-query-devtools",
-<<<<<<< HEAD
-  "version": "4.22.4",
-=======
   "version": "4.24.2",
->>>>>>> 8991d7c0
   "description": "Developer tools to interact with and visualize the TanStack/react-query cache",
   "author": "tannerlinsley",
   "license": "MIT",
