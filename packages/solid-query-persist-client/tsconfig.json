--- conflicted
+++ resolved
@@ -3,16 +3,13 @@
   "compilerOptions": {
     "jsx": "preserve",
     "jsxImportSource": "solid-js",
-<<<<<<< HEAD
+    "moduleResolution": "Bundler"
     "paths": {
       "@tanstack/solid-query": ["../solid-query/src"],
       "@tanstack/query-persist-client-core": [
         "../query-persist-client-core/src"
       ]
     }
-=======
-    "moduleResolution": "Bundler"
->>>>>>> bd3296bf
   },
   "include": [
     "src",
