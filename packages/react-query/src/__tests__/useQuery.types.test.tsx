--- conflicted
+++ resolved
@@ -155,7 +155,20 @@
       })
     })
   })
-<<<<<<< HEAD
+
+  describe('structuralSharing', () => {
+    it('should restrict to same types', () => {
+      doNotExecute(() => {
+        useQuery({
+          queryKey: ['key'],
+          queryFn: () => 5,
+          structuralSharing: (_oldData, newData) => {
+            return newData
+          },
+        })
+      })
+    })
+  })
 })
 
 describe('placeholderData', () => {
@@ -174,19 +187,6 @@
             true
           return result && previousData
         },
-=======
-
-  describe('structuralSharing', () => {
-    it('should restrict to same types', () => {
-      doNotExecute(() => {
-        useQuery({
-          queryKey: ['key'],
-          queryFn: () => 5,
-          structuralSharing: (_oldData, newData) => {
-            return newData
-          },
-        })
->>>>>>> 7760ee51
       })
     })
   })
