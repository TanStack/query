--- conflicted
+++ resolved
@@ -29,58 +29,9 @@
 > = FunctionedParams<
   SolidQueryOptions<TQueryFnData, TError, TData, TQueryKey> & {
     initialData: TQueryFnData | (() => TQueryFnData)
-<<<<<<< HEAD
-  },
-): DefinedCreateQueryResult<TData, TError>
-export function createQuery<
-  TQueryFnData = unknown,
-  TError = Error,
-  TData = TQueryFnData,
-  TQueryKey extends SolidQueryKey = SolidQueryKey,
->(
-  options: CreateQueryOptions<TQueryFnData, TError, TData, TQueryKey>,
-): CreateQueryResult<TData, TError>
-export function createQuery<
-  TQueryFnData = unknown,
-  TError = Error,
-  TData = TQueryFnData,
-  TQueryKey extends SolidQueryKey = SolidQueryKey,
->(
-  queryKey: TQueryKey,
-  options?: Omit<
-    CreateQueryOptions<TQueryFnData, TError, TData, TQueryKey>,
-    'queryKey' | 'initialData'
-  > & { initialData?: () => undefined },
-): CreateQueryResult<TData, TError>
-export function createQuery<
-  TQueryFnData = unknown,
-  TError = Error,
-  TData = TQueryFnData,
-  TQueryKey extends SolidQueryKey = SolidQueryKey,
->(
-  queryKey: TQueryKey,
-  options?: Omit<
-    CreateQueryOptions<TQueryFnData, TError, TData, TQueryKey>,
-    'queryKey' | 'initialData'
-  > & { initialData: TQueryFnData | (() => TQueryFnData) },
-): DefinedCreateQueryResult<TData, TError>
-export function createQuery<
-  TQueryFnData = unknown,
-  TError = Error,
-  TData = TQueryFnData,
-  TQueryKey extends SolidQueryKey = SolidQueryKey,
->(
-  queryKey: TQueryKey,
-  options?: Omit<
-    CreateQueryOptions<TQueryFnData, TError, TData, TQueryKey>,
-    'queryKey'
-  >,
-): CreateQueryResult<TData, TError>
-=======
   }
 >
 
->>>>>>> 22be6d5e
 export function createQuery<
   TQueryFnData = unknown,
   TError = Error,
@@ -98,26 +49,9 @@
 >(
   options: DefinedInitialDataOptions<TQueryFnData, TError, TData, TQueryKey>,
 ): DefinedCreateQueryResult<TData, TError>
-<<<<<<< HEAD
-export function createQuery<
-  TQueryFnData = unknown,
-  TError = Error,
-  TData = TQueryFnData,
-  TQueryKey extends SolidQueryKey = SolidQueryKey,
->(
-  queryKey: TQueryKey,
-  queryFn: QueryFunction<TQueryFnData, ReturnType<TQueryKey>>,
-  options?: Omit<
-    CreateQueryOptions<TQueryFnData, TError, TData, TQueryKey>,
-    'queryKey' | 'queryFn'
-  >,
-): CreateQueryResult<TData, TError>
-=======
-
->>>>>>> 22be6d5e
 export function createQuery<
   TQueryFnData,
-  TError,
+  TError = Error,
   TData = TQueryFnData,
   TQueryKey extends QueryKey = QueryKey,
 >(options: CreateQueryOptions<TQueryFnData, TError, TData, TQueryKey>) {
