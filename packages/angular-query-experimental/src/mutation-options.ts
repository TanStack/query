--- conflicted
+++ resolved
@@ -60,9 +60,6 @@
   'mutationKey'
 >
 
-<<<<<<< HEAD
-export interface CreateMutationOptions<
-=======
 /**
  * Allows to share and re-use mutation options in a type-safe way.
  *
@@ -94,7 +91,6 @@
  * @returns Mutation options.
  */
 export function mutationOptions<
->>>>>>> edd1bd08
   TData = unknown,
   TError = DefaultError,
   TVariables = void,
