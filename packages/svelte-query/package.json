--- conflicted
+++ resolved
@@ -54,10 +54,6 @@
     "svelte-check": "^4.0.0"
   },
   "peerDependencies": {
-<<<<<<< HEAD
     "svelte": "^5.0.0"
-=======
-    "svelte": "^3.54.0 || ^4.0.0 || ^5.0.0"
->>>>>>> 6c9d7a7c
   }
 }