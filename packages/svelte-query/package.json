--- conflicted
+++ resolved
@@ -54,18 +54,10 @@
     "@tanstack/query-core": "workspace:*",
     "@testing-library/svelte": "^5.2.6",
     "eslint-plugin-svelte": "^2.46.0",
-<<<<<<< HEAD
-    "svelte": "^5.20.1",
-    "svelte-check": "^4.0.0"
-  },
-  "peerDependencies": {
-    "svelte": "^5.7.0"
-=======
     "svelte": "^5.26.1",
     "svelte-check": "^4.1.5"
   },
   "peerDependencies": {
-    "svelte": "^5.0.0"
->>>>>>> ee9346ae
+    "svelte": "^5.7.0"
   }
 }