import { afterEach, beforeEach, describe, expect, test, vi } from 'vitest'
import { waitFor } from '@testing-library/react'

import {
  MutationObserver,
  QueryClient,
  QueryObserver,
  dehydrate,
  focusManager,
  hydrate,
  onlineManager,
} from '..'
<<<<<<< HEAD
import { noop, skipToken } from '../utils'
=======
>>>>>>> bc82909c
import {
  createQueryClient,
  mockOnlineManagerIsOnline,
  queryKey,
  sleep,
} from './utils'
import type { QueryCache, QueryFunction, QueryObserverOptions } from '..'

describe('queryClient', () => {
  let queryClient: QueryClient
  let queryCache: QueryCache

  beforeEach(() => {
    queryClient = createQueryClient()
    queryCache = queryClient.getQueryCache()
    queryClient.mount()
  })

  afterEach(() => {
    queryClient.clear()
    queryClient.unmount()
  })

  describe('defaultOptions', () => {
    test('should merge defaultOptions', async () => {
      const key = queryKey()

      const queryFn = () => 'data'
      const testClient = createQueryClient({
        defaultOptions: { queries: { queryFn } },
      })

      expect(() => testClient.prefetchQuery({ queryKey: key })).not.toThrow()
    })

    test('should merge defaultOptions when query is added to cache', async () => {
      const key = queryKey()

      const testClient = createQueryClient({
        defaultOptions: {
          queries: { gcTime: Infinity },
        },
      })

      const fetchData = () => Promise.resolve('data')
      await testClient.prefetchQuery({ queryKey: key, queryFn: fetchData })
      const newQuery = testClient.getQueryCache().find({ queryKey: key })
      expect(newQuery?.options.gcTime).toBe(Infinity)
    })

    test('should get defaultOptions', async () => {
      const queryFn = () => 'data'
      const defaultOptions = { queries: { queryFn } }
      const testClient = createQueryClient({
        defaultOptions,
      })
      expect(testClient.getDefaultOptions()).toMatchObject(defaultOptions)
    })
  })

  describe('setQueryDefaults', () => {
    test('should not trigger a fetch', async () => {
      const key = queryKey()
      queryClient.setQueryDefaults(key, { queryFn: () => 'data' })
      await sleep(1)
      const data = queryClient.getQueryData(key)
      expect(data).toBeUndefined()
    })

    test('should be able to override defaults', async () => {
      const key = queryKey()
      queryClient.setQueryDefaults(key, { queryFn: () => 'data' })
      const observer = new QueryObserver(queryClient, { queryKey: key })
      const { data } = await observer.refetch()
      expect(data).toBe('data')
    })

    test('should match the query key partially', async () => {
      const key = queryKey()
      queryClient.setQueryDefaults([key], { queryFn: () => 'data' })
      const observer = new QueryObserver(queryClient, {
        queryKey: [key, 'a'],
      })
      const { data } = await observer.refetch()
      expect(data).toBe('data')
    })

    test('should not match if the query key is a subset', async () => {
      const key = queryKey()
      queryClient.setQueryDefaults([key, 'a'], {
        queryFn: () => 'data',
      })
      const observer = new QueryObserver(queryClient, {
        queryKey: [key],
        retry: false,
        enabled: false,
      })
      const { status } = await observer.refetch()
      expect(status).toBe('error')
    })

    test('should also set defaults for observers', async () => {
      const key = queryKey()
      queryClient.setQueryDefaults(key, {
        queryFn: () => 'data',
        enabled: false,
      })
      const observer = new QueryObserver(queryClient, {
        queryKey: [key],
      })
      expect(observer.getCurrentResult().status).toBe('pending')
      expect(observer.getCurrentResult().fetchStatus).toBe('idle')
    })

    test('should update existing query defaults', async () => {
      const key = queryKey()
      const queryOptions1 = { queryFn: () => 'data' }
      const queryOptions2 = { retry: false }
      queryClient.setQueryDefaults(key, { ...queryOptions1 })
      queryClient.setQueryDefaults(key, { ...queryOptions2 })
      expect(queryClient.getQueryDefaults(key)).toMatchObject(queryOptions2)
    })

    test('should merge defaultOptions', async () => {
      const key = queryKey()

      queryClient.setQueryDefaults([...key, 'todo'], { suspense: true })
      queryClient.setQueryDefaults([...key, 'todo', 'detail'], {
        staleTime: 5000,
      })

      expect(
        queryClient.getQueryDefaults([...key, 'todo', 'detail']),
      ).toMatchObject({ suspense: true, staleTime: 5000 })
    })
  })

  describe('defaultQueryOptions', () => {
    test('should default networkMode when persister is present', async () => {
      expect(
        createQueryClient({
          defaultOptions: {
            queries: {
              persister: 'ignore' as any,
            },
          },
        }).defaultQueryOptions({ queryKey: queryKey() }).networkMode,
      ).toBe('offlineFirst')
    })

    test('should not default networkMode without persister', async () => {
      expect(
        createQueryClient({
          defaultOptions: {
            queries: {
              staleTime: 1000,
            },
          },
        }).defaultQueryOptions({ queryKey: queryKey() }).networkMode,
      ).toBe(undefined)
    })

    test('should not default networkMode when already present', async () => {
      expect(
        createQueryClient({
          defaultOptions: {
            queries: {
              persister: 'ignore' as any,
              networkMode: 'always',
            },
          },
        }).defaultQueryOptions({ queryKey: queryKey() }).networkMode,
      ).toBe('always')
    })
  })

  describe('setQueryData', () => {
    test('should not crash if query could not be found', () => {
      const key = queryKey()
      const user = { userId: 1 }
      expect(() => {
        queryClient.setQueryData([key, user], (prevUser?: typeof user) => ({
          ...prevUser!,
          name: 'James',
        }))
      }).not.toThrow()
    })

    test('should not crash when variable is null', () => {
      const key = queryKey()
      queryClient.setQueryData([key, { userId: null }], 'Old Data')
      expect(() => {
        queryClient.setQueryData([key, { userId: null }], 'New Data')
      }).not.toThrow()
    })

    test('should use default options', () => {
      const key = queryKey()
      const testClient = createQueryClient({
        defaultOptions: { queries: { queryKeyHashFn: () => 'someKey' } },
      })
      const testCache = testClient.getQueryCache()
      testClient.setQueryData(key, 'data')
      expect(testClient.getQueryData(key)).toBe('data')
      expect(testCache.find({ queryKey: key })).toBe(testCache.get('someKey'))
    })

    test('should create a new query if query was not found', () => {
      const key = queryKey()
      queryClient.setQueryData(key, 'bar')
      expect(queryClient.getQueryData(key)).toBe('bar')
    })

    test('should create a new query if query was not found', () => {
      const key = queryKey()
      queryClient.setQueryData(key, 'qux')
      expect(queryClient.getQueryData(key)).toBe('qux')
    })

    test('should not create a new query if query was not found and data is undefined', () => {
      const key = queryKey()
      expect(queryClient.getQueryCache().find({ queryKey: key })).toBe(
        undefined,
      )
      queryClient.setQueryData(key, undefined)
      expect(queryClient.getQueryCache().find({ queryKey: key })).toBe(
        undefined,
      )
    })

    test('should not create a new query if query was not found and updater returns undefined', () => {
      const key = queryKey()
      expect(queryClient.getQueryCache().find({ queryKey: key })).toBe(
        undefined,
      )
      queryClient.setQueryData(key, () => undefined)
      expect(queryClient.getQueryCache().find({ queryKey: key })).toBe(
        undefined,
      )
    })

    test('should not update query data if data is undefined', () => {
      const key = queryKey()
      queryClient.setQueryData(key, 'qux')
      queryClient.setQueryData(key, undefined)
      expect(queryClient.getQueryData(key)).toBe('qux')
    })

    test('should not update query data if updater returns undefined', () => {
      const key = queryKey()
      queryClient.setQueryData<string>(key, 'qux')
      queryClient.setQueryData<string>(key, () => undefined)
      expect(queryClient.getQueryData(key)).toBe('qux')
    })

    test('should accept an update function', () => {
      const key = queryKey()

      const updater = vi.fn((oldData) => `new data + ${oldData}`)

      queryClient.setQueryData(key, 'test data')
      queryClient.setQueryData(key, updater)

      expect(updater).toHaveBeenCalled()
      expect(queryCache.find({ queryKey: key })!.state.data).toEqual(
        'new data + test data',
      )
    })

    test('should set the new data without comparison if structuralSharing is set to false', () => {
      const key = queryKey()

      queryClient.setDefaultOptions({
        queries: {
          structuralSharing: false,
        },
      })

      const oldData = { value: true }
      const newData = { value: true }
      queryClient.setQueryData(key, oldData)
      queryClient.setQueryData(key, newData)

      expect(queryCache.find({ queryKey: key })!.state.data).toBe(newData)
    })

    test('should apply a custom structuralSharing function when provided', () => {
      const key = queryKey()

      const queryObserverOptions = {
        structuralSharing: (
          prevData: { value: Date } | undefined,
          newData: { value: Date },
        ) => {
          if (!prevData) {
            return newData
          }
          return newData.value.getTime() === prevData.value.getTime()
            ? prevData
            : newData
        },
      } as QueryObserverOptions

      queryClient.setDefaultOptions({ queries: queryObserverOptions })

      const oldData = { value: new Date(2022, 6, 19) }
      const newData = { value: new Date(2022, 6, 19) }
      queryClient.setQueryData(key, oldData)
      queryClient.setQueryData(key, newData)

      expect(queryCache.find({ queryKey: key })!.state.data).toBe(oldData)

      const distinctData = { value: new Date(2021, 11, 25) }
      queryClient.setQueryData(key, distinctData)

      expect(queryCache.find({ queryKey: key })!.state.data).toBe(distinctData)
    })

    test('should not set isFetching to false', async () => {
      const key = queryKey()
      queryClient.prefetchQuery({
        queryKey: key,
        queryFn: async () => {
          await sleep(10)
          return 23
        },
      })
      expect(queryClient.getQueryState(key)).toMatchObject({
        data: undefined,
        fetchStatus: 'fetching',
      })
      queryClient.setQueryData(key, 42)
      expect(queryClient.getQueryState(key)).toMatchObject({
        data: 42,
        fetchStatus: 'fetching',
      })
      await waitFor(() =>
        expect(queryClient.getQueryState(key)).toMatchObject({
          data: 23,
          fetchStatus: 'idle',
        }),
      )
    })
  })

  describe('setQueriesData', () => {
    test('should update all existing, matching queries', () => {
      queryClient.setQueryData(['key', 1], 1)
      queryClient.setQueryData(['key', 2], 2)

      const result = queryClient.setQueriesData<number>(
        { queryKey: ['key'] },
        (old) => (old ? old + 5 : undefined),
      )

      expect(result).toEqual([
        [['key', 1], 6],
        [['key', 2], 7],
      ])
      expect(queryClient.getQueryData(['key', 1])).toBe(6)
      expect(queryClient.getQueryData(['key', 2])).toBe(7)
    })

    test('should accept queryFilters', () => {
      queryClient.setQueryData(['key', 1], 1)
      queryClient.setQueryData(['key', 2], 2)
      const query1 = queryCache.find({ queryKey: ['key', 1] })!

      const result = queryClient.setQueriesData<number>(
        { predicate: (query) => query === query1 },
        (old) => old! + 5,
      )

      expect(result).toEqual([[['key', 1], 6]])
      expect(queryClient.getQueryData(['key', 1])).toBe(6)
      expect(queryClient.getQueryData(['key', 2])).toBe(2)
    })

    test('should not update non existing queries', () => {
      const result = queryClient.setQueriesData<string>(
        { queryKey: ['key'] },
        'data',
      )

      expect(result).toEqual([])
      expect(queryClient.getQueryData(['key'])).toBe(undefined)
    })
  })

  describe('getQueryData', () => {
    test('should return the query data if the query is found', () => {
      const key = queryKey()
      queryClient.setQueryData([key, 'id'], 'bar')
      expect(queryClient.getQueryData([key, 'id'])).toBe('bar')
    })

    test('should return undefined if the query is not found', () => {
      const key = queryKey()
      expect(queryClient.getQueryData(key)).toBeUndefined()
    })

    test('should match exact by default', () => {
      const key = queryKey()
      queryClient.setQueryData([key, 'id'], 'bar')
      expect(queryClient.getQueryData([key])).toBeUndefined()
    })
  })

  describe('ensureQueryData', () => {
    test('should return the cached query data if the query is found', async () => {
      const key = queryKey()
      const queryFn = () => Promise.resolve('data')

      queryClient.setQueryData([key, 'id'], 'bar')

      await expect(
        queryClient.ensureQueryData({ queryKey: [key, 'id'], queryFn }),
      ).resolves.toEqual('bar')
    })

    test('should return the cached query data if the query is found and cached query data is falsy', async () => {
      const key = queryKey()
      const queryFn = () => Promise.resolve(0)

      queryClient.setQueryData([key, 'id'], null)

      await expect(
        queryClient.ensureQueryData({ queryKey: [key, 'id'], queryFn }),
      ).resolves.toEqual(null)
    })

    test('should call fetchQuery and return its results if the query is not found', async () => {
      const key = queryKey()
      const queryFn = () => Promise.resolve('data')

      await expect(
        queryClient.ensureQueryData({ queryKey: [key], queryFn }),
      ).resolves.toEqual('data')
    })
  })

  describe('getQueriesData', () => {
    test('should return the query data for all matched queries', () => {
      const key1 = queryKey()
      const key2 = queryKey()
      queryClient.setQueryData([key1, 1], 1)
      queryClient.setQueryData([key1, 2], 2)
      queryClient.setQueryData([key2, 2], 2)
      expect(queryClient.getQueriesData({ queryKey: [key1] })).toEqual([
        [[key1, 1], 1],
        [[key1, 2], 2],
      ])
    })

    test('should return empty array if queries are not found', () => {
      const key = queryKey()
      expect(queryClient.getQueriesData({ queryKey: key })).toEqual([])
    })

    test('should accept query filters', () => {
      queryClient.setQueryData(['key', 1], 1)
      queryClient.setQueryData(['key', 2], 2)
      const query1 = queryCache.find({ queryKey: ['key', 1] })!

      const result = queryClient.getQueriesData({
        predicate: (query) => query === query1,
      })

      expect(result).toEqual([[['key', 1], 1]])
    })
  })

  describe('fetchQuery', () => {
    test('should not type-error with strict query key', async () => {
      type StrictData = 'data'
      type StrictQueryKey = ['strict', ...ReturnType<typeof queryKey>]
      const key: StrictQueryKey = ['strict', ...queryKey()]

      const fetchFn: QueryFunction<StrictData, StrictQueryKey> = () =>
        Promise.resolve('data')

      await expect(
        queryClient.fetchQuery<StrictData, any, StrictData, StrictQueryKey>({
          queryKey: key,
          queryFn: fetchFn,
        }),
      ).resolves.toEqual('data')
    })

    // https://github.com/tannerlinsley/react-query/issues/652
    test('should not retry by default', async () => {
      const key = queryKey()

      await expect(
        queryClient.fetchQuery({
          queryKey: key,
          queryFn: async (): Promise<unknown> => {
            throw new Error('error')
          },
        }),
      ).rejects.toEqual(new Error('error'))
    })

    test('should return the cached data on cache hit', async () => {
      const key = queryKey()

      const fetchFn = () => Promise.resolve('data')
      const first = await queryClient.fetchQuery({
        queryKey: key,
        queryFn: fetchFn,
      })
      const second = await queryClient.fetchQuery({
        queryKey: key,
        queryFn: fetchFn,
      })

      expect(second).toBe(first)
    })

    test('should be able to fetch when garbage collection time is set to 0 and then be removed', async () => {
      const key1 = queryKey()
      const result = await queryClient.fetchQuery({
        queryKey: key1,
        queryFn: async () => {
          await sleep(10)
          return 1
        },
        gcTime: 0,
      })
      expect(result).toEqual(1)
      await waitFor(() =>
        expect(queryClient.getQueryData(key1)).toEqual(undefined),
      )
    })

    test('should keep a query in cache if garbage collection time is Infinity', async () => {
      const key1 = queryKey()
      const result = await queryClient.fetchQuery({
        queryKey: key1,
        queryFn: async () => {
          await sleep(10)
          return 1
        },
        gcTime: Infinity,
      })
      const result2 = queryClient.getQueryData(key1)
      expect(result).toEqual(1)
      expect(result2).toEqual(1)
    })

    test('should not force fetch', async () => {
      const key = queryKey()

      queryClient.setQueryData(key, 'og')
      const fetchFn = () => Promise.resolve('new')
      const first = await queryClient.fetchQuery({
        queryKey: key,
        queryFn: fetchFn,
        initialData: 'initial',
        staleTime: 100,
      })
      expect(first).toBe('og')
    })

    test('should only fetch if the data is older then the given stale time', async () => {
      const key = queryKey()

      let count = 0
      const fetchFn = () => ++count

      queryClient.setQueryData(key, count)
      const first = await queryClient.fetchQuery({
        queryKey: key,
        queryFn: fetchFn,
        staleTime: 100,
      })
      await sleep(11)
      const second = await queryClient.fetchQuery({
        queryKey: key,
        queryFn: fetchFn,
        staleTime: 10,
      })
      const third = await queryClient.fetchQuery({
        queryKey: key,
        queryFn: fetchFn,
        staleTime: 10,
      })
      await sleep(11)
      const fourth = await queryClient.fetchQuery({
        queryKey: key,
        queryFn: fetchFn,
        staleTime: 10,
      })
      expect(first).toBe(0)
      expect(second).toBe(1)
      expect(third).toBe(1)
      expect(fourth).toBe(2)
    })
  })

  describe('fetchInfiniteQuery', () => {
    test('should not type-error with strict query key', async () => {
      type StrictData = string
      type StrictQueryKey = ['strict', ...ReturnType<typeof queryKey>]
      const key: StrictQueryKey = ['strict', ...queryKey()]

      const data = {
        pages: ['data'],
        pageParams: [0],
      } as const

      const fetchFn: QueryFunction<StrictData, StrictQueryKey, number> = () =>
        Promise.resolve(data.pages[0])

      await expect(
        queryClient.fetchInfiniteQuery<
          StrictData,
          any,
          StrictData,
          StrictQueryKey,
          number
        >({ queryKey: key, queryFn: fetchFn, initialPageParam: 0 }),
      ).resolves.toEqual(data)
    })

    test('should return infinite query data', async () => {
      const key = queryKey()
      const result = await queryClient.fetchInfiniteQuery({
        queryKey: key,
        initialPageParam: 10,
        queryFn: ({ pageParam }) => Number(pageParam),
      })
      const result2 = queryClient.getQueryData(key)

      const expected = {
        pages: [10],
        pageParams: [10],
      }

      expect(result).toEqual(expected)
      expect(result2).toEqual(expected)
    })
  })

  describe('prefetchInfiniteQuery', () => {
    test('should not type-error with strict query key', async () => {
      type StrictData = 'data'
      type StrictQueryKey = ['strict', ...ReturnType<typeof queryKey>]
      const key: StrictQueryKey = ['strict', ...queryKey()]

      const fetchFn: QueryFunction<StrictData, StrictQueryKey, number> = () =>
        Promise.resolve('data')

      await queryClient.prefetchInfiniteQuery<
        StrictData,
        any,
        StrictData,
        StrictQueryKey,
        number
      >({ queryKey: key, queryFn: fetchFn, initialPageParam: 0 })

      const result = queryClient.getQueryData(key)

      expect(result).toEqual({
        pages: ['data'],
        pageParams: [0],
      })
    })

    test('should return infinite query data', async () => {
      const key = queryKey()

      await queryClient.prefetchInfiniteQuery({
        queryKey: key,
        queryFn: ({ pageParam }) => Number(pageParam),
        initialPageParam: 10,
      })

      const result = queryClient.getQueryData(key)

      expect(result).toEqual({
        pages: [10],
        pageParams: [10],
      })
    })

    test('should prefetch multiple pages', async () => {
      const key = queryKey()

      await queryClient.prefetchInfiniteQuery({
        queryKey: key,
        queryFn: ({ pageParam }) => String(pageParam),
        getNextPageParam: (_lastPage, _pages, lastPageParam) =>
          lastPageParam + 5,
        initialPageParam: 10,
        pages: 3,
      })

      const result = queryClient.getQueryData(key)

      expect(result).toEqual({
        pages: ['10', '15', '20'],
        pageParams: [10, 15, 20],
      })
    })

    test('should stop prefetching if getNextPageParam returns undefined', async () => {
      const key = queryKey()

      await queryClient.prefetchInfiniteQuery({
        queryKey: key,
        queryFn: ({ pageParam }) => String(pageParam),
        getNextPageParam: (_lastPage, _pages, lastPageParam) =>
          lastPageParam >= 20 ? undefined : lastPageParam + 5,
        initialPageParam: 10,
        pages: 5,
      })

      const result = queryClient.getQueryData(key)

      expect(result).toEqual({
        pages: ['10', '15', '20'],
        pageParams: [10, 15, 20],
      })
    })
  })

  describe('prefetchQuery', () => {
    test('should not type-error with strict query key', async () => {
      type StrictData = 'data'
      type StrictQueryKey = ['strict', ...ReturnType<typeof queryKey>]
      const key: StrictQueryKey = ['strict', ...queryKey()]

      const fetchFn: QueryFunction<StrictData, StrictQueryKey> = () =>
        Promise.resolve('data')

      await queryClient.prefetchQuery<
        StrictData,
        any,
        StrictData,
        StrictQueryKey
      >({ queryKey: key, queryFn: fetchFn })

      const result = queryClient.getQueryData(key)

      expect(result).toEqual('data')
    })

    test('should return undefined when an error is thrown', async () => {
      const key = queryKey()

      const result = await queryClient.prefetchQuery({
        queryKey: key,
        queryFn: async (): Promise<unknown> => {
          throw new Error('error')
        },
        retry: false,
      })

      expect(result).toBeUndefined()
    })

    test('should be garbage collected after gcTime if unused', async () => {
      const key = queryKey()

      await queryClient.prefetchQuery({
        queryKey: key,
        queryFn: async () => {
          return 'data'
        },
        gcTime: 10,
      })
      expect(queryCache.find({ queryKey: key })).toBeDefined()
      await sleep(15)
      expect(queryCache.find({ queryKey: key })).not.toBeDefined()
    })
  })

  describe('removeQueries', () => {
    test('should not crash when exact is provided', async () => {
      const key = queryKey()

      const fetchFn = () => Promise.resolve('data')

      // check the query was added to the cache
      await queryClient.prefetchQuery({ queryKey: key, queryFn: fetchFn })
      expect(queryCache.find({ queryKey: key })).toBeTruthy()

      // check the error doesn't occur
      expect(() =>
        queryClient.removeQueries({ queryKey: key, exact: true }),
      ).not.toThrow()

      // check query was successful removed
      expect(queryCache.find({ queryKey: key })).toBeFalsy()
    })
  })

  describe('cancelQueries', () => {
    test('should revert queries to their previous state', async () => {
      const key1 = queryKey()
      const key2 = queryKey()
      const key3 = queryKey()
      await queryClient.fetchQuery({
        queryKey: key1,
        queryFn: async () => {
          return 'data'
        },
      })
      try {
        await queryClient.fetchQuery({
          queryKey: key2,
          queryFn: async () => {
            return Promise.reject<unknown>('err')
          },
        })
      } catch {}
      queryClient.fetchQuery({
        queryKey: key1,
        queryFn: async () => {
          await sleep(1000)
          return 'data2'
        },
      })
      try {
        queryClient.fetchQuery({
          queryKey: key2,
          queryFn: async () => {
            await sleep(1000)
            return Promise.reject<unknown>('err2')
          },
        })
      } catch {}
      queryClient.fetchQuery({
        queryKey: key3,
        queryFn: async () => {
          await sleep(1000)
          return 'data3'
        },
      })
      await sleep(10)
      await queryClient.cancelQueries()
      const state1 = queryClient.getQueryState(key1)
      const state2 = queryClient.getQueryState(key2)
      const state3 = queryClient.getQueryState(key3)
      expect(state1).toMatchObject({
        data: 'data',
        status: 'success',
      })
      expect(state2).toMatchObject({
        data: undefined,
        error: 'err',
        status: 'error',
      })
      expect(state3).toMatchObject({
        data: undefined,
        status: 'pending',
        fetchStatus: 'idle',
      })
    })

    test('should not revert if revert option is set to false', async () => {
      const key1 = queryKey()
      await queryClient.fetchQuery({
        queryKey: key1,
        queryFn: async () => {
          return 'data'
        },
      })
      queryClient.fetchQuery({
        queryKey: key1,
        queryFn: async () => {
          await sleep(1000)
          return 'data2'
        },
      })
      await sleep(10)
      await queryClient.cancelQueries({ queryKey: key1 }, { revert: false })
      const state1 = queryClient.getQueryState(key1)
      expect(state1).toMatchObject({
        status: 'error',
      })
    })
  })

  describe('refetchQueries', () => {
    test('should not refetch if all observers are disabled', async () => {
      const key = queryKey()
      const queryFn = vi.fn<Array<unknown>, string>().mockReturnValue('data')
      await queryClient.fetchQuery({ queryKey: key, queryFn })
      const observer1 = new QueryObserver(queryClient, {
        queryKey: key,
        queryFn,
        enabled: false,
      })
      observer1.subscribe(() => undefined)
      await queryClient.refetchQueries()
      observer1.destroy()
      expect(queryFn).toHaveBeenCalledTimes(1)
    })
    test('should refetch if at least one observer is enabled', async () => {
      const key = queryKey()
      const queryFn = vi.fn<Array<unknown>, string>().mockReturnValue('data')
      await queryClient.fetchQuery({ queryKey: key, queryFn })
      const observer1 = new QueryObserver(queryClient, {
        queryKey: key,
        queryFn,
        enabled: false,
      })
      const observer2 = new QueryObserver(queryClient, {
        queryKey: key,
        queryFn,
        refetchOnMount: false,
      })
      observer1.subscribe(() => undefined)
      observer2.subscribe(() => undefined)
      await queryClient.refetchQueries()
      observer1.destroy()
      observer2.destroy()
      expect(queryFn).toHaveBeenCalledTimes(2)
    })
    test('should refetch all queries when no arguments are given', async () => {
      const key1 = queryKey()
      const key2 = queryKey()
      const queryFn1 = vi.fn<Array<unknown>, string>().mockReturnValue('data1')
      const queryFn2 = vi.fn<Array<unknown>, string>().mockReturnValue('data2')
      await queryClient.fetchQuery({ queryKey: key1, queryFn: queryFn1 })
      await queryClient.fetchQuery({ queryKey: key2, queryFn: queryFn2 })
      const observer1 = new QueryObserver(queryClient, {
        queryKey: key1,
        staleTime: Infinity,
        initialData: 'initial',
      })
      const observer2 = new QueryObserver(queryClient, {
        queryKey: key1,
        staleTime: Infinity,
        initialData: 'initial',
      })
      observer1.subscribe(() => undefined)
      observer2.subscribe(() => undefined)
      await queryClient.refetchQueries()
      observer1.destroy()
      observer2.destroy()
      expect(queryFn1).toHaveBeenCalledTimes(2)
      expect(queryFn2).toHaveBeenCalledTimes(2)
    })

    test('should be able to refetch all fresh queries', async () => {
      const key1 = queryKey()
      const key2 = queryKey()
      const queryFn1 = vi.fn<Array<unknown>, string>().mockReturnValue('data1')
      const queryFn2 = vi.fn<Array<unknown>, string>().mockReturnValue('data2')
      await queryClient.fetchQuery({ queryKey: key1, queryFn: queryFn1 })
      await queryClient.fetchQuery({ queryKey: key2, queryFn: queryFn2 })
      const observer = new QueryObserver(queryClient, {
        queryKey: key1,
        queryFn: queryFn1,
        staleTime: Infinity,
      })
      const unsubscribe = observer.subscribe(() => undefined)
      await queryClient.refetchQueries({ type: 'active', stale: false })
      unsubscribe()
      expect(queryFn1).toHaveBeenCalledTimes(2)
      expect(queryFn2).toHaveBeenCalledTimes(1)
    })

    test('should be able to refetch all stale queries', async () => {
      const key1 = queryKey()
      const key2 = queryKey()
      const queryFn1 = vi.fn<Array<unknown>, string>().mockReturnValue('data1')
      const queryFn2 = vi.fn<Array<unknown>, string>().mockReturnValue('data2')
      await queryClient.fetchQuery({ queryKey: key1, queryFn: queryFn1 })
      await queryClient.fetchQuery({ queryKey: key2, queryFn: queryFn2 })
      const observer = new QueryObserver(queryClient, {
        queryKey: key1,
        queryFn: queryFn1,
      })
      const unsubscribe = observer.subscribe(() => undefined)
      queryClient.invalidateQueries({ queryKey: key1 })
      await queryClient.refetchQueries({ stale: true })
      unsubscribe()
      // fetchQuery, observer mount, invalidation (cancels observer mount) and refetch
      expect(queryFn1).toHaveBeenCalledTimes(4)
      expect(queryFn2).toHaveBeenCalledTimes(1)
    })

    test('should be able to refetch all stale and active queries', async () => {
      const key1 = queryKey()
      const key2 = queryKey()
      const queryFn1 = vi.fn<Array<unknown>, string>().mockReturnValue('data1')
      const queryFn2 = vi.fn<Array<unknown>, string>().mockReturnValue('data2')
      await queryClient.fetchQuery({ queryKey: key1, queryFn: queryFn1 })
      await queryClient.fetchQuery({ queryKey: key2, queryFn: queryFn2 })
      queryClient.invalidateQueries({ queryKey: key1 })
      const observer = new QueryObserver(queryClient, {
        queryKey: key1,
        queryFn: queryFn1,
      })
      const unsubscribe = observer.subscribe(() => undefined)
      await queryClient.refetchQueries(
        { type: 'active', stale: true },
        { cancelRefetch: false },
      )
      unsubscribe()
      expect(queryFn1).toHaveBeenCalledTimes(2)
      expect(queryFn2).toHaveBeenCalledTimes(1)
    })

    test('should be able to refetch all active and inactive queries', async () => {
      const key1 = queryKey()
      const key2 = queryKey()
      const queryFn1 = vi.fn<Array<unknown>, string>().mockReturnValue('data1')
      const queryFn2 = vi.fn<Array<unknown>, string>().mockReturnValue('data2')
      await queryClient.fetchQuery({ queryKey: key1, queryFn: queryFn1 })
      await queryClient.fetchQuery({ queryKey: key2, queryFn: queryFn2 })
      const observer = new QueryObserver(queryClient, {
        queryKey: key1,
        queryFn: queryFn1,
        staleTime: Infinity,
      })
      const unsubscribe = observer.subscribe(() => undefined)
      await queryClient.refetchQueries()
      unsubscribe()
      expect(queryFn1).toHaveBeenCalledTimes(2)
      expect(queryFn2).toHaveBeenCalledTimes(2)
    })

    test('should be able to refetch all active and inactive queries', async () => {
      const key1 = queryKey()
      const key2 = queryKey()
      const queryFn1 = vi.fn<Array<unknown>, string>().mockReturnValue('data1')
      const queryFn2 = vi.fn<Array<unknown>, string>().mockReturnValue('data2')
      await queryClient.fetchQuery({ queryKey: key1, queryFn: queryFn1 })
      await queryClient.fetchQuery({ queryKey: key2, queryFn: queryFn2 })
      const observer = new QueryObserver(queryClient, {
        queryKey: key1,
        queryFn: queryFn1,
        staleTime: Infinity,
      })
      const unsubscribe = observer.subscribe(() => undefined)
      await queryClient.refetchQueries({ type: 'all' })
      unsubscribe()
      expect(queryFn1).toHaveBeenCalledTimes(2)
      expect(queryFn2).toHaveBeenCalledTimes(2)
    })

    test('should be able to refetch only active queries', async () => {
      const key1 = queryKey()
      const key2 = queryKey()
      const queryFn1 = vi.fn<Array<unknown>, string>().mockReturnValue('data1')
      const queryFn2 = vi.fn<Array<unknown>, string>().mockReturnValue('data2')
      await queryClient.fetchQuery({ queryKey: key1, queryFn: queryFn1 })
      await queryClient.fetchQuery({ queryKey: key2, queryFn: queryFn2 })
      const observer = new QueryObserver(queryClient, {
        queryKey: key1,
        queryFn: queryFn1,
        staleTime: Infinity,
      })
      const unsubscribe = observer.subscribe(() => undefined)
      await queryClient.refetchQueries({ type: 'active' })
      unsubscribe()
      expect(queryFn1).toHaveBeenCalledTimes(2)
      expect(queryFn2).toHaveBeenCalledTimes(1)
    })

    test('should be able to refetch only inactive queries', async () => {
      const key1 = queryKey()
      const key2 = queryKey()
      const queryFn1 = vi.fn<Array<unknown>, string>().mockReturnValue('data1')
      const queryFn2 = vi.fn<Array<unknown>, string>().mockReturnValue('data2')
      await queryClient.fetchQuery({ queryKey: key1, queryFn: queryFn1 })
      await queryClient.fetchQuery({ queryKey: key2, queryFn: queryFn2 })
      const observer = new QueryObserver(queryClient, {
        queryKey: key1,
        queryFn: queryFn1,
        staleTime: Infinity,
      })
      const unsubscribe = observer.subscribe(() => undefined)
      await queryClient.refetchQueries({ type: 'inactive' })
      unsubscribe()
      expect(queryFn1).toHaveBeenCalledTimes(1)
      expect(queryFn2).toHaveBeenCalledTimes(2)
    })

    test('should throw an error if throwOnError option is set to true', async () => {
      const key1 = queryKey()
      const queryFnError = () => Promise.reject<unknown>('error')
      try {
        await queryClient.fetchQuery({
          queryKey: key1,
          queryFn: queryFnError,
          retry: false,
        })
      } catch {}
      let error: any
      try {
        await queryClient.refetchQueries(
          { queryKey: key1 },
          { throwOnError: true },
        )
      } catch (err) {
        error = err
      }
      expect(error).toEqual('error')
    })

    test('should resolve Promise immediately if query is paused', async () => {
      const key1 = queryKey()
      const queryFn1 = vi.fn<Array<unknown>, string>().mockReturnValue('data1')
      await queryClient.fetchQuery({ queryKey: key1, queryFn: queryFn1 })
      const onlineMock = mockOnlineManagerIsOnline(false)

      await queryClient.refetchQueries({ queryKey: key1 })

      // if we reach this point, the test succeeds because the Promise was resolved immediately
      expect(queryFn1).toHaveBeenCalledTimes(1)
      onlineMock.mockRestore()
    })

    test('should refetch if query we are offline but query networkMode is always', async () => {
      const key1 = queryKey()
      queryClient.setQueryDefaults(key1, { networkMode: 'always' })
      const queryFn1 = vi.fn<Array<unknown>, string>().mockReturnValue('data1')
      await queryClient.fetchQuery({ queryKey: key1, queryFn: queryFn1 })
      const onlineMock = mockOnlineManagerIsOnline(false)

      await queryClient.refetchQueries({ queryKey: key1 })

      // initial fetch + refetch (even though we are offline)
      expect(queryFn1).toHaveBeenCalledTimes(2)
      onlineMock.mockRestore()
    })
  })

  describe('invalidateQueries', () => {
    test('should refetch active queries by default', async () => {
      const key1 = queryKey()
      const key2 = queryKey()
      const queryFn1 = vi.fn<Array<unknown>, string>().mockReturnValue('data1')
      const queryFn2 = vi.fn<Array<unknown>, string>().mockReturnValue('data2')
      await queryClient.fetchQuery({ queryKey: key1, queryFn: queryFn1 })
      await queryClient.fetchQuery({ queryKey: key2, queryFn: queryFn2 })
      const observer = new QueryObserver(queryClient, {
        queryKey: key1,
        queryFn: queryFn1,
        staleTime: Infinity,
      })
      const unsubscribe = observer.subscribe(() => undefined)
      queryClient.invalidateQueries({ queryKey: key1 })
      unsubscribe()
      expect(queryFn1).toHaveBeenCalledTimes(2)
      expect(queryFn2).toHaveBeenCalledTimes(1)
    })

    test('should not refetch inactive queries by default', async () => {
      const key1 = queryKey()
      const key2 = queryKey()
      const queryFn1 = vi.fn<Array<unknown>, string>().mockReturnValue('data1')
      const queryFn2 = vi.fn<Array<unknown>, string>().mockReturnValue('data2')
      await queryClient.fetchQuery({ queryKey: key1, queryFn: queryFn1 })
      await queryClient.fetchQuery({ queryKey: key2, queryFn: queryFn2 })
      const observer = new QueryObserver(queryClient, {
        queryKey: key1,
        enabled: false,
        staleTime: Infinity,
      })
      const unsubscribe = observer.subscribe(() => undefined)
      queryClient.invalidateQueries({ queryKey: key1 })
      unsubscribe()
      expect(queryFn1).toHaveBeenCalledTimes(1)
      expect(queryFn2).toHaveBeenCalledTimes(1)
    })

    test('should not refetch active queries when "refetch" is "none"', async () => {
      const key1 = queryKey()
      const key2 = queryKey()
      const queryFn1 = vi.fn<Array<unknown>, string>().mockReturnValue('data1')
      const queryFn2 = vi.fn<Array<unknown>, string>().mockReturnValue('data2')
      await queryClient.fetchQuery({ queryKey: key1, queryFn: queryFn1 })
      await queryClient.fetchQuery({ queryKey: key2, queryFn: queryFn2 })
      const observer = new QueryObserver(queryClient, {
        queryKey: key1,
        queryFn: queryFn1,
        staleTime: Infinity,
      })
      const unsubscribe = observer.subscribe(() => undefined)
      queryClient.invalidateQueries({
        queryKey: key1,
        refetchType: 'none',
      })
      unsubscribe()
      expect(queryFn1).toHaveBeenCalledTimes(1)
      expect(queryFn2).toHaveBeenCalledTimes(1)
    })

    test('should refetch inactive queries when "refetch" is "inactive"', async () => {
      const key1 = queryKey()
      const key2 = queryKey()
      const queryFn1 = vi.fn<Array<unknown>, string>().mockReturnValue('data1')
      const queryFn2 = vi.fn<Array<unknown>, string>().mockReturnValue('data2')
      await queryClient.fetchQuery({ queryKey: key1, queryFn: queryFn1 })
      await queryClient.fetchQuery({ queryKey: key2, queryFn: queryFn2 })
      const observer = new QueryObserver(queryClient, {
        queryKey: key1,
        queryFn: queryFn1,
        staleTime: Infinity,
        refetchOnMount: false,
      })
      const unsubscribe = observer.subscribe(() => undefined)
      unsubscribe()

      await queryClient.invalidateQueries({
        queryKey: key1,
        refetchType: 'inactive',
      })
      expect(queryFn1).toHaveBeenCalledTimes(2)
      expect(queryFn2).toHaveBeenCalledTimes(1)
    })

    test('should refetch active and inactive queries when "refetch" is "all"', async () => {
      const key1 = queryKey()
      const key2 = queryKey()
      const queryFn1 = vi.fn<Array<unknown>, string>().mockReturnValue('data1')
      const queryFn2 = vi.fn<Array<unknown>, string>().mockReturnValue('data2')
      await queryClient.fetchQuery({ queryKey: key1, queryFn: queryFn1 })
      await queryClient.fetchQuery({ queryKey: key2, queryFn: queryFn2 })
      const observer = new QueryObserver(queryClient, {
        queryKey: key1,
        queryFn: queryFn1,
        staleTime: Infinity,
      })
      const unsubscribe = observer.subscribe(() => undefined)
      queryClient.invalidateQueries({
        refetchType: 'all',
      })
      unsubscribe()
      expect(queryFn1).toHaveBeenCalledTimes(2)
      expect(queryFn2).toHaveBeenCalledTimes(2)
    })

    test('should cancel ongoing fetches if cancelRefetch option is set (default value)', async () => {
      const key = queryKey()
      const abortFn = vi.fn()
      let fetchCount = 0
      const observer = new QueryObserver(queryClient, {
        queryKey: key,
        queryFn: ({ signal }) => {
          return new Promise((resolve) => {
            fetchCount++
            setTimeout(() => resolve(5), 10)
            signal.addEventListener('abort', abortFn)
          })
        },
        initialData: 1,
      })
      observer.subscribe(() => undefined)

      await queryClient.refetchQueries()
      observer.destroy()
      expect(abortFn).toHaveBeenCalledTimes(1)
      expect(fetchCount).toBe(2)
    })

    test('should not cancel ongoing fetches if cancelRefetch option is set to false', async () => {
      const key = queryKey()
      const abortFn = vi.fn()
      let fetchCount = 0
      const observer = new QueryObserver(queryClient, {
        queryKey: key,
        queryFn: ({ signal }) => {
          return new Promise((resolve) => {
            fetchCount++
            setTimeout(() => resolve(5), 10)
            signal.addEventListener('abort', abortFn)
          })
        },
        initialData: 1,
      })
      observer.subscribe(() => undefined)

      await queryClient.refetchQueries(undefined, { cancelRefetch: false })
      observer.destroy()
      expect(abortFn).toHaveBeenCalledTimes(0)
      expect(fetchCount).toBe(1)
    })
  })

  describe('resetQueries', () => {
    test('should notify listeners when a query is reset', async () => {
      const key = queryKey()

      const callback = vi.fn()

      await queryClient.prefetchQuery({ queryKey: key, queryFn: () => 'data' })

      queryCache.subscribe(callback)

      queryClient.resetQueries({ queryKey: key })

      expect(callback).toHaveBeenCalled()
    })

    test('should reset query', async () => {
      const key = queryKey()

      await queryClient.prefetchQuery({ queryKey: key, queryFn: () => 'data' })

      let state = queryClient.getQueryState(key)
      expect(state?.data).toEqual('data')
      expect(state?.status).toEqual('success')

      queryClient.resetQueries({ queryKey: key })

      state = queryClient.getQueryState(key)

      expect(state).toBeTruthy()
      expect(state?.data).toBeUndefined()
      expect(state?.status).toEqual('pending')
      expect(state?.fetchStatus).toEqual('idle')
    })

    test('should reset query data to initial data if set', async () => {
      const key = queryKey()

      await queryClient.prefetchQuery({
        queryKey: key,
        queryFn: () => 'data',
        initialData: 'initial',
      })

      let state = queryClient.getQueryState(key)
      expect(state?.data).toEqual('data')

      queryClient.resetQueries({ queryKey: key })

      state = queryClient.getQueryState(key)

      expect(state).toBeTruthy()
      expect(state?.data).toEqual('initial')
    })

    test('should refetch all active queries', async () => {
      const key1 = queryKey()
      const key2 = queryKey()
      const key3 = queryKey()
      const queryFn1 = vi.fn<Array<unknown>, string>().mockReturnValue('data1')
      const queryFn2 = vi.fn<Array<unknown>, string>().mockReturnValue('data2')
      const observer1 = new QueryObserver(queryClient, {
        queryKey: key1,
        queryFn: queryFn1,
        enabled: true,
      })
      const observer2 = new QueryObserver(queryClient, {
        queryKey: key2,
        queryFn: queryFn2,
        enabled: false,
      })
      const observer3 = new QueryObserver(queryClient, {
        queryKey: key3,
        queryFn: skipToken,
      })
      let didSkipTokenRun = false
      observer1.subscribe(() => undefined)
      observer2.subscribe(() => undefined)
      observer3.subscribe(() => (didSkipTokenRun = true))
      await queryClient.resetQueries()
      observer3.destroy()
      observer2.destroy()
      observer1.destroy()
      expect(queryFn1).toHaveBeenCalledTimes(2)
      expect(queryFn2).toHaveBeenCalledTimes(0)
      expect(didSkipTokenRun).toBe(false)
    })
  })

  describe('focusManager and onlineManager', () => {
    test('should notify queryCache and mutationCache if focused', async () => {
      const testClient = createQueryClient()
      testClient.mount()

      const queryCacheOnFocusSpy = vi.spyOn(
        testClient.getQueryCache(),
        'onFocus',
      )
      const queryCacheOnOnlineSpy = vi.spyOn(
        testClient.getQueryCache(),
        'onOnline',
      )
      const mutationCacheResumePausedMutationsSpy = vi.spyOn(
        testClient.getMutationCache(),
        'resumePausedMutations',
      )

      focusManager.setFocused(false)
      expect(queryCacheOnFocusSpy).not.toHaveBeenCalled()
      expect(mutationCacheResumePausedMutationsSpy).not.toHaveBeenCalled()

      focusManager.setFocused(true)
      expect(queryCacheOnFocusSpy).toHaveBeenCalledTimes(1)
      expect(mutationCacheResumePausedMutationsSpy).toHaveBeenCalledTimes(1)

      expect(queryCacheOnOnlineSpy).not.toHaveBeenCalled()

      queryCacheOnFocusSpy.mockRestore()
      mutationCacheResumePausedMutationsSpy.mockRestore()
      queryCacheOnOnlineSpy.mockRestore()
      focusManager.setFocused(undefined)
    })

    test('should notify queryCache and mutationCache if online', async () => {
      const testClient = createQueryClient()
      testClient.mount()

      const queryCacheOnFocusSpy = vi.spyOn(
        testClient.getQueryCache(),
        'onFocus',
      )
      const queryCacheOnOnlineSpy = vi.spyOn(
        testClient.getQueryCache(),
        'onOnline',
      )
      const mutationCacheResumePausedMutationsSpy = vi.spyOn(
        testClient.getMutationCache(),
        'resumePausedMutations',
      )

      onlineManager.setOnline(false)
      expect(queryCacheOnOnlineSpy).not.toHaveBeenCalled()
      expect(mutationCacheResumePausedMutationsSpy).not.toHaveBeenCalled()

      onlineManager.setOnline(true)
      expect(queryCacheOnOnlineSpy).toHaveBeenCalledTimes(1)
      expect(mutationCacheResumePausedMutationsSpy).toHaveBeenCalledTimes(1)

      expect(queryCacheOnFocusSpy).not.toHaveBeenCalled()

      queryCacheOnFocusSpy.mockRestore()
      queryCacheOnOnlineSpy.mockRestore()
      mutationCacheResumePausedMutationsSpy.mockRestore()
      onlineManager.setOnline(true)
    })

    test('should resume paused mutations when coming online', async () => {
      const consoleMock = vi.spyOn(console, 'error')
      consoleMock.mockImplementation(() => undefined)
      onlineManager.setOnline(false)

      const observer1 = new MutationObserver(queryClient, {
        mutationFn: async () => 1,
      })

      const observer2 = new MutationObserver(queryClient, {
        mutationFn: async () => 2,
      })
      void observer1.mutate()
      void observer2.mutate()

      await waitFor(() => {
        expect(observer1.getCurrentResult().isPaused).toBeTruthy()
        expect(observer2.getCurrentResult().isPaused).toBeTruthy()
      })

      onlineManager.setOnline(true)

      await waitFor(() => {
        expect(observer1.getCurrentResult().status).toBe('success')
        expect(observer1.getCurrentResult().status).toBe('success')
      })

      onlineManager.setOnline(true)
    })

    test('should resume paused mutations one after the other when invoked manually at the same time', async () => {
      const consoleMock = vi.spyOn(console, 'error')
      consoleMock.mockImplementation(() => undefined)
      onlineManager.setOnline(false)

      const orders: Array<string> = []

      const observer1 = new MutationObserver(queryClient, {
        mutationFn: async () => {
          orders.push('1start')
          await sleep(50)
          orders.push('1end')
          return 1
        },
      })

      const observer2 = new MutationObserver(queryClient, {
        mutationFn: async () => {
          orders.push('2start')
          await sleep(20)
          orders.push('2end')
          return 2
        },
      })
      void observer1.mutate()
      void observer2.mutate()

      await waitFor(() => {
        expect(observer1.getCurrentResult().isPaused).toBeTruthy()
        expect(observer2.getCurrentResult().isPaused).toBeTruthy()
      })

      onlineManager.setOnline(true)
      void queryClient.resumePausedMutations()
      await sleep(5)
      await queryClient.resumePausedMutations()

      await waitFor(() => {
        expect(observer1.getCurrentResult().status).toBe('success')
        expect(observer2.getCurrentResult().status).toBe('success')
      })

      expect(orders).toEqual(['1start', '1end', '2start', '2end'])
    })

    test('should resumePausedMutations when coming online after having called resumePausedMutations while offline', async () => {
      const consoleMock = vi.spyOn(console, 'error')
      consoleMock.mockImplementation(() => undefined)
      onlineManager.setOnline(false)

      const observer = new MutationObserver(queryClient, {
        mutationFn: async () => 1,
      })

      void observer.mutate()

      expect(observer.getCurrentResult().isPaused).toBeTruthy()

      await queryClient.resumePausedMutations()

      // still paused because we are still offline
      expect(observer.getCurrentResult().isPaused).toBeTruthy()

      onlineManager.setOnline(true)

      await waitFor(() => {
        expect(observer.getCurrentResult().status).toBe('success')
      })
    })

    test('should resumePausedMutations when coming online after having restored cache (and resumed) while offline', async () => {
      const consoleMock = vi.spyOn(console, 'error')
      consoleMock.mockImplementation(() => undefined)
      onlineManager.setOnline(false)

      const observer = new MutationObserver(queryClient, {
        mutationFn: async () => 1,
      })

      void observer.mutate()

      expect(observer.getCurrentResult().isPaused).toBeTruthy()

      const state = dehydrate(queryClient)

      const newQueryClient = new QueryClient({
        defaultOptions: {
          mutations: {
            mutationFn: async () => 1,
          },
        },
      })

      newQueryClient.mount()

      hydrate(newQueryClient, state)

      // still paused because we are still offline
      expect(
        newQueryClient.getMutationCache().getAll()[0]?.state.isPaused,
      ).toBeTruthy()

      await newQueryClient.resumePausedMutations()

      onlineManager.setOnline(true)

      await waitFor(() => {
        expect(
          newQueryClient.getMutationCache().getAll()[0]?.state.status,
        ).toBe('success')
      })

      newQueryClient.unmount()
    })

    test('should notify queryCache and mutationCache after multiple mounts and single unmount', async () => {
      const testClient = createQueryClient()
      testClient.mount()
      testClient.mount()
      testClient.unmount()

      const queryCacheOnFocusSpy = vi.spyOn(
        testClient.getQueryCache(),
        'onFocus',
      )
      const queryCacheOnOnlineSpy = vi.spyOn(
        testClient.getQueryCache(),
        'onOnline',
      )
      const mutationCacheResumePausedMutationsSpy = vi.spyOn(
        testClient.getMutationCache(),
        'resumePausedMutations',
      )

      onlineManager.setOnline(false)
      onlineManager.setOnline(true)
      expect(queryCacheOnOnlineSpy).toHaveBeenCalledTimes(1)
      expect(mutationCacheResumePausedMutationsSpy).toHaveBeenCalledTimes(1)

      focusManager.setFocused(true)
      expect(queryCacheOnFocusSpy).toHaveBeenCalledTimes(1)
      expect(mutationCacheResumePausedMutationsSpy).toHaveBeenCalledTimes(2)

      queryCacheOnFocusSpy.mockRestore()
      queryCacheOnOnlineSpy.mockRestore()
      mutationCacheResumePausedMutationsSpy.mockRestore()
      focusManager.setFocused(undefined)
      onlineManager.setOnline(true)
    })

    test('should not notify queryCache and mutationCache after multiple mounts/unmounts', async () => {
      const testClient = createQueryClient()
      testClient.mount()
      testClient.mount()
      testClient.unmount()
      testClient.unmount()

      const queryCacheOnFocusSpy = vi.spyOn(
        testClient.getQueryCache(),
        'onFocus',
      )
      const queryCacheOnOnlineSpy = vi.spyOn(
        testClient.getQueryCache(),
        'onOnline',
      )
      const mutationCacheResumePausedMutationsSpy = vi.spyOn(
        testClient.getMutationCache(),
        'resumePausedMutations',
      )

      onlineManager.setOnline(true)
      expect(queryCacheOnOnlineSpy).not.toHaveBeenCalled()
      expect(mutationCacheResumePausedMutationsSpy).not.toHaveBeenCalled()

      focusManager.setFocused(true)
      expect(queryCacheOnFocusSpy).not.toHaveBeenCalled()
      expect(mutationCacheResumePausedMutationsSpy).not.toHaveBeenCalled()

      queryCacheOnFocusSpy.mockRestore()
      queryCacheOnOnlineSpy.mockRestore()
      mutationCacheResumePausedMutationsSpy.mockRestore()
      focusManager.setFocused(undefined)
      onlineManager.setOnline(true)
    })
  })

  describe('setMutationDefaults', () => {
    test('should update existing mutation defaults', () => {
      const key = queryKey()
      const mutationOptions1 = { mutationFn: async () => 'data' }
      const mutationOptions2 = { retry: false }
      queryClient.setMutationDefaults(key, mutationOptions1)
      queryClient.setMutationDefaults(key, mutationOptions2)
      expect(queryClient.getMutationDefaults(key)).toMatchObject(
        mutationOptions2,
      )
    })
  })
})<|MERGE_RESOLUTION|>--- conflicted
+++ resolved
@@ -10,10 +10,7 @@
   hydrate,
   onlineManager,
 } from '..'
-<<<<<<< HEAD
-import { noop, skipToken } from '../utils'
-=======
->>>>>>> bc82909c
+import { skipToken } from '../utils'
 import {
   createQueryClient,
   mockOnlineManagerIsOnline,
