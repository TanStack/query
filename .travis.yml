language: node_js
node_js:
<<<<<<< HEAD
  - 9
  - 8
cache: npm
script: npm run build
=======
  - 10
>>>>>>> 12a3f315
<|MERGE_RESOLUTION|>--- conflicted
+++ resolved
@@ -1,10 +1,3 @@
 language: node_js
 node_js:
-<<<<<<< HEAD
-  - 9
-  - 8
-cache: npm
-script: npm run build
-=======
-  - 10
->>>>>>> 12a3f315
+  - 10