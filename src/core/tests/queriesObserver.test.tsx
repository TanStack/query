<<<<<<< HEAD
import { sleep, queryKey } from '../../reactjs/tests/utils'
import { QueryClient, QueriesObserver, QueryObserverResult } from '../..'
=======
import { waitFor } from '@testing-library/react'
import { sleep, queryKey } from '../../react/tests/utils'
import {
  QueryClient,
  QueriesObserver,
  QueryObserverResult,
  QueryObserver,
} from '../..'
import { QueryKey } from '..'
>>>>>>> b9a26f2e

describe('queriesObserver', () => {
  let queryClient: QueryClient

  beforeEach(() => {
    queryClient = new QueryClient()
    queryClient.mount()
  })

  afterEach(() => {
    queryClient.clear()
  })

  test('should return an array with all query results', async () => {
    const key1 = queryKey()
    const key2 = queryKey()
    const queryFn1 = jest.fn().mockReturnValue(1)
    const queryFn2 = jest.fn().mockReturnValue(2)
    const observer = new QueriesObserver(queryClient, [
      { queryKey: key1, queryFn: queryFn1 },
      { queryKey: key2, queryFn: queryFn2 },
    ])
    let observerResult
    const unsubscribe = observer.subscribe(result => {
      observerResult = result
    })
    await sleep(1)
    unsubscribe()
    expect(observerResult).toMatchObject([{ data: 1 }, { data: 2 }])
  })

  test('should update when a query updates', async () => {
    const key1 = queryKey()
    const key2 = queryKey()
    const queryFn1 = jest.fn().mockReturnValue(1)
    const queryFn2 = jest.fn().mockReturnValue(2)
    const observer = new QueriesObserver(queryClient, [
      { queryKey: key1, queryFn: queryFn1 },
      { queryKey: key2, queryFn: queryFn2 },
    ])
    const results: QueryObserverResult[][] = []
    results.push(observer.getCurrentResult())
    const unsubscribe = observer.subscribe(result => {
      results.push(result)
    })
    await sleep(1)
    queryClient.setQueryData(key2, 3)
    await sleep(1)
    unsubscribe()
    expect(results.length).toBe(6)
    expect(results[0]).toMatchObject([
      { status: 'idle', data: undefined },
      { status: 'idle', data: undefined },
    ])
    expect(results[1]).toMatchObject([
      { status: 'loading', data: undefined },
      { status: 'idle', data: undefined },
    ])
    expect(results[2]).toMatchObject([
      { status: 'loading', data: undefined },
      { status: 'loading', data: undefined },
    ])
    expect(results[3]).toMatchObject([
      { status: 'success', data: 1 },
      { status: 'loading', data: undefined },
    ])
    expect(results[4]).toMatchObject([
      { status: 'success', data: 1 },
      { status: 'success', data: 2 },
    ])
    expect(results[5]).toMatchObject([
      { status: 'success', data: 1 },
      { status: 'success', data: 3 },
    ])
  })

  test('should update when a query is removed', async () => {
    const key1 = queryKey()
    const key2 = queryKey()
    const queryFn1 = jest.fn().mockReturnValue(1)
    const queryFn2 = jest.fn().mockReturnValue(2)
    const observer = new QueriesObserver(queryClient, [
      { queryKey: key1, queryFn: queryFn1 },
      { queryKey: key2, queryFn: queryFn2 },
    ])
    const results: QueryObserverResult[][] = []
    results.push(observer.getCurrentResult())
    const unsubscribe = observer.subscribe(result => {
      results.push(result)
    })
    await sleep(1)
    observer.setQueries([{ queryKey: key2, queryFn: queryFn2 }])
    await sleep(1)
    const queryCache = queryClient.getQueryCache()
    expect(queryCache.find(key1, { type: 'active' })).toBeUndefined()
    expect(queryCache.find(key2, { type: 'active' })).toBeDefined()
    unsubscribe()
    expect(queryCache.find(key1, { type: 'active' })).toBeUndefined()
    expect(queryCache.find(key2, { type: 'active' })).toBeUndefined()
    expect(results.length).toBe(6)
    expect(results[0]).toMatchObject([
      { status: 'idle', data: undefined },
      { status: 'idle', data: undefined },
    ])
    expect(results[1]).toMatchObject([
      { status: 'loading', data: undefined },
      { status: 'idle', data: undefined },
    ])
    expect(results[2]).toMatchObject([
      { status: 'loading', data: undefined },
      { status: 'loading', data: undefined },
    ])
    expect(results[3]).toMatchObject([
      { status: 'success', data: 1 },
      { status: 'loading', data: undefined },
    ])
    expect(results[4]).toMatchObject([
      { status: 'success', data: 1 },
      { status: 'success', data: 2 },
    ])
    expect(results[5]).toMatchObject([{ status: 'success', data: 2 }])
  })

  test('should update when a query changed position', async () => {
    const key1 = queryKey()
    const key2 = queryKey()
    const queryFn1 = jest.fn().mockReturnValue(1)
    const queryFn2 = jest.fn().mockReturnValue(2)
    const observer = new QueriesObserver(queryClient, [
      { queryKey: key1, queryFn: queryFn1 },
      { queryKey: key2, queryFn: queryFn2 },
    ])
    const results: QueryObserverResult[][] = []
    results.push(observer.getCurrentResult())
    const unsubscribe = observer.subscribe(result => {
      results.push(result)
    })
    await sleep(1)
    observer.setQueries([
      { queryKey: key2, queryFn: queryFn2 },
      { queryKey: key1, queryFn: queryFn1 },
    ])
    await sleep(1)
    unsubscribe()
    expect(results.length).toBe(6)
    expect(results[0]).toMatchObject([
      { status: 'idle', data: undefined },
      { status: 'idle', data: undefined },
    ])
    expect(results[1]).toMatchObject([
      { status: 'loading', data: undefined },
      { status: 'idle', data: undefined },
    ])
    expect(results[2]).toMatchObject([
      { status: 'loading', data: undefined },
      { status: 'loading', data: undefined },
    ])
    expect(results[3]).toMatchObject([
      { status: 'success', data: 1 },
      { status: 'loading', data: undefined },
    ])
    expect(results[4]).toMatchObject([
      { status: 'success', data: 1 },
      { status: 'success', data: 2 },
    ])
    expect(results[5]).toMatchObject([
      { status: 'success', data: 2 },
      { status: 'success', data: 1 },
    ])
  })

  test('should not update when nothing has changed', async () => {
    const key1 = queryKey()
    const key2 = queryKey()
    const queryFn1 = jest.fn().mockReturnValue(1)
    const queryFn2 = jest.fn().mockReturnValue(2)
    const observer = new QueriesObserver(queryClient, [
      { queryKey: key1, queryFn: queryFn1 },
      { queryKey: key2, queryFn: queryFn2 },
    ])
    const results: QueryObserverResult[][] = []
    results.push(observer.getCurrentResult())
    const unsubscribe = observer.subscribe(result => {
      results.push(result)
    })
    await sleep(1)
    observer.setQueries([
      { queryKey: key1, queryFn: queryFn1 },
      { queryKey: key2, queryFn: queryFn2 },
    ])
    await sleep(1)
    unsubscribe()
    expect(results.length).toBe(5)
    expect(results[0]).toMatchObject([
      { status: 'idle', data: undefined },
      { status: 'idle', data: undefined },
    ])
    expect(results[1]).toMatchObject([
      { status: 'loading', data: undefined },
      { status: 'idle', data: undefined },
    ])
    expect(results[2]).toMatchObject([
      { status: 'loading', data: undefined },
      { status: 'loading', data: undefined },
    ])
    expect(results[3]).toMatchObject([
      { status: 'success', data: 1 },
      { status: 'loading', data: undefined },
    ])
    expect(results[4]).toMatchObject([
      { status: 'success', data: 1 },
      { status: 'success', data: 2 },
    ])
  })

  test('should trigger all fetches when subscribed', async () => {
    const key1 = queryKey()
    const key2 = queryKey()
    const queryFn1 = jest.fn()
    const queryFn2 = jest.fn()
    const observer = new QueriesObserver(queryClient, [
      { queryKey: key1, queryFn: queryFn1 },
      { queryKey: key2, queryFn: queryFn2 },
    ])
    const unsubscribe = observer.subscribe()
    await sleep(1)
    unsubscribe()
    expect(queryFn1).toHaveBeenCalledTimes(1)
    expect(queryFn2).toHaveBeenCalledTimes(1)
  })

  test('should not destroy the observer if there is still a subscription', async () => {
    const key1 = queryKey()
    const observer = new QueriesObserver(queryClient, [
      {
        queryKey: key1,
        queryFn: async () => {
          await sleep(20)
          return 1
        },
      },
    ])

    const subscription1Handler = jest.fn()
    const subscription2Handler = jest.fn()

    const unsubscribe1 = observer.subscribe(subscription1Handler)
    const unsubscribe2 = observer.subscribe(subscription2Handler)

    unsubscribe1()

    await waitFor(() => {
      // 1 call: loading
      expect(subscription1Handler).toBeCalledTimes(1)
      // 1 call: success
      expect(subscription2Handler).toBeCalledTimes(1)
    })

    // Clean-up
    unsubscribe2()
  })

  test('onUpdate should not update the result for an unknown observer', async () => {
    const key1 = queryKey()
    const key2 = queryKey()

    const queriesObserver = new QueriesObserver(queryClient, [
      {
        queryKey: key1,
        queryFn: () => 1,
      },
    ])

    const newQueryObserver = new QueryObserver<
      unknown,
      unknown,
      unknown,
      unknown,
      QueryKey
    >(queryClient, {
      queryKey: key2,
      queryFn: () => 2,
    })

    // Force onUpdate with an unknown QueryObserver
    // because no existing use case has been found in the lib
    queriesObserver['onUpdate'](
      newQueryObserver,
      // The current queries observer result is re-used here
      // to use a typescript friendly result
      queriesObserver.getCurrentResult()[0]!
    )

    // Should not alter the result
    expect(queriesObserver.getCurrentResult()[-1]).toBeUndefined()
  })
})<|MERGE_RESOLUTION|>--- conflicted
+++ resolved
@@ -1,9 +1,5 @@
-<<<<<<< HEAD
+import { waitFor } from '@testing-library/react'
 import { sleep, queryKey } from '../../reactjs/tests/utils'
-import { QueryClient, QueriesObserver, QueryObserverResult } from '../..'
-=======
-import { waitFor } from '@testing-library/react'
-import { sleep, queryKey } from '../../react/tests/utils'
 import {
   QueryClient,
   QueriesObserver,
@@ -11,7 +7,6 @@
   QueryObserver,
 } from '../..'
 import { QueryKey } from '..'
->>>>>>> b9a26f2e
 
 describe('queriesObserver', () => {
   let queryClient: QueryClient
