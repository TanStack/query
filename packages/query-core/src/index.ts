/* istanbul ignore file */

export { CancelledError } from './retryer'
export { QueryCache } from './queryCache'
export { QueryClient } from './queryClient'
export { QueryObserver } from './queryObserver'
export { QueriesObserver } from './queriesObserver'
export { InfiniteQueryObserver } from './infiniteQueryObserver'
export { MutationCache } from './mutationCache'
export { MutationObserver } from './mutationObserver'
export { notifyManager } from './notifyManager'
export { focusManager } from './focusManager'
export { onlineManager } from './onlineManager'
<<<<<<< HEAD
export { hashKey, replaceEqualDeep, isServer } from './utils'
=======
export {
  hashQueryKey,
  replaceEqualDeep,
  isError,
  isServer,
  keepPreviousData,
} from './utils'
>>>>>>> c01c3ff9
export type { MutationFilters, QueryFilters, Updater } from './utils'
export { isCancelledError } from './retryer'
export { dehydrate, hydrate } from './hydration'

// Types
export * from './types'
export type { Query, QueryState } from './query'
export type { Mutation } from './mutation'
export type { Logger } from './logger'
export type {
  DehydrateOptions,
  DehydratedState,
  HydrateOptions,
  ShouldDehydrateMutationFunction,
  ShouldDehydrateQueryFunction,
} from './hydration'<|MERGE_RESOLUTION|>--- conflicted
+++ resolved
@@ -11,17 +11,13 @@
 export { notifyManager } from './notifyManager'
 export { focusManager } from './focusManager'
 export { onlineManager } from './onlineManager'
-<<<<<<< HEAD
-export { hashKey, replaceEqualDeep, isServer } from './utils'
-=======
 export {
-  hashQueryKey,
+  hashKey,
   replaceEqualDeep,
   isError,
   isServer,
   keepPreviousData,
 } from './utils'
->>>>>>> c01c3ff9
 export type { MutationFilters, QueryFilters, Updater } from './utils'
 export { isCancelledError } from './retryer'
 export { dehydrate, hydrate } from './hydration'
