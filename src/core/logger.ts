export interface Logger {
  log: LogFunction
  warn: LogFunction
  error: LogFunction
}

type LogFunction = (...args: any[]) => void

<<<<<<< HEAD
// FUNCTIONS

// eslint-disable-next-line @typescript-eslint/no-unnecessary-condition
let logger: Logger = console || {
  error: noop,
  warn: noop,
  log: noop,
}

export function getLogger(): Logger {
  return logger
}

export function setLogger(newLogger: Logger) {
  logger = newLogger
}
=======
export const defaultLogger: Logger = console
>>>>>>> 61fd5397
<|MERGE_RESOLUTION|>--- conflicted
+++ resolved
@@ -6,23 +6,4 @@
 
 type LogFunction = (...args: any[]) => void
 
-<<<<<<< HEAD
-// FUNCTIONS
-
-// eslint-disable-next-line @typescript-eslint/no-unnecessary-condition
-let logger: Logger = console || {
-  error: noop,
-  warn: noop,
-  log: noop,
-}
-
-export function getLogger(): Logger {
-  return logger
-}
-
-export function setLogger(newLogger: Logger) {
-  logger = newLogger
-}
-=======
-export const defaultLogger: Logger = console
->>>>>>> 61fd5397
+export const defaultLogger: Logger = console