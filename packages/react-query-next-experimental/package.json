{
  "name": "@tanstack/react-query-next-experimental",
  "version": "5.62.9",
  "description": "Hydration utils for React Query in the NextJs app directory",
  "author": "tannerlinsley",
  "license": "MIT",
  "repository": {
    "type": "git",
    "url": "https://github.com/TanStack/query.git",
    "directory": "packages/react-query-next-experimental"
  },
  "homepage": "https://tanstack.com/query",
  "funding": {
    "type": "github",
    "url": "https://github.com/sponsors/tannerlinsley"
  },
  "scripts": {
    "clean": "rimraf ./build ./coverage",
    "test:eslint": "eslint ./src",
    "test:types": "pnpm run \"/^test:types:ts[0-9]{2}$/\"",
    "test:types:ts50": "node ../../node_modules/typescript50/lib/tsc.js",
    "test:types:ts51": "node ../../node_modules/typescript51/lib/tsc.js",
    "test:types:ts52": "node ../../node_modules/typescript52/lib/tsc.js",
    "test:types:ts53": "node ../../node_modules/typescript53/lib/tsc.js",
    "test:types:ts54": "node ../../node_modules/typescript54/lib/tsc.js",
    "test:types:ts55": "node ../../node_modules/typescript55/lib/tsc.js",
    "test:types:ts56": "node ../../node_modules/typescript56/lib/tsc.js",
    "test:types:ts57": "tsc",
    "test:build": "publint --strict && attw --pack",
    "build": "tsup"
  },
  "type": "module",
  "types": "build/legacy/index.d.ts",
  "main": "build/legacy/index.cjs",
  "module": "build/legacy/index.js",
  "exports": {
    ".": {
      "import": {
        "types": "./build/modern/index.d.ts",
        "default": "./build/modern/index.js"
      },
      "require": {
        "types": "./build/modern/index.d.cts",
        "default": "./build/modern/index.cjs"
      }
    },
    "./package.json": "./package.json"
  },
  "sideEffects": false,
  "files": [
    "build",
    "src",
    "!src/__tests__"
  ],
  "devDependencies": {
    "@tanstack/react-query": "workspace:*",
<<<<<<< HEAD
    "@types/react": "^19.0.1",
=======
    "@types/react": "^19.0.0",
>>>>>>> e41ea5a5
    "@vitejs/plugin-react": "^4.3.3",
    "next": "^14.2.20",
    "react": "^19.0.0"
  },
  "peerDependencies": {
    "@tanstack/react-query": "workspace:^",
    "next": "^13 || ^14 || ^15",
    "react": "^18 || ^19"
  }
}<|MERGE_RESOLUTION|>--- conflicted
+++ resolved
@@ -54,11 +54,7 @@
   ],
   "devDependencies": {
     "@tanstack/react-query": "workspace:*",
-<<<<<<< HEAD
     "@types/react": "^19.0.1",
-=======
-    "@types/react": "^19.0.0",
->>>>>>> e41ea5a5
     "@vitejs/plugin-react": "^4.3.3",
     "next": "^14.2.20",
     "react": "^19.0.0"
