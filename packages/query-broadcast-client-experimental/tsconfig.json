{
  "extends": "../../tsconfig.json",
  "compilerOptions": {
<<<<<<< HEAD
    "paths": {
      "@tanstack/query-core": ["../query-core/src"]
    }
  },
  "include": ["src/**/*.ts", "src/**/*.tsx", ".eslintrc.cjs", "tsup.config.js"]
=======
    "moduleResolution": "Bundler"
  },
  "include": ["src", "eslint.config.js", "tsup.config.js"]
>>>>>>> bd3296bf
}<|MERGE_RESOLUTION|>--- conflicted
+++ resolved
@@ -1,15 +1,10 @@
 {
   "extends": "../../tsconfig.json",
   "compilerOptions": {
-<<<<<<< HEAD
+    "moduleResolution": "Bundler"
     "paths": {
       "@tanstack/query-core": ["../query-core/src"]
     }
   },
-  "include": ["src/**/*.ts", "src/**/*.tsx", ".eslintrc.cjs", "tsup.config.js"]
-=======
-    "moduleResolution": "Bundler"
-  },
   "include": ["src", "eslint.config.js", "tsup.config.js"]
->>>>>>> bd3296bf
 }