--- conflicted
+++ resolved
@@ -83,20 +83,14 @@
   >(
     () => {
       return new Promise((resolve) => {
-<<<<<<< HEAD
         if (isServer) {
           unsubscribe = createServerSubscriber(resolve)
         } else {
           if (!unsubscribe) {
             unsubscribe = createClientSubscriber(() => refetch())
-=======
-        if (!(state.isFetching && state.isPending)) {
-          if ((unwrap(state.data) as TData | typeof emptyData) === emptyData) {
-            resolve(undefined)
->>>>>>> 4076eff4
           }
         }
-        if (!state.isInitialLoading) {
+        if (!state.isLoading) {
           resolve(state)
         }
       })
