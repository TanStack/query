--- conflicted
+++ resolved
@@ -146,17 +146,10 @@
     const key = queryKey()
 
     function Page() {
-<<<<<<< HEAD
       useQuery({
         queryKey: key,
         queryFn: () => {
           sleep(10)
-=======
-      useQuery(
-        key,
-        () => {
-          sleep(50)
->>>>>>> ea673770
           return 'data'
         },
         suspense: true,
