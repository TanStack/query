--- conflicted
+++ resolved
@@ -4,11 +4,7 @@
   "main": "src/index.tsx",
   "scripts": {
     "dev": "vite",
-<<<<<<< HEAD
-    "build": "vite build",
-=======
     "build": "tsc && vite build",
->>>>>>> c3b86938
     "preview": "vite preview"
   },
   "dependencies": {
@@ -18,13 +14,6 @@
     "@tanstack/react-query": "^4.7.1",
     "@tanstack/react-query-devtools": "^4.7.1",
     "@tanstack/react-query-persist-client": "^4.7.1",
-<<<<<<< HEAD
-    "@tanstack/query-sync-storage-persister": "^4.7.1",
-    "typescript": "^4.2.3"
-  },
-  "devDependencies": {
-    "@vitejs/plugin-react": "^2.0.0",
-=======
     "@tanstack/query-sync-storage-persister": "^4.7.1"
   },
   "devDependencies": {
@@ -34,7 +23,6 @@
     "eslint": "7.x",
     "eslint-config-prettier": "^8.3.0",
     "typescript": "^4.2.3",
->>>>>>> c3b86938
     "vite": "^3.0.0"
   },
   "browserslist": {
