--- conflicted
+++ resolved
@@ -42,12 +42,7 @@
   optionsFn: () => CreateMutationOptions<TData, TError, TVariables, TContext>,
   options?: WithOptionalInjector,
 ): CreateMutationResult<TData, TError, TVariables, TContext> {
-<<<<<<< HEAD
   return assertInjector(injectMutation, options?.injector, () => {
-    const currentInjector = inject(Injector)
-=======
-  return assertInjector(injectMutation, injector, () => {
->>>>>>> 72362377
     const destroyRef = inject(DestroyRef)
     const ngZone = inject(NgZone)
     const queryClient = inject(QueryClient)
