--- conflicted
+++ resolved
@@ -10,13 +10,8 @@
   "dependencies": {
     "@solidjs/meta": "^0.28.2",
     "@solidjs/router": "^0.7.0",
-<<<<<<< HEAD
     "@tanstack/solid-query": "^5.0.0-beta.0",
-    "solid-js": "^1.6.13",
-=======
-    "@tanstack/solid-query": "^5.0.0-alpha.81",
     "solid-js": "^1.7.8",
->>>>>>> 38dcb2cf
     "solid-start": "^0.2.23",
     "undici": "^5.22.1"
   },
