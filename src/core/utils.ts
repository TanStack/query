--- conflicted
+++ resolved
@@ -154,13 +154,6 @@
     : [arg1 || {}, arg2]) as [TFilters, TOptions]
 }
 
-<<<<<<< HEAD
-export function parseMutationFilterArgs(
-  arg1?: QueryKey | MutationFilters,
-  arg2?: MutationFilters
-): MutationFilters | undefined {
-  return isQueryKey(arg1) ? { ...arg2, mutationKey: arg1 } : arg1
-=======
 export function parseMutationFilterArgs<
   TFilters extends MutationFilters,
   TOptions = unknown
@@ -172,7 +165,6 @@
   return (isQueryKey(arg1)
     ? [{ ...arg2, mutationKey: arg1 }, arg3]
     : [arg1 || {}, arg2]) as [TFilters, TOptions]
->>>>>>> 4d753c01
 }
 
 export function matchQuery(
