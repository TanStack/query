--- conflicted
+++ resolved
@@ -2,7 +2,6 @@
 import react from '@vitejs/plugin-react'
 import { viteBuildConfig } from '../../scripts/getViteConfig.js'
 
-<<<<<<< HEAD
 export default mergeConfig(
   viteBuildConfig({
     entry: 'src/index.ts',
@@ -13,25 +12,12 @@
     plugins: [react()],
     test: {
       name: 'react-query',
-      include: ['./build.test.ts'],
+      include: ['./src'],
       watch: false,
       environment: 'jsdom',
       setupFiles: ['test-setup.ts'],
       coverage: { enabled: true, provider: 'istanbul', include: ['src/**/*'] },
+      typecheck: { enabled: true },
     },
   }),
 )
-=======
-export default defineConfig({
-  plugins: [react()],
-  test: {
-    name: 'react-query',
-    dir: './src',
-    watch: false,
-    environment: 'jsdom',
-    setupFiles: ['test-setup.ts'],
-    coverage: { enabled: true, provider: 'istanbul', include: ['src/**/*'] },
-    typecheck: { enabled: true },
-  },
-})
->>>>>>> e6cb6df5
