import { fireEvent, render, screen, waitFor } from 'solid-testing-library'

import {
  createRenderEffect,
  createSignal,
  ErrorBoundary,
  on,
  Show,
  Suspense,
} from 'solid-js'
import type { CreateInfiniteQueryResult, CreateQueryResult } from '..'
import {
  createInfiniteQuery,
  createQuery,
  QueryCache,
  QueryClientProvider,
} from '..'
import { createQueryClient, queryKey, sleep } from './utils'

describe("useQuery's in Suspense mode", () => {
  const queryCache = new QueryCache()
  const queryClient = createQueryClient({ queryCache })

  it('should render the correct amount of times in Suspense mode', async () => {
    const key = queryKey()
    const states: CreateQueryResult<number>[] = []

    let count = 0
    let renders = 0

    function Page() {
      const [stateKey, setStateKey] = createSignal(key)

      const state = createQuery(() => ({
        queryKey: stateKey(),
        queryFn: async () => {
          count++
          await sleep(10)
          return count
        },
      }))

      createRenderEffect(() => {
        states.push({ ...state })
      })

      createRenderEffect(
        on([() => ({ ...state }), () => key], () => {
          renders++
        }),
      )

      return (
        <div>
          <button aria-label="toggle" onClick={() => setStateKey(queryKey())} />
          data: {String(state.data)}
        </div>
      )
    }

    render(() => (
      <QueryClientProvider client={queryClient}>
        <Suspense fallback="loading">
          <Page />
        </Suspense>
      </QueryClientProvider>
    ))

    await waitFor(() => screen.getByText('data: 1'))
    fireEvent.click(screen.getByLabelText('toggle'))

    await waitFor(() => screen.getByText('data: 2'))

    expect(renders).toBe(4)
    expect(states.length).toBe(4)
    expect(states[1]).toMatchObject({ data: 1, status: 'success' })
    expect(states[3]).toMatchObject({ data: 2, status: 'success' })
  })

  it('should return the correct states for a successful infinite query', async () => {
    const key = queryKey()
    const states: CreateInfiniteQueryResult<number>[] = []

    function Page() {
      const [multiplier, setMultiplier] = createSignal(1)
      const state = createInfiniteQuery(() => ({
        queryKey: [`${key}_${multiplier()}`],
        queryFn: async ({ pageParam = 1 }) => {
          await sleep(10)
          return Number(pageParam * multiplier())
        },

        suspense: true,
        getNextPageParam: (lastPage) => lastPage + 1,
      }))

      createRenderEffect(() => {
        states.push({ ...state })
      })

      return (
        <div>
          <button onClick={() => setMultiplier(2)}>next</button>
          data: {state.data?.pages.join(',')}
        </div>
      )
    }

    render(() => (
      <QueryClientProvider client={queryClient}>
        <Suspense fallback="loading">
          <Page />
        </Suspense>
      </QueryClientProvider>
    ))

    await waitFor(() => screen.getByText('data: 1'))

    // TODO(lukemurray): in react this is 1 in solid this is 2 because suspense
    // occurs on read.
    expect(states.length).toBe(2)
    expect(states[1]).toMatchObject({
      data: { pages: [1], pageParams: [undefined] },
      status: 'success',
    })

    fireEvent.click(screen.getByText('next'))
    await waitFor(() => screen.getByText('data: 2'))

    // TODO(lukemurray): in react this is 2 and in solid it is 4
    expect(states.length).toBe(4)
    expect(states[3]).toMatchObject({
      data: { pages: [2], pageParams: [undefined] },
      status: 'success',
    })
  })

  it('should not call the queryFn twice when used in Suspense mode', async () => {
    const key = queryKey()

    const queryFn = jest.fn<string, unknown[]>()
    queryFn.mockImplementation(() => {
      sleep(10)
      return 'data'
    })

    function Page() {
      createQuery(() => ({ queryKey: [key], queryFn, suspense: true }))

      return <>rendered</>
    }

    render(() => (
      <QueryClientProvider client={queryClient}>
        <Suspense fallback="loading">
          <Page />
        </Suspense>
      </QueryClientProvider>
    ))

    await waitFor(() => screen.getByText('rendered'))

    expect(queryFn).toHaveBeenCalledTimes(1)
  })

  it('should remove query instance when component unmounted', async () => {
    const key = queryKey()

    function Page() {
      createQuery(() => ({
        queryKey: key,
        queryFn: () => {
          sleep(10)
          return 'data'
        },
      }))

      return <>rendered</>
    }

    function App() {
      const [show, setShow] = createSignal(false)

      return (
        <>
          <Suspense fallback="loading">{show() && <Page />}</Suspense>
          <button
            aria-label="toggle"
            onClick={() => setShow((prev) => !prev)}
          />
        </>
      )
    }

    render(() => (
      <QueryClientProvider client={queryClient}>
        <App />
      </QueryClientProvider>
    ))

    expect(screen.queryByText('rendered')).toBeNull()
    expect(queryCache.find({ queryKey: key })).toBeFalsy()

    fireEvent.click(screen.getByLabelText('toggle'))
    await waitFor(() => screen.getByText('rendered'))

    expect(queryCache.find({ queryKey: key })?.getObserversCount()).toBe(1)

    fireEvent.click(screen.getByLabelText('toggle'))

    expect(screen.queryByText('rendered')).toBeNull()
    expect(queryCache.find({ queryKey: key })?.getObserversCount()).toBe(0)
  })

  it('should call onSuccess on the first successful call', async () => {
    const key = queryKey()

    const successFn = jest.fn()

    function Page() {
      createQuery(() => ({
        queryKey: [key],
        queryFn: async () => {
          await sleep(10)
          return key
        },

        suspense: true,
        select: () => 'selected',
        onSuccess: successFn,
      }))

      return <>rendered</>
    }

    render(() => (
      <QueryClientProvider client={queryClient}>
        <Suspense fallback="loading">
          <Page />
        </Suspense>
      </QueryClientProvider>
    ))

    await waitFor(() => screen.getByText('rendered'))

    await waitFor(() => expect(successFn).toHaveBeenCalledTimes(1))
    await waitFor(() => expect(successFn).toHaveBeenCalledWith('selected'))
  })

  it('should call every onSuccess handler within a suspense boundary', async () => {
    const key = queryKey()

    const successFn1 = jest.fn()
    const successFn2 = jest.fn()

    function FirstComponent() {
      createQuery(() => ({
        queryKey: key,
        queryFn: () => {
          sleep(10)
          return 'data'
        },
        onSuccess: successFn1,
      }))

      return <span>first</span>
    }

    function SecondComponent() {
      createQuery(() => ({
        queryKey: key,
        queryFn: () => {
          sleep(10)
          return 'data'
        },
        onSuccess: successFn2,
      }))

      return <span>second</span>
    }

    render(() => (
      <QueryClientProvider client={queryClient}>
        <Suspense fallback="loading">
          <FirstComponent />
          <SecondComponent />
        </Suspense>
        ,
      </QueryClientProvider>
    ))

    await waitFor(() => screen.getByText('second'))

    await waitFor(() => expect(successFn1).toHaveBeenCalledTimes(1))
    await waitFor(() => expect(successFn2).toHaveBeenCalledTimes(1))
  })

  // https://github.com/tannerlinsley/react-query/issues/468
  it('should reset error state if new component instances are mounted', async () => {
    const key = queryKey()

    let succeed = false

    function Page() {
      const state = createQuery(() => ({
        queryKey: key,
        queryFn: async () => {
          await sleep(10)
          if (!succeed) {
            throw new Error('Suspense Error Bingo')
          } else {
            return 'data'
          }
        },
        retryDelay: 10,
        suspense: true,
      }))

      // Suspense only triggers if used in JSX
      return (
        <Show when={state.data}>
          <div>rendered</div>
        </Show>
      )
    }

    render(() => (
      <QueryClientProvider client={queryClient}>
        <ErrorBoundary
          fallback={(_err, resetSolid) => (
            <div>
              <div>error boundary</div>
              <button
                onClick={() => {
                  succeed = true
                  resetSolid()
                }}
              >
                retry
              </button>
            </div>
          )}
        >
          <Suspense fallback={'Loading...'}>
            <Page />
          </Suspense>
        </ErrorBoundary>
      </QueryClientProvider>
    ))

    await waitFor(() => screen.getByText('Loading...'))

    await waitFor(() => screen.getByText('error boundary'))

    await waitFor(() => screen.getByText('retry'))

    fireEvent.click(screen.getByText('retry'))

    await waitFor(() => screen.getByText('rendered'))
  })

  it('should retry fetch if the reset error boundary has been reset', async () => {
    const key = queryKey()

    let succeed = false

    function Page() {
      const state = createQuery(() => ({
        queryKey: key,
        queryFn: async () => {
          await sleep(10)
          if (!succeed) {
            throw new Error('Suspense Error Bingo')
          } else {
            return 'data'
          }
        },
        retry: false,
        suspense: true,
      }))

      // Suspense only triggers if used in JSX
      return (
        <Show when={state.data}>
          <div>rendered</div>
        </Show>
      )
    }

    render(() => (
      <QueryClientProvider client={queryClient}>
        <ErrorBoundary
          fallback={(_err, resetSolid) => (
            <div>
              <div>error boundary</div>
              <button
                onClick={() => {
                  resetSolid()
                }}
              >
                retry
              </button>
            </div>
          )}
        >
          <Suspense fallback="Loading...">
            <Page />
          </Suspense>
        </ErrorBoundary>
      </QueryClientProvider>
    ))

    await waitFor(() => screen.getByText('Loading...'))
    await waitFor(() => screen.getByText('error boundary'))
    await waitFor(() => screen.getByText('retry'))
    fireEvent.click(screen.getByText('retry'))
    await waitFor(() => screen.getByText('error boundary'))
    await waitFor(() => screen.getByText('retry'))
    succeed = true
    fireEvent.click(screen.getByText('retry'))
    await waitFor(() => screen.getByText('rendered'))
  })

  it('should refetch when re-mounting', async () => {
    const key = queryKey()
    let count = 0

    function Component() {
      const result = createQuery(() => ({
        queryKey: key,
        queryFn: async () => {
          await sleep(100)
          count++
          return count
        },

        retry: false,
        suspense: true,
        staleTime: 0,
      }))
      return (
        <div>
          <span>data: {result.data}</span>
          <span>fetching: {result.isFetching ? 'true' : 'false'}</span>
        </div>
      )
    }

    function Page() {
      const [show, setShow] = createSignal(true)
      return (
        <div>
          <button
            onClick={() => {
              setShow(!show())
            }}
          >
            {show() ? 'hide' : 'show'}
          </button>
          <Suspense fallback="Loading...">{show() && <Component />}</Suspense>
        </div>
      )
    }

    render(() => (
      <QueryClientProvider client={queryClient}>
        <Page />
      </QueryClientProvider>
    ))

    await waitFor(() => screen.getByText('Loading...'))
    await waitFor(() => screen.getByText('data: 1'))
    await waitFor(() => screen.getByText('fetching: false'))
    await waitFor(() => screen.getByText('hide'))
    fireEvent.click(screen.getByText('hide'))
    await waitFor(() => screen.getByText('show'))
    fireEvent.click(screen.getByText('show'))
    await waitFor(() => screen.getByText('fetching: true'))
    await waitFor(() => screen.getByText('data: 2'))
    await waitFor(() => screen.getByText('fetching: false'))
  })

  it('should suspend when switching to a new query', async () => {
    const key1 = queryKey()
    const key2 = queryKey()

    function Component(props: { queryKey: Array<string> }) {
      const result = createQuery(() => ({
        queryKey: props.queryKey,
        queryFn: async () => {
          await sleep(100)
          return props.queryKey
        },
        retry: false,
        suspense: true,
      }))
      return <div>data: {result.data}</div>
    }

    function Page() {
      const [key, setKey] = createSignal(key1)
      return (
        <div>
          <button
            onClick={() => {
              setKey(key2)
            }}
          >
            switch
          </button>
          <Suspense fallback="Loading...">
            <Component queryKey={key()} />
          </Suspense>
        </div>
      )
    }

    render(() => (
      <QueryClientProvider client={queryClient}>
        <Page />
      </QueryClientProvider>
    ))

    await waitFor(() => screen.getByText('Loading...'))
    await waitFor(() => screen.getByText(`data: ${key1}`))
    fireEvent.click(screen.getByText('switch'))
    await waitFor(() => screen.getByText('Loading...'))
    await waitFor(() => screen.getByText(`data: ${key2}`))
    expect(
      // @ts-expect-error
      queryClient.getQueryCache().find({ queryKey: key2 })!.observers[0]
        .listeners.length,
    ).toBe(1)
  })

  it('should throw errors to the error boundary by default', async () => {
    const key = queryKey()

    function Page() {
      const state = createQuery(() => ({
        queryKey: key,
        queryFn: async (): Promise<unknown> => {
          await sleep(10)
          throw new Error('Suspense Error a1x')
        },
        retry: false,
        suspense: true,
      }))

      // read state.data to trigger suspense.
      createRenderEffect(() => {
        // eslint-disable-next-line @typescript-eslint/no-unused-expressions -- trigger suspense
        state.data
      })

      return <div>rendered</div>
    }

    function App() {
      return (
        <ErrorBoundary
          fallback={() => (
            <div>
              <div>error boundary</div>
            </div>
          )}
        >
          <Suspense fallback="Loading...">
            <Page />
          </Suspense>
        </ErrorBoundary>
      )
    }

    render(() => (
      <QueryClientProvider client={queryClient}>
        <App />
      </QueryClientProvider>
    ))

    await waitFor(() => screen.getByText('Loading...'))
    await waitFor(() => screen.getByText('error boundary'))
  })

  it('should not throw errors to the error boundary when throwErrors: false', async () => {
    const key = queryKey()

    function Page() {
      const state = createQuery(() => ({
        queryKey: key,
        queryFn: async (): Promise<unknown> => {
          await sleep(10)
          throw new Error('Suspense Error a2x')
        },
        retry: false,
        throwErrors: false,
      }))

      // read state.data to trigger suspense.
      createRenderEffect(() => {
        // eslint-disable-next-line @typescript-eslint/no-unused-expressions -- trigger suspense
        state.data
      })

      return <div>rendered</div>
    }

    function App() {
      return (
        <ErrorBoundary
          fallback={() => (
            <div>
              <div>error boundary</div>
            </div>
          )}
        >
          <Suspense fallback="Loading...">
            <Page />
          </Suspense>
        </ErrorBoundary>
      )
    }

    render(() => (
      <QueryClientProvider client={queryClient}>
        <App />
      </QueryClientProvider>
    ))

    await waitFor(() => screen.getByText('Loading...'))
    await waitFor(() => screen.getByText('rendered'))
  })

  it('should not throw errors to the error boundary when a throwErrors function returns true', async () => {
    const key = queryKey()

    function Page() {
      const state = createQuery(() => ({
        queryKey: key,
        queryFn: async (): Promise<unknown> => {
          await sleep(10)
          return Promise.reject('Remote Error')
        },
<<<<<<< HEAD
        {
          retry: false,
          suspense: true,
          useErrorBoundary: (err) => err.message !== 'Local Error',
        },
      )
=======
        retry: false,
        throwErrors: (err) => err !== 'Local Error',
      }))
>>>>>>> 22be6d5e

      // read state.data to trigger suspense.
      createRenderEffect(() => {
        // eslint-disable-next-line @typescript-eslint/no-unused-expressions -- trigger suspense
        state.data
      })

      return <div>rendered</div>
    }

    function App() {
      return (
        <ErrorBoundary
          fallback={() => (
            <div>
              <div>error boundary</div>
            </div>
          )}
        >
          <Suspense fallback="Loading...">
            <Page />
          </Suspense>
        </ErrorBoundary>
      )
    }

    render(() => (
      <QueryClientProvider client={queryClient}>
        <App />
      </QueryClientProvider>
    ))

    await waitFor(() => screen.getByText('Loading...'))
    await waitFor(() => screen.getByText('error boundary'))
  })

  it('should not throw errors to the error boundary when a throwErrors function returns false', async () => {
    const key = queryKey()

    function Page() {
      const state = createQuery(() => ({
        queryKey: key,
        queryFn: async (): Promise<unknown> => {
          await sleep(10)
          return Promise.reject('Local Error')
        },
<<<<<<< HEAD
        {
          retry: false,
          suspense: true,
          useErrorBoundary: (err) => err.message !== 'Local Error',
        },
      )
=======

        retry: false,
        suspense: true,
        throwErrors: (err) => err !== 'Local Error',
      }))
>>>>>>> 22be6d5e

      // read state.data to trigger suspense.
      createRenderEffect(() => {
        // eslint-disable-next-line @typescript-eslint/no-unused-expressions -- trigger suspense
        state.data
      })

      return <div>rendered</div>
    }

    function App() {
      return (
        <ErrorBoundary
          fallback={() => (
            <div>
              <div>error boundary</div>
            </div>
          )}
        >
          <Suspense fallback="Loading...">
            <Page />
          </Suspense>
        </ErrorBoundary>
      )
    }

    render(() => (
      <QueryClientProvider client={queryClient}>
        <App />
      </QueryClientProvider>
    ))

    await waitFor(() => screen.getByText('Loading...'))
    await waitFor(() => screen.getByText('rendered'))
  })

  it('should not call the queryFn when not enabled', async () => {
    const key = queryKey()

    const queryFn = jest.fn<Promise<string>, unknown[]>()
    queryFn.mockImplementation(async () => {
      await sleep(10)
      return '23'
    })

    function Page() {
      const [enabled, setEnabled] = createSignal(false)
      const result = createQuery(() => ({
        queryKey: [key],
        queryFn,
        suspense: true,
        enabled: enabled(),
      }))

      return (
        <div>
          <button onClick={() => setEnabled(true)}>fire</button>
          <h1>{result.data}</h1>
        </div>
      )
    }

    render(() => (
      <QueryClientProvider client={queryClient}>
        <Suspense fallback="loading">
          <Page />
        </Suspense>
      </QueryClientProvider>
    ))

    expect(queryFn).toHaveBeenCalledTimes(0)
    await sleep(5)
    fireEvent.click(screen.getByRole('button', { name: /fire/i }))

    await waitFor(() => {
      expect(screen.getByRole('heading').textContent).toBe('23')
    })

    expect(queryFn).toHaveBeenCalledTimes(1)
  })

  it('should error catched in error boundary without infinite loop', async () => {
    const key = queryKey()

    let succeed = true

    function Page() {
      const [nonce] = createSignal(0)
      const queryKeys = [`${key}-${succeed}`]
      const result = createQuery(() => ({
        queryKey: queryKeys,
        queryFn: async () => {
          await sleep(10)
          if (!succeed) {
            throw new Error('Suspense Error Bingo')
          } else {
            return nonce()
          }
        },
        retry: false,
        suspense: true,
      }))
      return (
        <div>
          <span>rendered</span> <span>{result.data}</span>
          <button
            aria-label="fail"
            onClick={async () => {
              await queryClient.resetQueries()
            }}
          >
            fail
          </button>
        </div>
      )
    }

    function App() {
      return (
        <ErrorBoundary fallback={() => <div>error boundary</div>}>
          <Suspense fallback="Loading...">
            <Page />
          </Suspense>
        </ErrorBoundary>
      )
    }

    render(() => (
      <QueryClientProvider client={queryClient}>
        <App />
      </QueryClientProvider>
    ))

    // render suspense fallback (Loading...)
    await waitFor(() => screen.getByText('Loading...'))
    // resolve promise -> render Page (rendered)
    await waitFor(() => screen.getByText('rendered'))

    // change query key
    succeed = false
    // reset query -> and throw error
    fireEvent.click(screen.getByLabelText('fail'))
    // render error boundary fallback (error boundary)
    await waitFor(() => screen.getByText('error boundary'))
  })

  it('should error catched in error boundary without infinite loop when query keys changed', async () => {
    let succeed = true

    function Page() {
      const [key, setKey] = createSignal(0)

      const result = createQuery(() => ({
        queryKey: [`${key()}-${succeed}`],
        queryFn: async () => {
          await sleep(10)
          if (!succeed) {
            throw new Error('Suspense Error Bingo')
          } else {
            return 'data'
          }
        },
        retry: false,
        suspense: true,
      }))
      return (
        <div>
          <span>rendered</span> <span>{result.data}</span>
          <button aria-label="fail" onClick={() => setKey((k) => k + 1)}>
            fail
          </button>
        </div>
      )
    }

    function App() {
      return (
        <ErrorBoundary fallback={() => <div>error boundary</div>}>
          <Suspense fallback="Loading...">
            <Page />
          </Suspense>
        </ErrorBoundary>
      )
    }

    render(() => (
      <QueryClientProvider client={queryClient}>
        <App />
      </QueryClientProvider>
    ))

    // render suspense fallback (Loading...)
    await waitFor(() => screen.getByText('Loading...'))
    // resolve promise -> render Page (rendered)
    await waitFor(() => screen.getByText('rendered'))

    // change promise result to error
    succeed = false
    // change query key
    fireEvent.click(screen.getByLabelText('fail'))
    // render error boundary fallback (error boundary)
    await waitFor(() => screen.getByText('error boundary'))
  })

  it('should error catched in error boundary without infinite loop when enabled changed', async () => {
    function Page() {
      const queryKeys = '1'
      const [enabled, setEnabled] = createSignal(false)

      const result = createQuery<string>(() => ({
        queryKey: [queryKeys],
        queryFn: async () => {
          await sleep(10)
          throw new Error('Suspense Error Bingo')
        },

        retry: false,
        suspense: true,
        enabled: enabled(),
      }))
      return (
        <div>
          <span>rendered</span> <span>{result.data}</span>
          <button
            aria-label="fail"
            onClick={() => {
              setEnabled(true)
            }}
          >
            fail
          </button>
        </div>
      )
    }

    function App() {
      return (
        <ErrorBoundary fallback={() => <div>error boundary</div>}>
          <Suspense fallback="Loading...">
            <Page />
          </Suspense>
        </ErrorBoundary>
      )
    }

    render(() => (
      <QueryClientProvider client={queryClient}>
        <App />
      </QueryClientProvider>
    ))

    // render empty data with 'rendered' when enabled is false
    await waitFor(() => screen.getByText('rendered'))

    // change enabled to true
    fireEvent.click(screen.getByLabelText('fail'))

    // render pending fallback
    await waitFor(() => screen.getByText('Loading...'))

    // render error boundary fallback (error boundary)
    await waitFor(() => screen.getByText('error boundary'))
  })

  it('should render the correct amount of times in Suspense mode when cacheTime is set to 0', async () => {
    const key = queryKey()
    let state: CreateQueryResult<number> | null = null

    let count = 0
    let renders = 0

    function Page() {
      state = createQuery(() => ({
        queryKey: key,
        queryFn: async () => {
          count++
          await sleep(10)
          return count
        },
        cacheTime: 0,
      }))

      createRenderEffect(
        on([() => ({ ...state })], () => {
          renders++
        }),
      )

      return (
        <div>
          <span>rendered</span>
        </div>
      )
    }

    render(() => (
      <QueryClientProvider client={queryClient}>
        <Suspense fallback="loading">
          <Page />
        </Suspense>
      </QueryClientProvider>
    ))

    await waitFor(() =>
      expect(state).toMatchObject({
        data: 1,
        status: 'success',
      }),
    )

    expect(renders).toBe(2)
    expect(screen.queryByText('rendered')).not.toBeNull()
  })
})<|MERGE_RESOLUTION|>--- conflicted
+++ resolved
@@ -641,18 +641,9 @@
           await sleep(10)
           return Promise.reject('Remote Error')
         },
-<<<<<<< HEAD
-        {
-          retry: false,
-          suspense: true,
-          useErrorBoundary: (err) => err.message !== 'Local Error',
-        },
-      )
-=======
         retry: false,
-        throwErrors: (err) => err !== 'Local Error',
-      }))
->>>>>>> 22be6d5e
+        throwErrors: (err) => err.message !== 'Local Error',
+      }))
 
       // read state.data to trigger suspense.
       createRenderEffect(() => {
@@ -699,20 +690,11 @@
           await sleep(10)
           return Promise.reject('Local Error')
         },
-<<<<<<< HEAD
-        {
-          retry: false,
-          suspense: true,
-          useErrorBoundary: (err) => err.message !== 'Local Error',
-        },
-      )
-=======
 
         retry: false,
         suspense: true,
-        throwErrors: (err) => err !== 'Local Error',
-      }))
->>>>>>> 22be6d5e
+        throwErrors: (err) => err.message !== 'Local Error',
+      }))
 
       // read state.data to trigger suspense.
       createRenderEffect(() => {
