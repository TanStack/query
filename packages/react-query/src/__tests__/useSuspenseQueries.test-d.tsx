import { describe, expectTypeOf, it } from 'vitest'
import { skipToken, useSuspenseQueries } from '..'
import { queryOptions } from '../queryOptions'
import type { OmitKeyof } from '..'
import type { UseQueryOptions, UseSuspenseQueryResult } from '../types'

describe('UseSuspenseQueries config object overload', () => {
  it('TData should always be defined', () => {
    const query1 = {
      queryKey: ['key1'],
      queryFn: () => {
        return {
          wow: true,
        }
      },
      initialData: {
        wow: false,
      },
    }

    const query2 = {
      queryKey: ['key2'],
      queryFn: () => 'Query Data',
    }

    const queryResults = useSuspenseQueries({ queries: [query1, query2] })

    const query1Data = queryResults[0].data
    const query2Data = queryResults[1].data

    expectTypeOf(query1Data).toEqualTypeOf<{ wow: boolean }>()
    expectTypeOf(query2Data).toEqualTypeOf<string>()
  })

  it('TData should be defined when passed through queryOptions', () => {
    const options = queryOptions({
      queryKey: ['key'],
      queryFn: () => {
        return {
          wow: true,
        }
      },
    })
    const queryResults = useSuspenseQueries({ queries: [options] })

    const data = queryResults[0].data

    expectTypeOf(data).toEqualTypeOf<{ wow: boolean }>()
  })

  it('should be possible to define a different TData than TQueryFnData using select with queryOptions spread into useQuery', () => {
    const query1 = queryOptions({
      queryKey: ['key'],
      queryFn: () => Promise.resolve(1),
      select: (data) => data > 1,
    })

    const query2 = {
      queryKey: ['key'],
      queryFn: () => Promise.resolve(1),
      select: (data: number) => data > 1,
    }

    const queryResults = useSuspenseQueries({ queries: [query1, query2] })
    const query1Data = queryResults[0].data
    const query2Data = queryResults[1].data

    expectTypeOf(query1Data).toEqualTypeOf<boolean>()
    expectTypeOf(query2Data).toEqualTypeOf<boolean>()
  })

  it('TData should have undefined in the union when initialData is provided as a function which can return undefined', () => {
    const queryResults = useSuspenseQueries({
      queries: [
        {
          queryKey: ['key'],
          queryFn: () => {
            return {
              wow: true,
            }
          },
          initialData: () => undefined as { wow: boolean } | undefined,
        },
      ],
    })

    const data = queryResults[0].data

    expectTypeOf(data).toEqualTypeOf<{ wow: boolean }>()
  })

  it('should not allow skipToken in queryFn', () => {
    useSuspenseQueries({
      queries: [
        {
          queryKey: ['key'],
          // @ts-expect-error
          queryFn: skipToken,
        },
      ],
    })

    useSuspenseQueries({
      queries: [
        {
          queryKey: ['key'],
          // @ts-expect-error
          queryFn: Math.random() > 0.5 ? skipToken : () => Promise.resolve(5),
        },
      ],
    })
  })

  it('TData should have correct type when conditional skipToken is passed', () => {
    const queryResults = useSuspenseQueries({
      queries: [
        {
          queryKey: ['withSkipToken'],
          // @ts-expect-error
          queryFn: Math.random() > 0.5 ? skipToken : () => Promise.resolve(5),
        },
      ],
    })

    const firstResult = queryResults[0]

    expectTypeOf(firstResult).toEqualTypeOf<
      UseSuspenseQueryResult<number, Error>
    >()
    expectTypeOf(firstResult.data).toEqualTypeOf<number>()
  })

  describe('custom hook', () => {
    it('should allow custom hooks using UseQueryOptions', () => {
      type Data = string

      const useCustomQueries = (
        options?: OmitKeyof<UseQueryOptions<Data>, 'queryKey' | 'queryFn'>,
      ) => {
        return useSuspenseQueries({
          queries: [
            {
              ...options,
              queryKey: ['todos-key'],
              queryFn: () => Promise.resolve('data'),
            },
          ],
        })
      }

      const queryResults = useCustomQueries()
      const data = queryResults[0].data

      expectTypeOf(data).toEqualTypeOf<Data>()
    })
  })

<<<<<<< HEAD
  it('should return correct data for dynamic queries with mixed result types', () => {
    const Queries1 = {
      get: () =>
        queryOptions({
          queryKey: ['key1'],
          queryFn: () => Promise.resolve(1),
        }),
    }
    const Queries2 = {
      get: () =>
        queryOptions({
          queryKey: ['key2'],
          queryFn: () => Promise.resolve(true),
        }),
    }

    const queries1List = [1, 2, 3].map(() => ({ ...Queries1.get() }))
    const result = useSuspenseQueries({
      queries: [...queries1List, { ...Queries2.get() }],
    })

    expectTypeOf(result).toEqualTypeOf<
      [
        ...Array<UseSuspenseQueryResult<number, Error>>,
        UseSuspenseQueryResult<boolean, Error>,
      ]
    >()

    expectTypeOf(result[0]).not.toBeUndefined()
    if (result[0]) {
      expectTypeOf(result[0].data).toEqualTypeOf<number | boolean>()
    }
=======
  it('queryOptions with initialData works on useSuspenseQueries', () => {
    const query1 = queryOptions({
      queryKey: ['key1'],
      queryFn: () => 'Query Data',
      initialData: 'initial data',
    })

    const queryResults = useSuspenseQueries({ queries: [query1] })
    const query1Data = queryResults[0].data

    expectTypeOf(query1Data).toEqualTypeOf<string>()
>>>>>>> 044acae3
  })
})<|MERGE_RESOLUTION|>--- conflicted
+++ resolved
@@ -154,8 +154,7 @@
       expectTypeOf(data).toEqualTypeOf<Data>()
     })
   })
-
-<<<<<<< HEAD
+  
   it('should return correct data for dynamic queries with mixed result types', () => {
     const Queries1 = {
       get: () =>
@@ -188,7 +187,7 @@
     if (result[0]) {
       expectTypeOf(result[0].data).toEqualTypeOf<number | boolean>()
     }
-=======
+    
   it('queryOptions with initialData works on useSuspenseQueries', () => {
     const query1 = queryOptions({
       queryKey: ['key1'],
@@ -200,6 +199,5 @@
     const query1Data = queryResults[0].data
 
     expectTypeOf(query1Data).toEqualTypeOf<string>()
->>>>>>> 044acae3
   })
 })