--- conflicted
+++ resolved
@@ -21,11 +21,8 @@
   matchMutation,
   keepPreviousData,
   skipToken,
-<<<<<<< HEAD
   noop,
-=======
   shouldThrowError,
->>>>>>> cb406612
 } from './utils'
 export type { MutationFilters, QueryFilters, Updater, SkipToken } from './utils'
 export { isCancelledError } from './retryer'
