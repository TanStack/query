import { queryCache } from '../index'
import { act } from '@testing-library/react'
import { sleep } from './utils'

describe('queryCache', () => {
  afterEach(() => {
    queryCache.clear()
  })

  test('setQueryData does not crash if query could not be found', () => {
    expect(() =>
      queryCache.setQueryData(['USER', { userId: 1 }], prevUser => ({
        ...prevUser,
        name: 'Edvin',
      }))
    ).not.toThrow()
  })

  test('prefetchQuery returns the cached data on cache hits', async () => {
    const fetchFn = () => Promise.resolve('data')
    const first = await queryCache.prefetchQuery('key', fetchFn)
    const second = await queryCache.prefetchQuery('key', fetchFn)

    expect(second).toBe(first)
  })

<<<<<<< HEAD
  test('prefetchQuery should force fetch', async () => {
    const fetchFn = () => Promise.resolve('fresh')
    const first = await queryCache.prefetchQuery('key', fetchFn, {
      initialData: 'initial',
      force: true,
    })

    expect(first).toBe('fresh')
=======
  test('prefetchQuery should throw error when throwOnError is true', async () => {
    const fetchFn = () =>
      new Promise(() => {
        throw new Error('error')
      })

    await expect(
      queryCache.prefetchQuery('key', undefined, fetchFn, {
        retry: false,
        throwOnError: true,
      })
    ).rejects.toThrow(new Error('error'))
>>>>>>> df536e8f
  })

  test('should notify listeners when new query is added', () => {
    const callback = jest.fn()

    queryCache.subscribe(callback)

    queryCache.prefetchQuery('test', () => 'data')

    expect(callback).toHaveBeenCalled()
  })

  test('should notify subsribers when new query with initialData is added', () => {
    const callback = jest.fn()

    queryCache.subscribe(callback)

    queryCache.prefetchQuery('test', () => {}, { initialData: 'initial' })

    expect(callback).toHaveBeenCalled()
  })

  test('setQueryData creates a new query if query was not found, using exact', () => {
    queryCache.setQueryData('foo', 'bar', { exact: true })

    expect(queryCache.getQueryData('foo')).toBe('bar')
  })

  test('setQueryData creates a new query if query was not found', () => {
    queryCache.setQueryData('baz', 'qux')

    expect(queryCache.getQueryData('baz')).toBe('qux')
  })

  test('removeQueries does not crash when exact is provided', async () => {
    const fetchFn = () => Promise.resolve('data')

    // check the query was added to the cache
    await queryCache.prefetchQuery('key', fetchFn)
    expect(queryCache.getQuery('key')).toBeTruthy()

    // check the error doesn't occur
    expect(() => queryCache.removeQueries('key', { exact: true })).not.toThrow()

    // check query was successful removed
    expect(queryCache.getQuery('key')).toBeFalsy()
  })

  test('setQueryData schedules stale timeouts appropriately', async () => {
    queryCache.setQueryData('key', 'test data', { staleTime: 100 })

    expect(queryCache.getQuery('key').state.data).toEqual('test data')
    expect(queryCache.getQuery('key').state.isStale).toEqual(false)

    await sleep(50)

    expect(queryCache.getQuery('key').state.isStale).toEqual(false)

    await sleep(100)

    expect(queryCache.getQuery('key').state.isStale).toEqual(true)
  })

  test('setQueryData updater function works as expected', () => {
    const updater = jest.fn(oldData => `new data + ${oldData}`)

    queryCache.setQueryData('updater', 'test data')
    queryCache.setQueryData('updater', updater)

    expect(updater).toHaveBeenCalled()
    expect(queryCache.getQuery('updater').state.data).toEqual(
      'new data + test data'
    )
  })

  test('getQueries should return queries that partially match queryKey', async () => {
    const fetchData1 = () => Promise.resolve('data1')
    const fetchData2 = () => Promise.resolve('data2')
    const fetchDifferentData = () => Promise.resolve('data3')
    await queryCache.prefetchQuery(['data', { page: 1 }], fetchData1)
    await queryCache.prefetchQuery(['data', { page: 2 }], fetchData2)
    await queryCache.prefetchQuery(['differentData'], fetchDifferentData)
    const queries = queryCache.getQueries('data')
    const data = queries.map(query => query.state.data)
    expect(data).toEqual(['data1', 'data2'])
  })

  test('stale timeout dispatch is not called if query is no longer in the query cache', async () => {
    const queryKey = 'key'
    const fetchData = () => Promise.resolve('data')
    await queryCache.prefetchQuery(queryKey, fetchData)
    const query = queryCache.getQuery(queryKey)
    expect(query.state.isStale).toBe(false)
    queryCache.removeQueries(queryKey)
    await sleep(50)
    expect(query.state.isStale).toBe(false)
  })
})<|MERGE_RESOLUTION|>--- conflicted
+++ resolved
@@ -24,7 +24,6 @@
     expect(second).toBe(first)
   })
 
-<<<<<<< HEAD
   test('prefetchQuery should force fetch', async () => {
     const fetchFn = () => Promise.resolve('fresh')
     const first = await queryCache.prefetchQuery('key', fetchFn, {
@@ -33,7 +32,8 @@
     })
 
     expect(first).toBe('fresh')
-=======
+  })
+
   test('prefetchQuery should throw error when throwOnError is true', async () => {
     const fetchFn = () =>
       new Promise(() => {
@@ -46,7 +46,6 @@
         throwOnError: true,
       })
     ).rejects.toThrow(new Error('error'))
->>>>>>> df536e8f
   })
 
   test('should notify listeners when new query is added', () => {
