import { computed, onScopeDispose, ref, watch } from 'vue-demi'
import type { Ref } from 'vue-demi'
<<<<<<< HEAD
import type { QueryFilters as QF } from '@tanstack/query-core'
import { useQueryClient } from './useQueryClient'
import { cloneDeepUnref } from './utils'
import type { MaybeRefDeep } from './types'
import type { QueryClient } from './queryClient'
=======
import type { QueryKey, QueryFilters as QF } from '@tanstack/query-core'
import { isServer } from '@tanstack/query-core'

import { useQueryClient } from './useQueryClient'
import { cloneDeepUnref, isQueryKey, noop } from './utils'
import type { MaybeRef, MaybeRefDeep, WithQueryClientKey } from './types'
>>>>>>> 61bc58de

export type QueryFilters = MaybeRefDeep<QF>

export function useIsFetching(
  fetchingFilters: MaybeRefDeep<QF> = {},
  queryClient?: QueryClient,
): Ref<number> {
  const filters = computed(() => cloneDeepUnref(fetchingFilters))
  const client = queryClient || useQueryClient()

  const isFetching = ref(client.isFetching(filters))

<<<<<<< HEAD
  const unsubscribe = client.getQueryCache().subscribe(() => {
    isFetching.value = client.isFetching(filters)
  })
=======
  // Nuxt2 memory leak fix - do not subscribe on server
  const unsubscribe = isServer
    ? noop
    : queryClient.getQueryCache().subscribe(() => {
        isFetching.value = queryClient.isFetching(filters)
      })
>>>>>>> 61bc58de

  watch(
    filters,
    () => {
      isFetching.value = client.isFetching(filters)
    },
    { deep: true },
  )

  onScopeDispose(() => {
    unsubscribe()
  })

  return isFetching
}<|MERGE_RESOLUTION|>--- conflicted
+++ resolved
@@ -1,19 +1,11 @@
 import { computed, onScopeDispose, ref, watch } from 'vue-demi'
 import type { Ref } from 'vue-demi'
-<<<<<<< HEAD
 import type { QueryFilters as QF } from '@tanstack/query-core'
+import { isServer } from '@tanstack/query-core'
 import { useQueryClient } from './useQueryClient'
-import { cloneDeepUnref } from './utils'
+import { cloneDeepUnref, noop } from './utils'
 import type { MaybeRefDeep } from './types'
 import type { QueryClient } from './queryClient'
-=======
-import type { QueryKey, QueryFilters as QF } from '@tanstack/query-core'
-import { isServer } from '@tanstack/query-core'
-
-import { useQueryClient } from './useQueryClient'
-import { cloneDeepUnref, isQueryKey, noop } from './utils'
-import type { MaybeRef, MaybeRefDeep, WithQueryClientKey } from './types'
->>>>>>> 61bc58de
 
 export type QueryFilters = MaybeRefDeep<QF>
 
@@ -26,18 +18,12 @@
 
   const isFetching = ref(client.isFetching(filters))
 
-<<<<<<< HEAD
-  const unsubscribe = client.getQueryCache().subscribe(() => {
-    isFetching.value = client.isFetching(filters)
-  })
-=======
   // Nuxt2 memory leak fix - do not subscribe on server
   const unsubscribe = isServer
     ? noop
-    : queryClient.getQueryCache().subscribe(() => {
-        isFetching.value = queryClient.isFetching(filters)
+    : client.getQueryCache().subscribe(() => {
+        isFetching.value = client.isFetching(filters)
       })
->>>>>>> 61bc58de
 
   watch(
     filters,
