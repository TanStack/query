---
id: community-projects
title: Community Projects
---

There are lots of community projects that build on top of Vue Query and use it to provide additional functionality or enhanced developer experience. Projects are listed in alphabetical order. If you have a project that you would like to add to this list, please open a PR!

> Please note that these projects are entirely community maintained. If you have questions about these projects, please reach out to the project maintainers.

## DevTools Chrome Extension

A Chrome browser extension that provides devtools for TanStack Query, allowing you to inspect and debug queries, mutations, and cache state directly in Chrome DevTools.

Link: https://chromewebstore.google.com/detail/tanstack-query-devtools/annajfchloimdhceglpgglpeepfghfai

<<<<<<< HEAD
## oRPC

Easy to build APIs that are end-to-end type-safe and adhere to OpenAPI standards.

Link: https://orpc.unnoq.com/docs/integrations/tanstack-query
=======
## Hey API

The OpenAPI to TypeScript codegen. Generate clients, SDKs, validators, and more.

Link: https://heyapi.dev/openapi-ts/plugins/tanstack-query
>>>>>>> fba477ba

## Query Key factory

A library for creating typesafe standardized query keys, useful for cache management in `@tanstack/query`

Link: https://github.com/lukemorales/query-key-factory

## Model: Unified Data Source

Zova provides the Model mechanism based on Vue Query in the MVC architecture, encapsulating unified data sources through Model, thereby standardizing the use of data, simplifying the code structure, and improving the maintainability of the code

Link: https://github.com/cabloy/zova
Docs: https://zova.js.org/guide/techniques/model/introduction.html

## Normy

Automatic normalization and data updates for data fetching libraries

Link: https://github.com/klis87/normy

## Query Rewind

Time travel and visualize state during development

Link: https://reactqueryrewind.com/<|MERGE_RESOLUTION|>--- conflicted
+++ resolved
@@ -13,19 +13,17 @@
 
 Link: https://chromewebstore.google.com/detail/tanstack-query-devtools/annajfchloimdhceglpgglpeepfghfai
 
-<<<<<<< HEAD
 ## oRPC
 
 Easy to build APIs that are end-to-end type-safe and adhere to OpenAPI standards.
 
 Link: https://orpc.unnoq.com/docs/integrations/tanstack-query
-=======
+
 ## Hey API
 
 The OpenAPI to TypeScript codegen. Generate clients, SDKs, validators, and more.
 
 Link: https://heyapi.dev/openapi-ts/plugins/tanstack-query
->>>>>>> fba477ba
 
 ## Query Key factory
 
