<<<<<<< HEAD
import 'client-only'
import type { QueryClient, QueryKey, DefaultError } from '@tanstack/query-core'
import { QueryObserver } from '@tanstack/query-core'
=======
'use client'
import type { QueryFunction, QueryKey } from '@tanstack/query-core'
import { parseQueryArgs, QueryObserver } from '@tanstack/query-core'
>>>>>>> d0388a92
import type {
  DefinedUseQueryResult,
  UseQueryOptions,
  UseQueryResult,
} from './types'
import { useBaseQuery } from './useBaseQuery'
import type {
  DefinedInitialDataOptions,
  UndefinedInitialDataOptions,
} from './queryOptions'

// HOOK

export function useQuery<
  TQueryFnData = unknown,
  TError = DefaultError,
  TData = TQueryFnData,
  TQueryKey extends QueryKey = QueryKey,
>(
  options: UndefinedInitialDataOptions<TQueryFnData, TError, TData, TQueryKey>,
  queryClient?: QueryClient,
): UseQueryResult<TData, TError>

export function useQuery<
  TQueryFnData = unknown,
  TError = DefaultError,
  TData = TQueryFnData,
  TQueryKey extends QueryKey = QueryKey,
>(
  options: DefinedInitialDataOptions<TQueryFnData, TError, TData, TQueryKey>,
  queryClient?: QueryClient,
): DefinedUseQueryResult<TData, TError>

export function useQuery<
  TQueryFnData = unknown,
  TError = DefaultError,
  TData = TQueryFnData,
  TQueryKey extends QueryKey = QueryKey,
>(
  options: UseQueryOptions<TQueryFnData, TError, TData, TQueryKey>,
  queryClient?: QueryClient,
) {
  return useBaseQuery(options, QueryObserver, queryClient)
}<|MERGE_RESOLUTION|>--- conflicted
+++ resolved
@@ -1,12 +1,6 @@
-<<<<<<< HEAD
-import 'client-only'
+'use client'
 import type { QueryClient, QueryKey, DefaultError } from '@tanstack/query-core'
 import { QueryObserver } from '@tanstack/query-core'
-=======
-'use client'
-import type { QueryFunction, QueryKey } from '@tanstack/query-core'
-import { parseQueryArgs, QueryObserver } from '@tanstack/query-core'
->>>>>>> d0388a92
 import type {
   DefinedUseQueryResult,
   UseQueryOptions,
