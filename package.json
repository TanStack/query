--- conflicted
+++ resolved
@@ -44,13 +44,8 @@
     "@testing-library/jest-dom": "^6.6.3",
     "@types/eslint": "^9.6.1",
     "@types/node": "^22.9.3",
-<<<<<<< HEAD
     "@types/react": "^19.0.1",
     "@types/react-dom": "^19.0.2",
-=======
-    "@types/react": "^19.0.0",
-    "@types/react-dom": "^19.0.0",
->>>>>>> e41ea5a5
     "@vitest/coverage-istanbul": "^2.0.4",
     "@vitest/eslint-plugin": "^1.1.16",
     "cpy-cli": "^5.0.0",
@@ -81,13 +76,8 @@
   },
   "pnpm": {
     "overrides": {
-<<<<<<< HEAD
       "@types/react": "^19.0.1",
       "@types/react-dom": "^19.0.2",
-=======
-      "@types/react": "$@types/react",
-      "@types/react-dom": "$@types/react",
->>>>>>> e41ea5a5
       "eslint": "$eslint"
     }
   }
