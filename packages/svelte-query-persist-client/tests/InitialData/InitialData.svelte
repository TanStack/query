<script lang="ts">
  import { untrack } from 'svelte'
  import { createQuery } from '@tanstack/svelte-query'
  import { sleep } from '../utils.svelte'
  import type { StatusResult } from '../utils.svelte'

<<<<<<< HEAD
  let {
    key,
    states,
  }: {
    key: Array<string>
    states: { value: Array<StatusResult<string>> }
  } = $props()

  const query = createQuery({
    queryKey: key,
=======
  export let states: Writable<Array<StatusResult<string>>>

  const query = createQuery({
    queryKey: ['test'],
>>>>>>> 01212de2
    queryFn: async () => {
      await sleep(10)
      return 'fetched'
    },

    initialData: 'initial',
    // make sure that initial data is older than the hydration data
    // otherwise initialData would be newer and takes precedence
    initialDataUpdatedAt: 1,
  })

<<<<<<< HEAD
  $effect(() => {
    states.value = [...untrack(() => states.value), $state.snapshot(query)]
  })
</script>

<div>
  <h1>{query.data}</h1>
  <h2>fetchStatus: {query.fetchStatus}</h2>
</div>
=======
  $: states.update((prev) => [...prev, $query])
</script>

<div>{$query.data}</div>
<div>fetchStatus: {$query.fetchStatus}</div>
>>>>>>> 01212de2
<|MERGE_RESOLUTION|>--- conflicted
+++ resolved
@@ -4,7 +4,6 @@
   import { sleep } from '../utils.svelte'
   import type { StatusResult } from '../utils.svelte'
 
-<<<<<<< HEAD
   let {
     key,
     states,
@@ -14,13 +13,7 @@
   } = $props()
 
   const query = createQuery({
-    queryKey: key,
-=======
-  export let states: Writable<Array<StatusResult<string>>>
-
-  const query = createQuery({
     queryKey: ['test'],
->>>>>>> 01212de2
     queryFn: async () => {
       await sleep(10)
       return 'fetched'
@@ -32,20 +25,10 @@
     initialDataUpdatedAt: 1,
   })
 
-<<<<<<< HEAD
   $effect(() => {
     states.value = [...untrack(() => states.value), $state.snapshot(query)]
   })
 </script>
 
-<div>
-  <h1>{query.data}</h1>
-  <h2>fetchStatus: {query.fetchStatus}</h2>
-</div>
-=======
-  $: states.update((prev) => [...prev, $query])
-</script>
-
 <div>{$query.data}</div>
-<div>fetchStatus: {$query.fetchStatus}</div>
->>>>>>> 01212de2
+<div>fetchStatus: {$query.fetchStatus}</div>