import React from 'react'
import { useSyncExternalStore } from 'use-sync-external-store/shim'

import { QueryKey, notifyManager, QueryObserver } from '../core'
import { useQueryErrorResetBoundary } from './QueryErrorResetBoundary'
import { useQueryClient } from './QueryClientProvider'
import { UseBaseQueryOptions } from './types'
import { shouldThrowError } from './utils'
import { useIsHydrating } from './Hydrate'

export function useBaseQuery<
  TQueryFnData,
  TError,
  TData,
  TQueryData,
  TQueryKey extends QueryKey
>(
  options: UseBaseQueryOptions<
    TQueryFnData,
    TError,
    TData,
    TQueryData,
    TQueryKey
  >,
  Observer: typeof QueryObserver
) {
<<<<<<< HEAD
  const queryClient = useQueryClient()
=======
  const mountedRef = React.useRef(false)
  const [, forceUpdate] = React.useState(0)

  const queryClient = useQueryClient({ context: options.context })
  const isHydrating = useIsHydrating()
>>>>>>> 3ed5e483
  const errorResetBoundary = useQueryErrorResetBoundary()
  const defaultedOptions = queryClient.defaultQueryOptions(options)

  // Make sure results are optimistically set in fetching state before subscribing or updating options
  defaultedOptions._optimisticResults = isHydrating
    ? 'isHydrating'
    : 'optimistic'

  // Include callbacks in batch renders
  if (defaultedOptions.onError) {
    defaultedOptions.onError = notifyManager.batchCalls(
      defaultedOptions.onError
    )
  }

  if (defaultedOptions.onSuccess) {
    defaultedOptions.onSuccess = notifyManager.batchCalls(
      defaultedOptions.onSuccess
    )
  }

  if (defaultedOptions.onSettled) {
    defaultedOptions.onSettled = notifyManager.batchCalls(
      defaultedOptions.onSettled
    )
  }

  if (defaultedOptions.suspense) {
    // Always set stale time when using suspense to prevent
    // fetching again when directly mounting after suspending
    if (typeof defaultedOptions.staleTime !== 'number') {
      defaultedOptions.staleTime = 1000
    }
  }

  if (defaultedOptions.suspense || defaultedOptions.useErrorBoundary) {
    // Prevent retrying failed query if the error boundary has not been reset yet
    if (!errorResetBoundary.isReset()) {
      defaultedOptions.retryOnMount = false
    }
  }

  const [observer] = React.useState(
    () =>
      new Observer<TQueryFnData, TError, TData, TQueryData, TQueryKey>(
        queryClient,
        defaultedOptions
      )
  )

  const result = observer.getOptimisticResult(defaultedOptions)

  useSyncExternalStore(
    React.useCallback(
      onStoreChange =>
        observer.subscribe(notifyManager.batchCalls(onStoreChange)),
      [observer]
    ),
    () => observer.getCurrentResult(),
    () => observer.getCurrentResult()
  )

<<<<<<< HEAD
  React.useEffect(() => {
    errorResetBoundary.clearReset()
  }, [errorResetBoundary])
=======
    let unsubscribe: (() => void) | undefined

    if (!isHydrating) {
      errorResetBoundary.clearReset()

      unsubscribe = observer.subscribe(
        notifyManager.batchCalls(() => {
          if (mountedRef.current) {
            forceUpdate(x => x + 1)
          }
        })
      )

      // Update result to make sure we did not miss any query updates
      // between creating the observer and subscribing to it.
      observer.updateResult()
    }

    return () => {
      mountedRef.current = false
      unsubscribe?.()
    }
  }, [isHydrating, errorResetBoundary, observer])
>>>>>>> 3ed5e483

  React.useEffect(() => {
    // Do not notify on updates because of changes in the options because
    // these changes should already be reflected in the optimistic result.
    observer.setOptions(defaultedOptions, { listeners: false })
  }, [defaultedOptions, observer])

  // Handle suspense
  if (
    defaultedOptions.suspense &&
    result.isLoading &&
    result.isFetching &&
    !isHydrating
  ) {
    throw observer
      .fetchOptimistic(defaultedOptions)
      .then(({ data }) => {
        defaultedOptions.onSuccess?.(data as TData)
        defaultedOptions.onSettled?.(data, null)
      })
      .catch(error => {
        errorResetBoundary.clearReset()
        defaultedOptions.onError?.(error)
        defaultedOptions.onSettled?.(undefined, error)
      })
  }

  // Handle error boundary
  if (
    result.isError &&
    !errorResetBoundary.isReset() &&
    !result.isFetching &&
    shouldThrowError(defaultedOptions.useErrorBoundary, [
      result.error,
      observer.getCurrentQuery(),
    ])
  ) {
    throw result.error
  }

  // Handle result property usage tracking
  return !defaultedOptions.notifyOnChangeProps
    ? observer.trackResult(result)
    : result
}<|MERGE_RESOLUTION|>--- conflicted
+++ resolved
@@ -24,15 +24,8 @@
   >,
   Observer: typeof QueryObserver
 ) {
-<<<<<<< HEAD
-  const queryClient = useQueryClient()
-=======
-  const mountedRef = React.useRef(false)
-  const [, forceUpdate] = React.useState(0)
-
   const queryClient = useQueryClient({ context: options.context })
   const isHydrating = useIsHydrating()
->>>>>>> 3ed5e483
   const errorResetBoundary = useQueryErrorResetBoundary()
   const defaultedOptions = queryClient.defaultQueryOptions(options)
 
@@ -88,42 +81,18 @@
   useSyncExternalStore(
     React.useCallback(
       onStoreChange =>
-        observer.subscribe(notifyManager.batchCalls(onStoreChange)),
-      [observer]
+        isHydrating
+          ? () => undefined
+          : observer.subscribe(notifyManager.batchCalls(onStoreChange)),
+      [observer, isHydrating]
     ),
     () => observer.getCurrentResult(),
     () => observer.getCurrentResult()
   )
 
-<<<<<<< HEAD
   React.useEffect(() => {
     errorResetBoundary.clearReset()
   }, [errorResetBoundary])
-=======
-    let unsubscribe: (() => void) | undefined
-
-    if (!isHydrating) {
-      errorResetBoundary.clearReset()
-
-      unsubscribe = observer.subscribe(
-        notifyManager.batchCalls(() => {
-          if (mountedRef.current) {
-            forceUpdate(x => x + 1)
-          }
-        })
-      )
-
-      // Update result to make sure we did not miss any query updates
-      // between creating the observer and subscribing to it.
-      observer.updateResult()
-    }
-
-    return () => {
-      mountedRef.current = false
-      unsubscribe?.()
-    }
-  }, [isHydrating, errorResetBoundary, observer])
->>>>>>> 3ed5e483
 
   React.useEffect(() => {
     // Do not notify on updates because of changes in the options because
