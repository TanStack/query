{
  "name": "query",
  "repository": "https://github.com/tanstack/query.git",
  "scripts": {
    "clean": "pnpm --filter \"./packages/**\" run clean",
    "preinstall": "node -e \"if(process.env.CI == 'true') {console.log('Skipping preinstall...'); process.exit(1)}\" || npx -y only-allow pnpm",
    "install:csb": "pnpm install --frozen-lockfile",
    "test": "pnpm run test:ci",
    "test:ci": "nx affected --targets=test:lib,test:types,test:eslint,test:format --parallel=5",
    "test:eslint": "nx affected --target=test:eslint --parallel=5",
    "test:format": "pnpm run prettier --check",
    "test:lib": "nx affected --target=test:lib --parallel=5",
    "test:lib:dev": "pnpm --filter \"./packages/**\" run test:lib:dev",
    "test:build": "nx run-many --target=test:build --projects=root",
    "test:types": "nx affected --target=test:types --parallel=5",
    "build": "nx run-many --target=build --projects=root",
    "build:types": "nx affected --target=build:types --parallel=5",
    "watch": "concurrently --kill-others \"rollup --config rollup.config.js -w\" \"pnpm run build:types --watch\"",
    "dev": "pnpm run watch",
    "prettier": "prettier --plugin-search-dir . \"{packages,examples}/**/src/**/*.{md,js,jsx,ts,tsx,json,vue,svelte}\"",
    "prettier:write": "pnpm run prettier --write",
    "cipublish": "ts-node scripts/publish.ts",
    "validatePackages": "ts-node scripts/validate-packages.ts"
  },
  "nx": {
    "includedScripts": [
      "test:format",
      "test:build"
    ]
  },
  "namespace": "@tanstack",
  "devDependencies": {
<<<<<<< HEAD
    "@babel/core": "^7.20.12",
    "@babel/preset-env": "^7.20.2",
    "@babel/preset-react": "^7.18.6",
    "@babel/preset-typescript": "^7.18.6",
    "@commitlint/parse": "^17.4.2",
    "@nrwl/nx-cloud": "^15.3.1",
    "@rollup/plugin-babel": "^6.0.3",
    "@rollup/plugin-commonjs": "24.0.1",
    "@rollup/plugin-node-resolve": "^15.0.1",
    "@rollup/plugin-replace": "^5.0.2",
    "@testing-library/jest-dom": "^5.16.5",
    "@testing-library/react": "^13.4.0",
    "@testing-library/react-hooks": "^8.0.1",
    "@testing-library/user-event": "^14.4.3",
    "@types/eslint": "^8.21.2",
    "@types/luxon": "^3.2.0",
    "@types/node": "^18.13.0",
    "@types/react": "^18.0.27",
    "@types/react-dom": "^18.0.10",
=======
    "@babel/core": "^7.17.9",
    "@babel/preset-env": "^7.16.11",
    "@babel/preset-react": "^7.16.7",
    "@babel/preset-typescript": "^7.16.7",
    "@commitlint/parse": "^16.2.1",
    "@faker-js/faker": "^6.3.1",
    "@rollup/plugin-babel": "^5.3.1",
    "@rollup/plugin-commonjs": "22.0.1",
    "@rollup/plugin-node-resolve": "^13.2.1",
    "@rollup/plugin-replace": "^4.0.0",
    "@testing-library/jest-dom": "^5.16.4",
    "@testing-library/react": "^13.0.0",
    "@testing-library/react-17": "npm:@testing-library/react@12.1.4",
    "@testing-library/react-hooks": "^7.0.2",
    "@testing-library/user-event": "14.4.3",
    "@types/jest": "^26.0.4",
    "@types/luxon": "^2.3.1",
    "@types/node": "^17.0.25",
    "@types/react": "^18.0.14",
    "@types/react-dom": "^18.0.5",
>>>>>>> 3816c9d4
    "@types/semver": "^7.3.13",
    "@types/testing-library__jest-dom": "^5.14.5",
    "@typescript-eslint/eslint-plugin": "^5.51.0",
    "@typescript-eslint/parser": "^5.51.0",
    "@vitest/coverage-istanbul": "^0.27.1",
    "axios": "^1.3.2",
    "babel-eslint": "^10.1.0",
    "babel-preset-solid": "^1.6.10",
    "bundlewatch": "^0.3.3",
    "chalk": "^4.1.2",
    "concurrently": "^7.6.0",
    "current-git-branch": "^1.1.0",
    "eslint": "8.34.0",
    "eslint-config-prettier": "^8.6.0",
    "eslint-config-react-app": "^7.0.1",
    "eslint-config-standard": "^17.0.0",
    "eslint-config-standard-react": "^13.0.0",
    "eslint-import-resolver-typescript": "^3.5.3",
    "eslint-plugin-flowtype": "8.0.3",
    "eslint-plugin-import": "^2.27.5",
    "eslint-plugin-jsx-a11y": "^6.7.1",
    "eslint-plugin-node": "^11.1.0",
    "eslint-plugin-prettier": "^4.2.1",
    "eslint-plugin-promise": "^6.1.1",
    "eslint-plugin-react": "7.32.2",
    "eslint-plugin-react-hooks": "^4.6.0",
    "eslint-plugin-standard": "^5.0.0",
    "git-log-parser": "^1.2.0",
    "jsonfile": "^6.1.0",
<<<<<<< HEAD
    "luxon": "^3.2.1",
    "nx": "^15.8.6",
    "prettier": "^2.8.4",
=======
    "luxon": "^2.3.2",
    "nx": "16.0.1",
    "prettier": "^2.6.2",
>>>>>>> 3816c9d4
    "prettier-plugin-svelte": "^2.9.0",
    "react": "^18.2.0",
    "react-dom": "^18.2.0",
    "rimraf": "^4.1.2",
    "rollup": "^3.15.0",
    "rollup-plugin-preserve-directives": "0.1.0",
    "rollup-plugin-size": "^0.2.2",
    "rollup-plugin-terser": "^7.0.2",
    "rollup-plugin-visualizer": "^5.9.0",
    "rollup-preset-solid": "^1.4.0",
    "semver": "^7.3.8",
    "solid-js": "^1.6.13",
    "solid-testing-library": "^0.3.0",
    "stream-to-array": "^2.3.0",
<<<<<<< HEAD
    "ts-node": "^10.9.1",
    "typescript": "4.7.4",
    "vitest": "^0.27.1",
    "vue": "^3.2.47"
=======
    "ts-jest": "^27.1.1",
    "ts-node": "^10.7.0",
    "typescript": "^4.7.4",
    "vue": "^3.2.33",
    "nx-cloud": "16.0.5"
>>>>>>> 3816c9d4
  },
  "bundlewatch": {
    "files": [
      {
        "path": "packages/*/build/umd/*.production.js"
      }
    ]
  },
  "pnpm": {
    "patchedDependencies": {
      "@types/testing-library__jest-dom@5.14.5": "patches/@types__testing-library__jest-dom@5.14.5.patch"
    }
  }
}<|MERGE_RESOLUTION|>--- conflicted
+++ resolved
@@ -30,7 +30,6 @@
   },
   "namespace": "@tanstack",
   "devDependencies": {
-<<<<<<< HEAD
     "@babel/core": "^7.20.12",
     "@babel/preset-env": "^7.20.2",
     "@babel/preset-react": "^7.18.6",
@@ -50,28 +49,6 @@
     "@types/node": "^18.13.0",
     "@types/react": "^18.0.27",
     "@types/react-dom": "^18.0.10",
-=======
-    "@babel/core": "^7.17.9",
-    "@babel/preset-env": "^7.16.11",
-    "@babel/preset-react": "^7.16.7",
-    "@babel/preset-typescript": "^7.16.7",
-    "@commitlint/parse": "^16.2.1",
-    "@faker-js/faker": "^6.3.1",
-    "@rollup/plugin-babel": "^5.3.1",
-    "@rollup/plugin-commonjs": "22.0.1",
-    "@rollup/plugin-node-resolve": "^13.2.1",
-    "@rollup/plugin-replace": "^4.0.0",
-    "@testing-library/jest-dom": "^5.16.4",
-    "@testing-library/react": "^13.0.0",
-    "@testing-library/react-17": "npm:@testing-library/react@12.1.4",
-    "@testing-library/react-hooks": "^7.0.2",
-    "@testing-library/user-event": "14.4.3",
-    "@types/jest": "^26.0.4",
-    "@types/luxon": "^2.3.1",
-    "@types/node": "^17.0.25",
-    "@types/react": "^18.0.14",
-    "@types/react-dom": "^18.0.5",
->>>>>>> 3816c9d4
     "@types/semver": "^7.3.13",
     "@types/testing-library__jest-dom": "^5.14.5",
     "@typescript-eslint/eslint-plugin": "^5.51.0",
@@ -101,15 +78,10 @@
     "eslint-plugin-standard": "^5.0.0",
     "git-log-parser": "^1.2.0",
     "jsonfile": "^6.1.0",
-<<<<<<< HEAD
     "luxon": "^3.2.1",
-    "nx": "^15.8.6",
+    "nx": "16.0.1",
+    "nx-cloud": "16.0.5",
     "prettier": "^2.8.4",
-=======
-    "luxon": "^2.3.2",
-    "nx": "16.0.1",
-    "prettier": "^2.6.2",
->>>>>>> 3816c9d4
     "prettier-plugin-svelte": "^2.9.0",
     "react": "^18.2.0",
     "react-dom": "^18.2.0",
@@ -124,18 +96,10 @@
     "solid-js": "^1.6.13",
     "solid-testing-library": "^0.3.0",
     "stream-to-array": "^2.3.0",
-<<<<<<< HEAD
     "ts-node": "^10.9.1",
     "typescript": "4.7.4",
     "vitest": "^0.27.1",
     "vue": "^3.2.47"
-=======
-    "ts-jest": "^27.1.1",
-    "ts-node": "^10.7.0",
-    "typescript": "^4.7.4",
-    "vue": "^3.2.33",
-    "nx-cloud": "16.0.5"
->>>>>>> 3816c9d4
   },
   "bundlewatch": {
     "files": [
