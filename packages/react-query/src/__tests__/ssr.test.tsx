import * as React from 'react'
import { renderToString } from 'react-dom/server'
import { afterEach, beforeEach, describe, expect, it, vi } from 'vitest'
import { queryKey, sleep } from '@tanstack/query-test-utils'
import {
  QueryCache,
  QueryClient,
  QueryClientProvider,
  useInfiniteQuery,
<<<<<<< HEAD
  useQueries,
=======
  useIsFetching,
>>>>>>> 642f72d6
  useQuery,
} from '..'
import { setIsServer } from './utils'

describe('Server Side Rendering', () => {
  setIsServer(true)

  let queryCache: QueryCache
  let queryClient: QueryClient

  beforeEach(() => {
    vi.useFakeTimers()
    queryCache = new QueryCache()
    queryClient = new QueryClient({ queryCache })
  })

  afterEach(() => {
    vi.useRealTimers()
  })

  it('should not trigger fetch', () => {
    const key = queryKey()
    const queryFn = vi.fn(() => sleep(10).then(() => 'data'))

    function Page() {
      const query = useQuery({ queryKey: key, queryFn })

      const content = `status ${query.status}`

      return (
        <div>
          <div>{content}</div>
        </div>
      )
    }

    const markup = renderToString(
      <QueryClientProvider client={queryClient}>
        <Page />
      </QueryClientProvider>,
    )

    expect(markup).toContain('status pending')
    expect(queryFn).toHaveBeenCalledTimes(0)

    queryCache.clear()
  })

  it('should add prefetched data to cache', async () => {
    const key = queryKey()

    const promise = queryClient.fetchQuery({
      queryKey: key,
      queryFn: () => sleep(10).then(() => 'data'),
    })
    await vi.advanceTimersByTimeAsync(10)

    const data = await promise

    expect(data).toBe('data')
    expect(queryCache.find({ queryKey: key })?.state.data).toBe('data')

    queryCache.clear()
  })

  it('should return existing data from the cache', async () => {
    const key = queryKey()
    const queryFn = vi.fn(() => sleep(10).then(() => 'data'))

    function Page() {
      const query = useQuery({ queryKey: key, queryFn })

      const content = `status ${query.status}`

      return (
        <div>
          <div>{content}</div>
        </div>
      )
    }

    queryClient.prefetchQuery({ queryKey: key, queryFn })
    await vi.advanceTimersByTimeAsync(10)

    const markup = renderToString(
      <QueryClientProvider client={queryClient}>
        <Page />
      </QueryClientProvider>,
    )

    expect(markup).toContain('status success')
    expect(queryFn).toHaveBeenCalledTimes(1)

    queryCache.clear()
  })

  it('should add initialData to the cache', () => {
    const key = queryKey()

    function Page() {
      const [page, setPage] = React.useState(1)
      const { data } = useQuery({
        queryKey: [key, page],
        queryFn: () => sleep(10).then(() => page),
        initialData: 1,
      })

      return (
        <div>
          <h1 data-testid="title">{data}</h1>
          <button onClick={() => setPage(page + 1)}>next</button>
        </div>
      )
    }

    renderToString(
      <QueryClientProvider client={queryClient}>
        <Page />
      </QueryClientProvider>,
    )

    const keys = queryCache.getAll().map((query) => query.queryKey)

    expect(keys).toEqual([[key, 1]])

    queryCache.clear()
  })

  it('useInfiniteQuery should return the correct state', async () => {
    const key = queryKey()
    const queryFn = vi.fn(() => sleep(10).then(() => 'page 1'))

    function Page() {
      const query = useInfiniteQuery({
        queryKey: key,
        queryFn,
        getNextPageParam: () => undefined,
        initialPageParam: 0,
      })
      return (
        <ul>
          {query.data?.pages.map((page) => (
            <li key={page}>{page}</li>
          ))}
        </ul>
      )
    }

    queryClient.prefetchInfiniteQuery({
      queryKey: key,
      queryFn,
      initialPageParam: 0,
    })
    await vi.advanceTimersByTimeAsync(10)

    const markup = renderToString(
      <QueryClientProvider client={queryClient}>
        <Page />
      </QueryClientProvider>,
    )

    expect(markup).toContain('page 1')
    expect(queryFn).toHaveBeenCalledTimes(1)

    queryCache.clear()
  })

<<<<<<< HEAD
  it('useQueries should return existing data from the cache', async () => {
    const key1 = queryKey()
    const key2 = queryKey()
    const queryFn1 = () => sleep(10).then(() => 'data1')
    const queryFn2 = () => sleep(10).then(() => 'data2')

    function Page() {
      const queries = useQueries({
        queries: [
          { queryKey: key1, queryFn: queryFn1 },
          { queryKey: key2, queryFn: queryFn2 },
        ],
      })

      return (
        <div>
          <div>{`status1: ${queries[0].status}`}</div>
          <div>{`status2: ${queries[1].status}`}</div>
          <div>{`data1: ${queries[0].data}`}</div>
          <div>{`data2: ${queries[1].data}`}</div>
=======
  it('useIsFetching should return 0 after prefetch completes', async () => {
    const key = queryKey()
    const queryFn = () => sleep(10).then(() => 'data')

    function Page() {
      const { data } = useQuery({ queryKey: key, queryFn })
      const isFetching = useIsFetching()

      return (
        <div>
          <div>{data}</div>
          <div>{`isFetching: ${isFetching}`}</div>
>>>>>>> 642f72d6
        </div>
      )
    }

<<<<<<< HEAD
    queryClient.prefetchQuery({ queryKey: key1, queryFn: queryFn1 })
    queryClient.prefetchQuery({ queryKey: key2, queryFn: queryFn2 })
=======
    queryClient.prefetchQuery({ queryKey: key, queryFn })
>>>>>>> 642f72d6
    await vi.advanceTimersByTimeAsync(10)

    const markup = renderToString(
      <QueryClientProvider client={queryClient}>
        <Page />
      </QueryClientProvider>,
    )

<<<<<<< HEAD
    expect(markup).toContain('status1: success')
    expect(markup).toContain('status2: success')
    expect(markup).toContain('data1: data1')
    expect(markup).toContain('data2: data2')
=======
    expect(markup).toContain('data')
    expect(markup).toContain('isFetching: 0')
>>>>>>> 642f72d6

    queryCache.clear()
  })
})<|MERGE_RESOLUTION|>--- conflicted
+++ resolved
@@ -7,11 +7,8 @@
   QueryClient,
   QueryClientProvider,
   useInfiniteQuery,
-<<<<<<< HEAD
+  useIsFetching,
   useQueries,
-=======
-  useIsFetching,
->>>>>>> 642f72d6
   useQuery,
 } from '..'
 import { setIsServer } from './utils'
@@ -179,7 +176,37 @@
     queryCache.clear()
   })
 
-<<<<<<< HEAD
+  it('useIsFetching should return 0 after prefetch completes', async () => {
+    const key = queryKey()
+    const queryFn = () => sleep(10).then(() => 'data')
+
+    function Page() {
+      const { data } = useQuery({ queryKey: key, queryFn })
+      const isFetching = useIsFetching()
+
+      return (
+        <div>
+          <div>{data}</div>
+          <div>{`isFetching: ${isFetching}`}</div>
+        </div>
+      )
+    }
+
+    queryClient.prefetchQuery({ queryKey: key, queryFn })
+    await vi.advanceTimersByTimeAsync(10)
+
+    const markup = renderToString(
+      <QueryClientProvider client={queryClient}>
+        <Page />
+      </QueryClientProvider>,
+    )
+
+    expect(markup).toContain('data')
+    expect(markup).toContain('isFetching: 0')
+
+    queryCache.clear()
+  })
+
   it('useQueries should return existing data from the cache', async () => {
     const key1 = queryKey()
     const key2 = queryKey()
@@ -200,47 +227,24 @@
           <div>{`status2: ${queries[1].status}`}</div>
           <div>{`data1: ${queries[0].data}`}</div>
           <div>{`data2: ${queries[1].data}`}</div>
-=======
-  it('useIsFetching should return 0 after prefetch completes', async () => {
-    const key = queryKey()
-    const queryFn = () => sleep(10).then(() => 'data')
-
-    function Page() {
-      const { data } = useQuery({ queryKey: key, queryFn })
-      const isFetching = useIsFetching()
-
-      return (
-        <div>
-          <div>{data}</div>
-          <div>{`isFetching: ${isFetching}`}</div>
->>>>>>> 642f72d6
-        </div>
-      )
-    }
-
-<<<<<<< HEAD
+        </div>
+      )
+    }
+
     queryClient.prefetchQuery({ queryKey: key1, queryFn: queryFn1 })
     queryClient.prefetchQuery({ queryKey: key2, queryFn: queryFn2 })
-=======
-    queryClient.prefetchQuery({ queryKey: key, queryFn })
->>>>>>> 642f72d6
-    await vi.advanceTimersByTimeAsync(10)
-
-    const markup = renderToString(
-      <QueryClientProvider client={queryClient}>
-        <Page />
-      </QueryClientProvider>,
-    )
-
-<<<<<<< HEAD
+    await vi.advanceTimersByTimeAsync(10)
+
+    const markup = renderToString(
+      <QueryClientProvider client={queryClient}>
+        <Page />
+      </QueryClientProvider>,
+    )
+
     expect(markup).toContain('status1: success')
     expect(markup).toContain('status2: success')
     expect(markup).toContain('data1: data1')
     expect(markup).toContain('data2: data2')
-=======
-    expect(markup).toContain('data')
-    expect(markup).toContain('isFetching: 0')
->>>>>>> 642f72d6
 
     queryCache.clear()
   })
