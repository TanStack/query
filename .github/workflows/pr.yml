--- conflicted
+++ resolved
@@ -17,16 +17,12 @@
           cache: 'pnpm'
       - name: Install dependencies
         run: pnpm --filter "./packages/**" --filter query --prefer-offline install
-<<<<<<< HEAD
       - name: Run Tests
         uses: nick-fields/retry@v2.8.3
         with:
-          command: pnpm nx run-many --target=test:lib --parallel=5
+          command: pnpm test:lib
           timeout_minutes: 5
           max_attempts: 3
-=======
-      - run: pnpm test:lib
->>>>>>> 0e98eddf
       - name: Upload coverage to Codecov
         uses: codecov/codecov-action@v3
   lint:
