import type { TSESLint, TSESTree } from '@typescript-eslint/utils'
import { AST_NODE_TYPES } from '@typescript-eslint/utils'
import type { RuleContext } from '@typescript-eslint/utils/dist/ts-eslint'
import { uniqueBy } from './unique-by'

export const ASTUtils = {
  isNodeOfOneOf<T extends AST_NODE_TYPES>(
    node: TSESTree.Node,
    types: readonly T[],
  ): node is TSESTree.Node & { type: T } {
    return types.includes(node.type as T)
  },
  isIdentifier(node: TSESTree.Node): node is TSESTree.Identifier {
    return node.type === AST_NODE_TYPES.Identifier
  },
  isIdentifierWithName(
    node: TSESTree.Node,
    name: string,
  ): node is TSESTree.Identifier {
    return ASTUtils.isIdentifier(node) && node.name === name
  },
  isIdentifierWithOneOfNames(
    node: TSESTree.Node,
    name: string[],
  ): node is TSESTree.Identifier {
    return ASTUtils.isIdentifier(node) && name.includes(node.name)
  },
  isProperty(node: TSESTree.Node): node is TSESTree.Property {
    return node.type === AST_NODE_TYPES.Property
  },
  isObjectExpression(node: TSESTree.Node): node is TSESTree.ObjectExpression {
    return node.type === AST_NODE_TYPES.ObjectExpression
  },
  isPropertyWithIdentifierKey(
    node: TSESTree.Node,
    key: string,
  ): node is TSESTree.Property {
    return (
      ASTUtils.isProperty(node) && ASTUtils.isIdentifierWithName(node.key, key)
    )
  },
  findPropertyWithIdentifierKey(
    properties: TSESTree.ObjectLiteralElement[],
    key: string,
  ): TSESTree.Property | undefined {
    return properties.find((x) =>
      ASTUtils.isPropertyWithIdentifierKey(x, key),
    ) as TSESTree.Property | undefined
  },
  getNestedIdentifiers(node: TSESTree.Node): TSESTree.Identifier[] {
    const identifiers: TSESTree.Identifier[] = []

    if (ASTUtils.isIdentifier(node)) {
      identifiers.push(node)
    }

    if (node.type === AST_NODE_TYPES.ArrayExpression) {
      node.elements.forEach((x) => {
        identifiers.push(...ASTUtils.getNestedIdentifiers(x))
      })
    }

    if (node.type === AST_NODE_TYPES.ObjectExpression) {
      node.properties.forEach((x) => {
        identifiers.push(...ASTUtils.getNestedIdentifiers(x))
      })
    }

    if (node.type === AST_NODE_TYPES.Property) {
      identifiers.push(...ASTUtils.getNestedIdentifiers(node.value))
    }

    if (node.type === AST_NODE_TYPES.TemplateLiteral) {
      node.expressions.forEach((x) => {
        identifiers.push(...ASTUtils.getNestedIdentifiers(x))
      })
    }

    if (node.type === AST_NODE_TYPES.MemberExpression) {
      identifiers.push(...ASTUtils.getNestedIdentifiers(node.object))
    }

    if (node.type === AST_NODE_TYPES.UnaryExpression) {
      identifiers.push(...ASTUtils.getNestedIdentifiers(node.argument))
    }

    if (node.type === AST_NODE_TYPES.ChainExpression) {
      identifiers.push(...ASTUtils.getNestedIdentifiers(node.expression))
    }

    if (node.type === AST_NODE_TYPES.TSNonNullExpression) {
      identifiers.push(...ASTUtils.getNestedIdentifiers(node.expression))
    }

    return identifiers
  },
  isAncestorIsCallee(identifier: TSESTree.Node) {
    let previousNode = identifier
    let currentNode = identifier.parent

    while (currentNode !== undefined) {
      if (
        currentNode.type === AST_NODE_TYPES.CallExpression &&
        currentNode.callee === previousNode
      ) {
        return true
      }

      if (currentNode.type !== AST_NODE_TYPES.MemberExpression) {
        return false
      }

      previousNode = currentNode
      currentNode = currentNode.parent
    }

    return false
  },
  traverseUpOnly(
    identifier: TSESTree.Node,
    allowedNodeTypes: AST_NODE_TYPES[],
  ): TSESTree.Node {
    const parent = identifier.parent

    if (parent !== undefined && allowedNodeTypes.includes(parent.type)) {
      return ASTUtils.traverseUpOnly(parent, allowedNodeTypes)
    }

    return identifier
  },
  getRangeOfArguments(
    node: TSESTree.CallExpression,
  ): TSESTree.Range | undefined {
    const firstArgument = node.arguments[0]
    const lastArgument = node.arguments[node.arguments.length - 1]
    return firstArgument && lastArgument
      ? [firstArgument.range[0], lastArgument.range[1]]
      : undefined
  },
  getExternalRefs(params: {
    scopeManager: TSESLint.Scope.ScopeManager
    node: TSESTree.Node
  }): TSESLint.Scope.Reference[] {
    const { scopeManager, node } = params
    const scope = scopeManager.acquire(node)

    if (scope === null) {
      return []
    }

    const readOnlyRefs = scope.references.filter((x) => x.isRead())
    const localRefIds = new Set(
      [...scope.set.values()].map((x) => x.identifiers[0]),
    )
    const externalRefs = readOnlyRefs.filter(
      (x) => x.resolved === null || !localRefIds.has(x.resolved.identifiers[0]),
    )

    return uniqueBy(externalRefs, (x) => x.resolved)
  },
  mapKeyNodeToText(
    node: TSESTree.Node,
    sourceCode: Readonly<TSESLint.SourceCode>,
  ) {
    return sourceCode.getText(
      ASTUtils.traverseUpOnly(node, [
        AST_NODE_TYPES.MemberExpression,
        AST_NODE_TYPES.Identifier,
      ]),
    )
  },
  getReferencedExpressionByIdentifier(params: {
    node: TSESTree.Node
    context: Readonly<RuleContext<string, readonly unknown[]>>
  }) {
    const { node, context } = params

    const resolvedNode = context
      .getScope()
      .references.find((ref) => ref.identifier === node)?.resolved
      ?.defs[0]?.node

    if (resolvedNode?.type !== AST_NODE_TYPES.VariableDeclarator) {
      return null
    }

    return resolvedNode.init
  },
<<<<<<< HEAD
=======
  getNestedReturnStatements(node: TSESTree.Node): TSESTree.ReturnStatement[] {
    const returnStatements: TSESTree.ReturnStatement[] = []

    if (node.type === AST_NODE_TYPES.ReturnStatement) {
      returnStatements.push(node)
    }

    if ('body' in node && node.body !== undefined && node.body !== null) {
      Array.isArray(node.body)
        ? node.body.forEach((x) => {
            returnStatements.push(...ASTUtils.getNestedReturnStatements(x))
          })
        : returnStatements.push(
            ...ASTUtils.getNestedReturnStatements(node.body),
          )
    }

    if ('consequent' in node) {
      Array.isArray(node.consequent)
        ? node.consequent.forEach((x) => {
            returnStatements.push(...ASTUtils.getNestedReturnStatements(x))
          })
        : returnStatements.push(
            ...ASTUtils.getNestedReturnStatements(node.consequent),
          )
    }

    if ('alternate' in node && node.alternate !== null) {
      Array.isArray(node.alternate)
        ? node.alternate.forEach((x) => {
            returnStatements.push(...ASTUtils.getNestedReturnStatements(x))
          })
        : returnStatements.push(
            ...ASTUtils.getNestedReturnStatements(node.alternate),
          )
    }

    if ('cases' in node) {
      node.cases.forEach((x) => {
        returnStatements.push(...ASTUtils.getNestedReturnStatements(x))
      })
    }

    if ('block' in node) {
      returnStatements.push(...ASTUtils.getNestedReturnStatements(node.block))
    }

    if ('handler' in node && node.handler !== null) {
      returnStatements.push(...ASTUtils.getNestedReturnStatements(node.handler))
    }

    if ('finalizer' in node && node.finalizer !== null) {
      returnStatements.push(
        ...ASTUtils.getNestedReturnStatements(node.finalizer),
      )
    }

    if (
      'expression' in node &&
      node.expression !== true &&
      node.expression !== false
    ) {
      returnStatements.push(
        ...ASTUtils.getNestedReturnStatements(node.expression),
      )
    }

    if ('test' in node && node.test !== null) {
      returnStatements.push(...ASTUtils.getNestedReturnStatements(node.test))
    }

    return returnStatements
  },
>>>>>>> 3c1959d4
}<|MERGE_RESOLUTION|>--- conflicted
+++ resolved
@@ -186,8 +186,6 @@
 
     return resolvedNode.init
   },
-<<<<<<< HEAD
-=======
   getNestedReturnStatements(node: TSESTree.Node): TSESTree.ReturnStatement[] {
     const returnStatements: TSESTree.ReturnStatement[] = []
 
@@ -261,5 +259,4 @@
 
     return returnStatements
   },
->>>>>>> 3c1959d4
 }