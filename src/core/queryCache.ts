import {
  QueryFilters,
  hashQueryKeyByOptions,
  matchQuery,
  parseFilterArgs,
} from './utils'
import { Action, Query, QueryState } from './query'
import type { QueryKey, QueryOptions } from './types'
import { notifyManager } from './notifyManager'
import type { QueryClient } from './queryClient'
import { Subscribable } from './subscribable'
import { QueryObserver } from './queryObserver'

// TYPES

interface QueryCacheConfig {
  onError?: (error: unknown, query: Query<unknown, unknown, unknown>) => void
  onSuccess?: (data: unknown, query: Query<unknown, unknown, unknown>) => void
}

interface QueryHashMap {
  [hash: string]: Query<any, any, any, any>
}

interface NotifyEventQueryAdded {
  type: 'added'
  query: Query<any, any, any, any>
}

interface NotifyEventQueryRemoved {
  type: 'removed'
  query: Query<any, any, any, any>
}

interface NotifyEventQueryUpdated {
  type: 'updated'
  query: Query<any, any, any, any>
  action: Action<any, any>
}

interface NotifyEventQueryObserverAdded {
  type: 'observerAdded'
  query: Query<any, any, any, any>
  observer: QueryObserver<any, any, any, any, any>
}

interface NotifyEventQueryObserverRemoved {
  type: 'observerRemoved'
  query: Query<any, any, any, any>
  observer: QueryObserver<any, any, any, any, any>
}

interface NotifyEventQueryObserverResultsUpdated {
  type: 'observerResultsUpdated'
  query: Query<any, any, any, any>
}

type QueryCacheNotifyEvent =
  | NotifyEventQueryAdded
  | NotifyEventQueryRemoved
  | NotifyEventQueryUpdated
  | NotifyEventQueryObserverAdded
  | NotifyEventQueryObserverRemoved
  | NotifyEventQueryObserverResultsUpdated

type QueryCacheListener = (event: QueryCacheNotifyEvent) => void

// CLASS

export class QueryCache extends Subscribable<QueryCacheListener> {
  config: QueryCacheConfig

  private queries: Query<any, any, any, any>[]
  private queriesMap: QueryHashMap

  constructor(config?: QueryCacheConfig) {
    super()
    this.config = config || {}
    this.queries = []
    this.queriesMap = {}
  }

  build<TQueryFnData, TError, TData, TQueryKey extends QueryKey>(
    client: QueryClient,
    options: QueryOptions<TQueryFnData, TError, TData, TQueryKey>,
    state?: QueryState<TData, TError>
  ): Query<TQueryFnData, TError, TData, TQueryKey> {
    const queryKey = options.queryKey!
    const queryHash =
      options.queryHash ?? hashQueryKeyByOptions(queryKey, options)
    let query = this.get<TQueryFnData, TError, TData, TQueryKey>(queryHash)

    if (!query) {
      query = new Query({
        cache: this,
        logger: client.getLogger(),
        queryKey,
        queryHash,
        options: client.defaultQueryOptions(options),
        state,
        defaultOptions: client.getQueryDefaults(queryKey),
        meta: options.meta,
      })
      this.add(query)
    }

    return query
  }

  add(query: Query<any, any, any, any>): void {
    if (!this.queriesMap[query.queryHash]) {
      this.queriesMap[query.queryHash] = query
      this.queries.push(query)
      this.notify({
        type: 'added',
        query,
      })
    }
  }

  remove(query: Query<any, any, any, any>): void {
    const queryInMap = this.queriesMap[query.queryHash]

    if (queryInMap) {
      query.destroy()

      this.queries = this.queries.filter(x => x !== query)

      if (queryInMap === query) {
        delete this.queriesMap[query.queryHash]
      }

      this.notify({ type: 'removed', query })
    }
  }

  clear(): void {
    notifyManager.batch(() => {
      this.queries.forEach(query => {
        this.remove(query)
      })
    })
  }

  get<
    TQueryFnData = unknown,
    TError = unknown,
    TData = TQueryFnData,
    TQueyKey extends QueryKey = QueryKey
  >(
    queryHash: string
  ): Query<TQueryFnData, TError, TData, TQueyKey> | undefined {
    return this.queriesMap[queryHash]
  }

  getAll(): Query[] {
    return this.queries
  }

  find<TQueryFnData = unknown, TError = unknown, TData = TQueryFnData>(
    arg1: QueryKey,
    arg2?: QueryFilters
  ): Query<TQueryFnData, TError, TData> | undefined {
    const [filters] = parseFilterArgs(arg1, arg2)

    if (typeof filters.exact === 'undefined') {
      filters.exact = true
    }

    return this.queries.find(query => matchQuery(filters, query))
  }

  findAll(queryKey?: QueryKey, filters?: QueryFilters): Query[]
  findAll(filters?: QueryFilters): Query[]
  findAll(arg1?: QueryKey | QueryFilters, arg2?: QueryFilters): Query[]
  findAll(arg1?: QueryKey | QueryFilters, arg2?: QueryFilters): Query[] {
    const [filters] = parseFilterArgs(arg1, arg2)
<<<<<<< HEAD
    return this.queries.filter(query => matchQuery(filters, query))
=======
    return Object.keys(filters).length > 0
      ? this.queries.filter(query => matchQuery(filters, query))
      : this.queries
>>>>>>> 61fd5397
  }

  notify(event: QueryCacheNotifyEvent) {
    notifyManager.batch(() => {
      this.listeners.forEach(listener => {
        listener(event)
      })
    })
  }

  onFocus(): void {
    notifyManager.batch(() => {
      this.queries.forEach(query => {
        query.onFocus()
      })
    })
  }

  onOnline(): void {
    notifyManager.batch(() => {
      this.queries.forEach(query => {
        query.onOnline()
      })
    })
  }
}<|MERGE_RESOLUTION|>--- conflicted
+++ resolved
@@ -175,13 +175,9 @@
   findAll(arg1?: QueryKey | QueryFilters, arg2?: QueryFilters): Query[]
   findAll(arg1?: QueryKey | QueryFilters, arg2?: QueryFilters): Query[] {
     const [filters] = parseFilterArgs(arg1, arg2)
-<<<<<<< HEAD
-    return this.queries.filter(query => matchQuery(filters, query))
-=======
     return Object.keys(filters).length > 0
       ? this.queries.filter(query => matchQuery(filters, query))
       : this.queries
->>>>>>> 61fd5397
   }
 
   notify(event: QueryCacheNotifyEvent) {
