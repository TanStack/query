import { waitFor } from '@testing-library/react'
import { queryKey, sleep, executeMutation, createQueryClient } from './utils'
import { MutationCache, MutationObserver } from '..'

describe('mutationCache', () => {
  describe('MutationCacheConfig.onError', () => {
    test('should be called when a mutation errors', async () => {
      const key = queryKey()
      const onError = jest.fn()
      const testCache = new MutationCache({ onError })
      const testClient = createQueryClient({ mutationCache: testCache })

      try {
        await executeMutation(
          testClient,
          {
            mutationKey: key,
            mutationFn: () => Promise.reject('error'),
            onMutate: () => 'context',
          },
          'vars',
        )
      } catch {}

      const mutation = testCache.getAll()[0]
      expect(onError).toHaveBeenCalledWith('error', 'vars', 'context', mutation)
    })

    test('should be awaited', async () => {
      const key = queryKey()
      const states: Array<number> = []
      const onError = async () => {
        states.push(1)
        await sleep(1)
        states.push(2)
      }
      const testCache = new MutationCache({ onError })
      const testClient = createQueryClient({ mutationCache: testCache })

      try {
        await executeMutation(
          testClient,
          {
            mutationKey: key,
            mutationFn: () => Promise.reject('error'),
            onError: async () => {
              states.push(3)
              await sleep(1)
              states.push(4)
            },
          },
          'vars',
        )
      } catch {}

      expect(states).toEqual([1, 2, 3, 4])
    })
  })
  describe('MutationCacheConfig.onSuccess', () => {
    test('should be called when a mutation is successful', async () => {
      const key = queryKey()
      const onSuccess = jest.fn()
      const testCache = new MutationCache({ onSuccess })
      const testClient = createQueryClient({ mutationCache: testCache })

      try {
        await executeMutation(
          testClient,
          {
            mutationKey: key,
            mutationFn: () => Promise.resolve({ data: 5 }),
            onMutate: () => 'context',
          },
          'vars',
        )
      } catch {}

      const mutation = testCache.getAll()[0]
      expect(onSuccess).toHaveBeenCalledWith(
        { data: 5 },
        'vars',
        'context',
        mutation,
      )
    })
    test('should be awaited', async () => {
      const key = queryKey()
      const states: Array<number> = []
      const onSuccess = async () => {
        states.push(1)
        await sleep(1)
        states.push(2)
      }
      const testCache = new MutationCache({ onSuccess })
      const testClient = createQueryClient({ mutationCache: testCache })

      await executeMutation(
        testClient,
        {
          mutationKey: key,
          mutationFn: () => Promise.resolve({ data: 5 }),
          onSuccess: async () => {
            states.push(3)
            await sleep(1)
            states.push(4)
          },
        },
        'vars',
      )

      expect(states).toEqual([1, 2, 3, 4])
    })
  })
  describe('MutationCacheConfig.onMutate', () => {
    test('should be called before a mutation executes', async () => {
      const key = queryKey()
      const onMutate = jest.fn()
      const testCache = new MutationCache({ onMutate })
      const testClient = createQueryClient({ mutationCache: testCache })

      try {
        await executeMutation(
          testClient,
          {
            mutationKey: key,
            mutationFn: () => Promise.resolve({ data: 5 }),
            onMutate: () => 'context',
          },
          'vars',
        )
      } catch {}

      const mutation = testCache.getAll()[0]
      expect(onMutate).toHaveBeenCalledWith('vars', mutation)
    })

    test('should be awaited', async () => {
      const key = queryKey()
      const states: Array<number> = []
      const onMutate = async () => {
        states.push(1)
        await sleep(1)
        states.push(2)
      }
      const testCache = new MutationCache({ onMutate })
      const testClient = createQueryClient({ mutationCache: testCache })

      await executeMutation(
        testClient,
        {
          mutationKey: key,
          mutationFn: () => Promise.resolve({ data: 5 }),
          onMutate: async () => {
            states.push(3)
            await sleep(1)
            states.push(4)
          },
        },
        'vars',
      )

      expect(states).toEqual([1, 2, 3, 4])
    })
  })

  describe('find', () => {
    test('should filter correctly', async () => {
      const testCache = new MutationCache()
      const testClient = createQueryClient({ mutationCache: testCache })
      const key = ['mutation', 'vars']
      await executeMutation(
        testClient,
        {
          mutationKey: key,
          mutationFn: () => Promise.resolve(),
        },
        'vars',
      )
      const [mutation] = testCache.getAll()
      expect(testCache.find({ mutationKey: key })).toEqual(mutation)
      expect(
        testCache.find({ mutationKey: ['mutation'], exact: false }),
      ).toEqual(mutation)
      expect(testCache.find({ mutationKey: ['unknown'] })).toEqual(undefined)
      expect(
        testCache.find({
          predicate: (m) => m.options.mutationKey?.[0] === key[0],
        }),
      ).toEqual(mutation)
    })
  })

  describe('findAll', () => {
    test('should filter correctly', async () => {
      const testCache = new MutationCache()
      const testClient = createQueryClient({ mutationCache: testCache })
      await executeMutation(
        testClient,
        {
          mutationKey: ['a', 1],
          mutationFn: () => Promise.resolve(),
        },
        1,
      )
      await executeMutation(
        testClient,
        {
          mutationKey: ['a', 2],
          mutationFn: () => Promise.resolve(),
        },
        2,
      )
      await executeMutation(
        testClient,
        {
          mutationKey: ['b'],
          mutationFn: () => Promise.resolve(),
        },
        3,
      )

      const [mutation1, mutation2] = testCache.getAll()
      expect(
        testCache.findAll({ mutationKey: ['a'], exact: false }),
      ).toHaveLength(2)
      expect(testCache.find({ mutationKey: ['a', 1] })).toEqual(mutation1)
      expect(
        testCache.findAll({
          predicate: (m) => m.options.mutationKey?.[1] === 2,
        }),
      ).toEqual([mutation2])
      expect(testCache.findAll({ mutationKey: ['unknown'] })).toEqual([])
    })
  })

  describe('garbage collection', () => {
    test('should remove unused mutations after gcTime has elapsed', async () => {
      const testCache = new MutationCache()
      const testClient = createQueryClient({ mutationCache: testCache })
      const onSuccess = jest.fn()
<<<<<<< HEAD
      await executeMutation(
        testClient,
        {
          mutationKey: ['a', 1],
          cacheTime: 10,
          mutationFn: () => Promise.resolve(),
          onSuccess,
        },
        1,
      )
=======
      await executeMutation(testClient, {
        mutationKey: ['a', 1],
        variables: 1,
        gcTime: 10,
        mutationFn: () => Promise.resolve(),
        onSuccess,
      })
>>>>>>> 65af42c5

      expect(testCache.getAll()).toHaveLength(1)
      await sleep(10)
      await waitFor(() => {
        expect(testCache.getAll()).toHaveLength(0)
      })
      expect(onSuccess).toHaveBeenCalledTimes(1)
    })

    test('should not remove mutations if there are active observers', async () => {
      const queryClient = createQueryClient()
      const observer = new MutationObserver(queryClient, {
<<<<<<< HEAD
        cacheTime: 10,
        mutationFn: (input: number) => Promise.resolve(input),
=======
        variables: 1,
        gcTime: 10,
        mutationFn: () => Promise.resolve(),
>>>>>>> 65af42c5
      })
      const unsubscribe = observer.subscribe(() => undefined)

      expect(queryClient.getMutationCache().getAll()).toHaveLength(0)
      observer.mutate(1)
      expect(queryClient.getMutationCache().getAll()).toHaveLength(1)
      await sleep(10)
      expect(queryClient.getMutationCache().getAll()).toHaveLength(1)
      unsubscribe()
      expect(queryClient.getMutationCache().getAll()).toHaveLength(1)
      await sleep(10)
      await waitFor(() => {
        expect(queryClient.getMutationCache().getAll()).toHaveLength(0)
      })
    })

    test('should be garbage collected later when unsubscribed and mutation is loading', async () => {
      const queryClient = createQueryClient()
      const onSuccess = jest.fn()
      const observer = new MutationObserver(queryClient, {
<<<<<<< HEAD
        cacheTime: 10,
=======
        variables: 1,
        gcTime: 10,
>>>>>>> 65af42c5
        mutationFn: async () => {
          await sleep(20)
          return 'data'
        },
        onSuccess,
      })
      const unsubscribe = observer.subscribe(() => undefined)
      observer.mutate(1)
      unsubscribe()
      expect(queryClient.getMutationCache().getAll()).toHaveLength(1)
      await sleep(10)
      // unsubscribe should not remove even though gcTime has elapsed b/c mutation is still loading
      expect(queryClient.getMutationCache().getAll()).toHaveLength(1)
      await sleep(10)
      // should be removed after an additional gcTime wait
      await waitFor(() => {
        expect(queryClient.getMutationCache().getAll()).toHaveLength(0)
      })
      expect(onSuccess).toHaveBeenCalledTimes(1)
    })

    test('should call callbacks even with gcTime 0 and mutation still loading', async () => {
      const queryClient = createQueryClient()
      const onSuccess = jest.fn()
      const observer = new MutationObserver(queryClient, {
<<<<<<< HEAD
        cacheTime: 0,
=======
        variables: 1,
        gcTime: 0,
>>>>>>> 65af42c5
        mutationFn: async () => {
          return 'data'
        },
        onSuccess,
      })
      const unsubscribe = observer.subscribe(() => undefined)
      observer.mutate(1)
      unsubscribe()
      await waitFor(() => {
        expect(queryClient.getMutationCache().getAll()).toHaveLength(0)
      })
      expect(onSuccess).toHaveBeenCalledTimes(1)
    })
  })
})<|MERGE_RESOLUTION|>--- conflicted
+++ resolved
@@ -238,26 +238,16 @@
       const testCache = new MutationCache()
       const testClient = createQueryClient({ mutationCache: testCache })
       const onSuccess = jest.fn()
-<<<<<<< HEAD
       await executeMutation(
         testClient,
         {
           mutationKey: ['a', 1],
-          cacheTime: 10,
+          gcTime: 10,
           mutationFn: () => Promise.resolve(),
           onSuccess,
         },
         1,
       )
-=======
-      await executeMutation(testClient, {
-        mutationKey: ['a', 1],
-        variables: 1,
-        gcTime: 10,
-        mutationFn: () => Promise.resolve(),
-        onSuccess,
-      })
->>>>>>> 65af42c5
 
       expect(testCache.getAll()).toHaveLength(1)
       await sleep(10)
@@ -270,14 +260,8 @@
     test('should not remove mutations if there are active observers', async () => {
       const queryClient = createQueryClient()
       const observer = new MutationObserver(queryClient, {
-<<<<<<< HEAD
-        cacheTime: 10,
+        gcTime: 10,
         mutationFn: (input: number) => Promise.resolve(input),
-=======
-        variables: 1,
-        gcTime: 10,
-        mutationFn: () => Promise.resolve(),
->>>>>>> 65af42c5
       })
       const unsubscribe = observer.subscribe(() => undefined)
 
@@ -298,12 +282,7 @@
       const queryClient = createQueryClient()
       const onSuccess = jest.fn()
       const observer = new MutationObserver(queryClient, {
-<<<<<<< HEAD
-        cacheTime: 10,
-=======
-        variables: 1,
         gcTime: 10,
->>>>>>> 65af42c5
         mutationFn: async () => {
           await sleep(20)
           return 'data'
@@ -329,12 +308,7 @@
       const queryClient = createQueryClient()
       const onSuccess = jest.fn()
       const observer = new MutationObserver(queryClient, {
-<<<<<<< HEAD
-        cacheTime: 0,
-=======
-        variables: 1,
         gcTime: 0,
->>>>>>> 65af42c5
         mutationFn: async () => {
           return 'data'
         },
