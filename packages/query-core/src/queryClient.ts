import type { QueryFilters, Updater, MutationFilters } from './utils'
import {
  hashKey,
  noop,
  partialMatchKey,
  hashQueryKeyByOptions,
  functionalUpdate,
} from './utils'
import type {
  QueryClientConfig,
  DefaultOptions,
  FetchInfiniteQueryOptions,
  FetchQueryOptions,
  InfiniteData,
  InvalidateOptions,
  InvalidateQueryFilters,
  MutationKey,
  MutationObserverOptions,
  MutationOptions,
  QueryKey,
  QueryObserverOptions,
  QueryOptions,
  RefetchOptions,
  RefetchQueryFilters,
  ResetOptions,
  ResetQueryFilters,
  SetDataOptions,
} from './types'
import type { QueryState } from './query'
import { QueryCache } from './queryCache'
import { MutationCache } from './mutationCache'
import { focusManager } from './focusManager'
import { onlineManager } from './onlineManager'
import { notifyManager } from './notifyManager'
import { infiniteQueryBehavior } from './infiniteQueryBehavior'
import type { CancelOptions, DefaultedQueryObserverOptions } from './types'

// TYPES

interface QueryDefaults {
  queryKey: QueryKey
  defaultOptions: QueryOptions<any, any, any>
}

interface MutationDefaults {
  mutationKey: MutationKey
  defaultOptions: MutationOptions<any, any, any, any>
}

// CLASS

export class QueryClient {
  #queryCache: QueryCache
  #mutationCache: MutationCache
  #defaultOptions: DefaultOptions
  #queryDefaults: Map<string, QueryDefaults>
  #mutationDefaults: Map<string, MutationDefaults>
  #mountCount: number
  #unsubscribeFocus?: () => void
  #unsubscribeOnline?: () => void

  constructor(config: QueryClientConfig = {}) {
    this.#queryCache = config.queryCache || new QueryCache()
    this.#mutationCache = config.mutationCache || new MutationCache()
    this.#defaultOptions = config.defaultOptions || {}
    this.#queryDefaults = new Map()
    this.#mutationDefaults = new Map()
    this.#mountCount = 0
  }

  mount(): void {
    this.#mountCount++
    if (this.#mountCount !== 1) return

    this.#unsubscribeFocus = focusManager.subscribe(() => {
      if (focusManager.isFocused()) {
        this.resumePausedMutations()
        this.#queryCache.onFocus()
      }
    })
    this.#unsubscribeOnline = onlineManager.subscribe(() => {
      if (onlineManager.isOnline()) {
        this.resumePausedMutations()
        this.#queryCache.onOnline()
      }
    })
  }

  unmount(): void {
    this.#mountCount--
    if (this.#mountCount !== 0) return

    this.#unsubscribeFocus?.()
    this.#unsubscribeFocus = undefined

    this.#unsubscribeOnline?.()
    this.#unsubscribeOnline = undefined
  }

  isFetching(filters: QueryFilters = {}): number {
    filters.fetchStatus = 'fetching'
    return this.#queryCache.findAll(filters).length
  }

  isMutating(filters?: MutationFilters): number {
    return this.#mutationCache.findAll({ ...filters, fetching: true }).length
  }

  getQueryData<TQueryFnData = unknown>(
    queryKey: QueryKey,
  ): TQueryFnData | undefined {
    return this.#queryCache.find<TQueryFnData>({ queryKey })?.state.data
  }

  ensureQueryData<
    TQueryFnData,
    TError,
    TData = TQueryFnData,
    TQueryKey extends QueryKey = QueryKey,
  >(
    options: FetchQueryOptions<TQueryFnData, TError, TData, TQueryKey>,
  ): Promise<TData> {
    const cachedData = this.getQueryData<TData>(options.queryKey)

    return cachedData ? Promise.resolve(cachedData) : this.fetchQuery(options)
  }

  getQueriesData<TQueryFnData = unknown>(
    filters: QueryFilters,
  ): [QueryKey, TQueryFnData | undefined][] {
    return this.getQueryCache()
      .findAll(filters)
      .map(({ queryKey, state }) => {
        const data = state.data as TQueryFnData | undefined
        return [queryKey, data]
      })
  }

  setQueryData<TQueryFnData>(
    queryKey: QueryKey,
    updater: Updater<TQueryFnData | undefined, TQueryFnData | undefined>,
    options?: SetDataOptions,
  ): TQueryFnData | undefined {
    const query = this.#queryCache.find<TQueryFnData>({ queryKey })
    const prevData = query?.state.data
    const data = functionalUpdate(updater, prevData)

    if (typeof data === 'undefined') {
      return undefined
    }

    const defaultedOptions = this.defaultQueryOptions<
      any,
      any,
      unknown,
      any,
      QueryKey
    >({ queryKey })

    return this.#queryCache
      .build(this, defaultedOptions)
      .setData(data, { ...options, manual: true })
  }

  setQueriesData<TQueryFnData>(
    filters: QueryFilters,
    updater: Updater<TQueryFnData | undefined, TQueryFnData | undefined>,
    options?: SetDataOptions,
  ): [QueryKey, TQueryFnData | undefined][] {
    return notifyManager.batch(() =>
      this.getQueryCache()
        .findAll(filters)
        .map(({ queryKey }) => [
          queryKey,
          this.setQueryData<TQueryFnData>(queryKey, updater, options),
        ]),
    )
  }

  getQueryState<TQueryFnData = unknown, TError = Error>(
    queryKey: QueryKey,
  ): QueryState<TQueryFnData, TError> | undefined {
    return this.#queryCache.find<TQueryFnData, TError>({ queryKey })?.state
  }

  removeQueries(filters?: QueryFilters): void {
    const queryCache = this.#queryCache
    notifyManager.batch(() => {
      queryCache.findAll(filters).forEach((query) => {
        queryCache.remove(query)
      })
    })
  }

  resetQueries<TPageData = unknown>(
    filters?: ResetQueryFilters<TPageData>,
    options?: ResetOptions,
  ): Promise<void> {
    const queryCache = this.#queryCache

    const refetchFilters: RefetchQueryFilters<TPageData> = {
      type: 'active',
      ...filters,
    }

    return notifyManager.batch(() => {
      queryCache.findAll(filters).forEach((query) => {
        query.reset()
      })
      return this.refetchQueries(refetchFilters, options)
    })
  }

  cancelQueries(
    filters: QueryFilters = {},
    cancelOptions: CancelOptions = {},
  ): Promise<void> {
    if (typeof cancelOptions.revert === 'undefined') {
      cancelOptions.revert = true
    }

    const promises = notifyManager.batch(() =>
      this.#queryCache
        .findAll(filters)
        .map((query) => query.cancel(cancelOptions)),
    )

    return Promise.all(promises).then(noop).catch(noop)
  }

  invalidateQueries<TPageData = unknown>(
    filters: InvalidateQueryFilters<TPageData> = {},
    options: InvalidateOptions = {},
  ): Promise<void> {
    return notifyManager.batch(() => {
      this.#queryCache.findAll(filters).forEach((query) => {
        query.invalidate()
      })

      if (filters.refetchType === 'none') {
        return Promise.resolve()
      }
      const refetchFilters: RefetchQueryFilters<TPageData> = {
        ...filters,
        type: filters.refetchType ?? filters.type ?? 'active',
      }
      return this.refetchQueries(refetchFilters, options)
    })
  }

  refetchQueries<TPageData = unknown>(
    filters: RefetchQueryFilters<TPageData> = {},
    options?: RefetchOptions,
  ): Promise<void> {
    const promises = notifyManager.batch(() =>
      this.#queryCache
        .findAll(filters)
        .filter((query) => !query.isDisabled())
        .map((query) =>
          query.fetch(undefined, {
            ...options,
            cancelRefetch: options?.cancelRefetch ?? true,
            meta: { refetchPage: filters.refetchPage },
          }),
        ),
    )

    let promise = Promise.all(promises).then(noop)

    if (!options?.throwOnError) {
      promise = promise.catch(noop)
    }

    return promise
  }

  fetchQuery<
    TQueryFnData,
    TError = Error,
    TData = TQueryFnData,
    TQueryKey extends QueryKey = QueryKey,
  >(
    options: FetchQueryOptions<TQueryFnData, TError, TData, TQueryKey>,
  ): Promise<TData> {
    const defaultedOptions = this.defaultQueryOptions(options)

    // https://github.com/tannerlinsley/react-query/issues/652
    if (typeof defaultedOptions.retry === 'undefined') {
      defaultedOptions.retry = false
    }

    const query = this.#queryCache.build(this, defaultedOptions)

    return query.isStaleByTime(defaultedOptions.staleTime)
      ? query.fetch(defaultedOptions)
      : Promise.resolve(query.state.data as TData)
  }

  prefetchQuery<
    TQueryFnData = unknown,
    TError = Error,
    TData = TQueryFnData,
    TQueryKey extends QueryKey = QueryKey,
  >(
    options: FetchQueryOptions<TQueryFnData, TError, TData, TQueryKey>,
  ): Promise<void> {
    return this.fetchQuery(options).then(noop).catch(noop)
  }

  fetchInfiniteQuery<
    TQueryFnData,
    TError = Error,
    TData = TQueryFnData,
    TQueryKey extends QueryKey = QueryKey,
  >(
    options: FetchInfiniteQueryOptions<TQueryFnData, TError, TData, TQueryKey>,
  ): Promise<InfiniteData<TData>> {
    options.behavior = infiniteQueryBehavior<TQueryFnData, TError, TData>()
    return this.fetchQuery(options)
  }

  prefetchInfiniteQuery<
    TQueryFnData,
    TError = Error,
    TData = TQueryFnData,
    TQueryKey extends QueryKey = QueryKey,
  >(
    options: FetchInfiniteQueryOptions<TQueryFnData, TError, TData, TQueryKey>,
  ): Promise<void> {
    return this.fetchInfiniteQuery(options).then(noop).catch(noop)
  }

  resumePausedMutations(): Promise<void> {
    return this.#mutationCache.resumePausedMutations()
  }

  getQueryCache(): QueryCache {
    return this.#queryCache
  }

  getMutationCache(): MutationCache {
    return this.#mutationCache
  }

  getDefaultOptions(): DefaultOptions {
    return this.#defaultOptions
  }

  setDefaultOptions(options: DefaultOptions): void {
    this.#defaultOptions = options
  }

  setQueryDefaults(
    queryKey: QueryKey,
    options: Partial<
      Omit<QueryObserverOptions<unknown, any, any, any>, 'queryKey'>
    >,
  ): void {
    this.#queryDefaults.set(hashKey(queryKey), {
      queryKey,
      defaultOptions: options,
    })
  }

  getQueryDefaults(
    queryKey: QueryKey,
  ): QueryObserverOptions<any, any, any, any, any> {
    const defaults = [...this.#queryDefaults.values()]

    let result: QueryObserverOptions<any, any, any, any, any> = {}

<<<<<<< HEAD
    // Additional checks and error in dev mode
    if (process.env.NODE_ENV !== 'production') {
      // Retrieve all matching defaults for the given key
      const matchingDefaults = this.#queryDefaults.filter((x) =>
        partialMatchKey(queryKey, x.queryKey),
      )
      // It is ok not having defaults, but it is error prone to have more than 1 default for a given key
      if (matchingDefaults.length > 1) {
        console.error(
          `[QueryClient] Several query defaults match with key '${JSON.stringify(
            queryKey,
          )}'. The first matching query defaults are used. Please check how query defaults are registered. Order does matter here. cf. https://react-query.tanstack.com/reference/QueryClient#queryclientsetquerydefaults.`,
        )
=======
    defaults.forEach((queryDefault) => {
      if (partialMatchKey(queryKey, queryDefault.queryKey)) {
        result = { ...result, ...queryDefault.defaultOptions }
>>>>>>> 5b252e61
      }
    })
    return result
  }

  setMutationDefaults(
    mutationKey: MutationKey,
    options: Omit<MutationObserverOptions<any, any, any, any>, 'mutationKey'>,
  ): void {
    this.#mutationDefaults.set(hashKey(mutationKey), {
      mutationKey,
      defaultOptions: options,
    })
  }

  getMutationDefaults(
    mutationKey: MutationKey,
  ): MutationObserverOptions<any, any, any, any> {
    const defaults = [...this.#mutationDefaults.values()]

    let result: MutationObserverOptions<any, any, any, any> = {}

<<<<<<< HEAD
    // Additional checks and error in dev mode
    if (process.env.NODE_ENV !== 'production') {
      // Retrieve all matching defaults for the given key
      const matchingDefaults = this.#mutationDefaults.filter((x) =>
        partialMatchKey(mutationKey, x.mutationKey),
      )
      // It is ok not having defaults, but it is error prone to have more than 1 default for a given key
      if (matchingDefaults.length > 1) {
        console.error(
          `[QueryClient] Several mutation defaults match with key '${JSON.stringify(
            mutationKey,
          )}'. The first matching mutation defaults are used. Please check how mutation defaults are registered. Order does matter here. cf. https://react-query.tanstack.com/reference/QueryClient#queryclientsetmutationdefaults.`,
        )
=======
    defaults.forEach((queryDefault) => {
      if (partialMatchKey(mutationKey, queryDefault.mutationKey)) {
        result = { ...result, ...queryDefault.defaultOptions }
>>>>>>> 5b252e61
      }
    })

    return result
  }

  defaultQueryOptions<
    TQueryFnData = unknown,
    TError = Error,
    TData = TQueryFnData,
    TQueryData = TQueryFnData,
    TQueryKey extends QueryKey = QueryKey,
  >(
    options?:
      | QueryObserverOptions<TQueryFnData, TError, TData, TQueryData, TQueryKey>
      | DefaultedQueryObserverOptions<
          TQueryFnData,
          TError,
          TData,
          TQueryData,
          TQueryKey
        >,
  ): DefaultedQueryObserverOptions<
    TQueryFnData,
    TError,
    TData,
    TQueryData,
    TQueryKey
  > {
    if (options?._defaulted) {
      return options as DefaultedQueryObserverOptions<
        TQueryFnData,
        TError,
        TData,
        TQueryData,
        TQueryKey
      >
    }

    const defaultedOptions = {
      ...this.#defaultOptions.queries,
      ...(options?.queryKey && this.getQueryDefaults(options.queryKey)),
      ...options,
      _defaulted: true,
    }

    if (!defaultedOptions.queryHash) {
      defaultedOptions.queryHash = hashQueryKeyByOptions(
        defaultedOptions.queryKey,
        defaultedOptions,
      )
    }

    // dependent default values
    if (typeof defaultedOptions.refetchOnReconnect === 'undefined') {
      defaultedOptions.refetchOnReconnect =
        defaultedOptions.networkMode !== 'always'
    }
    if (typeof defaultedOptions.throwErrors === 'undefined') {
      defaultedOptions.throwErrors = !!defaultedOptions.suspense
    }

    return defaultedOptions as DefaultedQueryObserverOptions<
      TQueryFnData,
      TError,
      TData,
      TQueryData,
      TQueryKey
    >
  }

  defaultMutationOptions<T extends MutationOptions<any, any, any, any>>(
    options?: T,
  ): T {
    if (options?._defaulted) {
      return options
    }
    return {
      ...this.#defaultOptions.mutations,
      ...(options?.mutationKey &&
        this.getMutationDefaults(options.mutationKey)),
      ...options,
      _defaulted: true,
    } as T
  }

  clear(): void {
    this.#queryCache.clear()
    this.#mutationCache.clear()
  }
}<|MERGE_RESOLUTION|>--- conflicted
+++ resolved
@@ -369,25 +369,9 @@
 
     let result: QueryObserverOptions<any, any, any, any, any> = {}
 
-<<<<<<< HEAD
-    // Additional checks and error in dev mode
-    if (process.env.NODE_ENV !== 'production') {
-      // Retrieve all matching defaults for the given key
-      const matchingDefaults = this.#queryDefaults.filter((x) =>
-        partialMatchKey(queryKey, x.queryKey),
-      )
-      // It is ok not having defaults, but it is error prone to have more than 1 default for a given key
-      if (matchingDefaults.length > 1) {
-        console.error(
-          `[QueryClient] Several query defaults match with key '${JSON.stringify(
-            queryKey,
-          )}'. The first matching query defaults are used. Please check how query defaults are registered. Order does matter here. cf. https://react-query.tanstack.com/reference/QueryClient#queryclientsetquerydefaults.`,
-        )
-=======
     defaults.forEach((queryDefault) => {
       if (partialMatchKey(queryKey, queryDefault.queryKey)) {
         result = { ...result, ...queryDefault.defaultOptions }
->>>>>>> 5b252e61
       }
     })
     return result
@@ -410,25 +394,9 @@
 
     let result: MutationObserverOptions<any, any, any, any> = {}
 
-<<<<<<< HEAD
-    // Additional checks and error in dev mode
-    if (process.env.NODE_ENV !== 'production') {
-      // Retrieve all matching defaults for the given key
-      const matchingDefaults = this.#mutationDefaults.filter((x) =>
-        partialMatchKey(mutationKey, x.mutationKey),
-      )
-      // It is ok not having defaults, but it is error prone to have more than 1 default for a given key
-      if (matchingDefaults.length > 1) {
-        console.error(
-          `[QueryClient] Several mutation defaults match with key '${JSON.stringify(
-            mutationKey,
-          )}'. The first matching mutation defaults are used. Please check how mutation defaults are registered. Order does matter here. cf. https://react-query.tanstack.com/reference/QueryClient#queryclientsetmutationdefaults.`,
-        )
-=======
     defaults.forEach((queryDefault) => {
       if (partialMatchKey(mutationKey, queryDefault.mutationKey)) {
         result = { ...result, ...queryDefault.defaultOptions }
->>>>>>> 5b252e61
       }
     })
 
